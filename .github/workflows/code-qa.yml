name: Code QA Kilo Code

on:
    workflow_dispatch:
    push:
        branches: [main]
    pull_request:
        types: [opened, reopened, ready_for_review, synchronize]
        branches: [main]

env:
  NODE_VERSION: 20.18.1

jobs:
<<<<<<< HEAD
    compile:
        runs-on: ubuntu-latest
        steps:
            - name: Checkout code
              uses: actions/checkout@v4
            - name: Setup Node.js
              uses: actions/setup-node@v4
              with:
                  node-version: "18"
                  cache: "npm"
            - name: Install dependencies
              run: npm run install:all
            - name: Compile
              run: npm run compile
            - name: Check types
              run: npm run check-types
            - name: Lint
              run: npm run lint

    # knip:
    #   runs-on: ubuntu-latest
    #   steps:
    #     - name: Checkout code
    #       uses: actions/checkout@v4
    #     - name: Setup Node.js
    #       uses: actions/setup-node@v4
    #       with:
    #         node-version: '18'
    #         cache: 'npm'
    #     - name: Install dependencies
    #       run: npm run install:all
    #     - name: Run knip checks
    #       run: npm run knip

    test-extension:
        runs-on: ubuntu-latest
        steps:
            - name: Checkout code
              uses: actions/checkout@v4
            - name: Setup Node.js
              uses: actions/setup-node@v4
              with:
                  node-version: "18"
                  cache: "npm"
            - name: Install dependencies
              run: npm run install:all
            - name: Run unit tests
              run: npx jest --silent
=======
  compile:
    runs-on: ubuntu-latest
    steps:
      - name: Checkout code
        uses: actions/checkout@v4
      - name: Setup Node.js
        uses: actions/setup-node@v4
        with:
          node-version: ${{ env.NODE_VERSION }}
          cache: 'npm'
      - name: Install dependencies
        run: npm run install:all
      - name: Compile
        run: npm run compile
      - name: Check types
        run: npm run check-types
      - name: Lint
        run: npm run lint

  check-translations:
    runs-on: ubuntu-latest
    steps:
      - name: Checkout code
        uses: actions/checkout@v4
      - name: Setup Node.js
        uses: actions/setup-node@v4
        with:
          node-version: '18'
          cache: 'npm'
      - name: Install dependencies
        run: npm run install:all
      - name: Verify all translations are complete
        run: node scripts/find-missing-translations.js

  knip:
    runs-on: ubuntu-latest
    steps:
      - name: Checkout code
        uses: actions/checkout@v4
      - name: Setup Node.js
        uses: actions/setup-node@v4
        with:
          node-version: '18'
          cache: 'npm'
      - name: Install dependencies
        run: npm run install:all
      - name: Run knip checks
        run: npm run knip

  test-extension:
    runs-on: ubuntu-latest
    steps:
      - name: Checkout code
        uses: actions/checkout@v4
      - name: Setup Node.js
        uses: actions/setup-node@v4
        with:
          node-version: ${{ env.NODE_VERSION }}
          cache: 'npm'
      - name: Install dependencies
        run: npm run install:all
      - name: Run unit tests
        run: npx jest --silent
>>>>>>> 95ba760d

    test-webview:
        runs-on: ubuntu-latest
        steps:
            - name: Checkout code
              uses: actions/checkout@v4
            - name: Setup Node.js
              uses: actions/setup-node@v4
              with:
                  node-version: "18"
                  cache: "npm"
            - name: Install dependencies
              run: npm run install:all
            - name: Run unit tests
              working-directory: webview-ui
              run: npx jest --silent

    unit-test:
        needs: [test-extension, test-webview]
        runs-on: ubuntu-latest
        steps:
            - name: NO-OP
              run: echo "All unit tests passed."

    check-openrouter-api-key:
        runs-on: ubuntu-latest
        outputs:
            exists: ${{ steps.openrouter-api-key-check.outputs.defined }}
        steps:
            - name: Check if OpenRouter API key exists
              id: openrouter-api-key-check
              shell: bash
              run: |
                  if [ "${{ secrets.OPENROUTER_API_KEY }}" != '' ]; then
                    echo "defined=true" >> $GITHUB_OUTPUT;
                  else
                    echo "defined=false" >> $GITHUB_OUTPUT;
                  fi

<<<<<<< HEAD
    integration-test:
        runs-on: ubuntu-latest
        needs: [check-openrouter-api-key]
        if: needs.check-openrouter-api-key.outputs.exists == 'true'
        steps:
            - name: Checkout code
              uses: actions/checkout@v4
            - name: Setup Node.js
              uses: actions/setup-node@v4
              with:
                  node-version: "18"
                  cache: "npm"
            - name: Install dependencies
              run: npm run install:all
            - name: Create env.integration file
              working-directory: e2e
              run: echo "OPENROUTER_API_KEY=${{ secrets.OPENROUTER_API_KEY }}" > .env.integration
            - name: Run integration tests
              working-directory: e2e
              run: xvfb-run -a npm run ci
=======
  integration-test:
    runs-on: ubuntu-latest
    needs: [check-openrouter-api-key]
    if: needs.check-openrouter-api-key.outputs.exists == 'true'
    steps:
      - name: Checkout code
        uses: actions/checkout@v4
      - name: Setup Node.js
        uses: actions/setup-node@v4
        with:
          node-version: ${{ env.NODE_VERSION }}
          cache: 'npm'
      - name: Install dependencies
        run: npm run install:all
      - name: Create .env.local file
        working-directory: e2e
        run: echo "OPENROUTER_API_KEY=${{ secrets.OPENROUTER_API_KEY }}" > .env.local
      - name: Run integration tests
        working-directory: e2e
        run: xvfb-run -a npm run ci
>>>>>>> 95ba760d
<|MERGE_RESOLUTION|>--- conflicted
+++ resolved
@@ -9,11 +9,29 @@
         branches: [main]
 
 env:
-  NODE_VERSION: 20.18.1
+    NODE_VERSION: 20.18.1
 
 jobs:
-<<<<<<< HEAD
     compile:
+        runs-on: ubuntu-latest
+        steps:
+            - name: Checkout code
+              uses: actions/checkout@v4
+            - name: Setup Node.js
+              uses: actions/setup-node@v4
+              with:
+                  node-version: ${{ env.NODE_VERSION }}
+                  cache: "npm"
+            - name: Install dependencies
+              run: npm run install:all
+            - name: Compile
+              run: npm run compile
+            - name: Check types
+              run: npm run check-types
+            - name: Lint
+              run: npm run lint
+
+    check-translations:
         runs-on: ubuntu-latest
         steps:
             - name: Checkout code
@@ -25,27 +43,23 @@
                   cache: "npm"
             - name: Install dependencies
               run: npm run install:all
-            - name: Compile
-              run: npm run compile
-            - name: Check types
-              run: npm run check-types
-            - name: Lint
-              run: npm run lint
+            - name: Verify all translations are complete
+              run: node scripts/find-missing-translations.js
 
-    # knip:
-    #   runs-on: ubuntu-latest
-    #   steps:
-    #     - name: Checkout code
-    #       uses: actions/checkout@v4
-    #     - name: Setup Node.js
-    #       uses: actions/setup-node@v4
-    #       with:
-    #         node-version: '18'
-    #         cache: 'npm'
-    #     - name: Install dependencies
-    #       run: npm run install:all
-    #     - name: Run knip checks
-    #       run: npm run knip
+        # knip:
+        #   runs-on: ubuntu-latest
+        #   steps:
+        #     - name: Checkout code
+        #       uses: actions/checkout@v4
+        #     - name: Setup Node.js
+        #       uses: actions/setup-node@v4
+        #       with:
+        #         node-version: '18'
+        #         cache: 'npm'
+        #     - name: Install dependencies
+        #       run: npm run install:all
+        #     - name: Run knip checks
+        #       run: npm run knip
 
     test-extension:
         runs-on: ubuntu-latest
@@ -55,117 +69,51 @@
             - name: Setup Node.js
               uses: actions/setup-node@v4
               with:
-                  node-version: "18"
+                  node-version: ${{ env.NODE_VERSION }}
                   cache: "npm"
             - name: Install dependencies
               run: npm run install:all
             - name: Run unit tests
               run: npx jest --silent
-=======
-  compile:
-    runs-on: ubuntu-latest
-    steps:
-      - name: Checkout code
-        uses: actions/checkout@v4
-      - name: Setup Node.js
-        uses: actions/setup-node@v4
-        with:
-          node-version: ${{ env.NODE_VERSION }}
-          cache: 'npm'
-      - name: Install dependencies
-        run: npm run install:all
-      - name: Compile
-        run: npm run compile
-      - name: Check types
-        run: npm run check-types
-      - name: Lint
-        run: npm run lint
 
-  check-translations:
-    runs-on: ubuntu-latest
-    steps:
-      - name: Checkout code
-        uses: actions/checkout@v4
-      - name: Setup Node.js
-        uses: actions/setup-node@v4
-        with:
-          node-version: '18'
-          cache: 'npm'
-      - name: Install dependencies
-        run: npm run install:all
-      - name: Verify all translations are complete
-        run: node scripts/find-missing-translations.js
+        test-webview:
+            runs-on: ubuntu-latest
+            steps:
+                - name: Checkout code
+                  uses: actions/checkout@v4
+                - name: Setup Node.js
+                  uses: actions/setup-node@v4
+                  with:
+                      node-version: "18"
+                      cache: "npm"
+                - name: Install dependencies
+                  run: npm run install:all
+                - name: Run unit tests
+                  working-directory: webview-ui
+                  run: npx jest --silent
 
-  knip:
-    runs-on: ubuntu-latest
-    steps:
-      - name: Checkout code
-        uses: actions/checkout@v4
-      - name: Setup Node.js
-        uses: actions/setup-node@v4
-        with:
-          node-version: '18'
-          cache: 'npm'
-      - name: Install dependencies
-        run: npm run install:all
-      - name: Run knip checks
-        run: npm run knip
+        unit-test:
+            needs: [test-extension, test-webview]
+            runs-on: ubuntu-latest
+            steps:
+                - name: NO-OP
+                  run: echo "All unit tests passed."
 
-  test-extension:
-    runs-on: ubuntu-latest
-    steps:
-      - name: Checkout code
-        uses: actions/checkout@v4
-      - name: Setup Node.js
-        uses: actions/setup-node@v4
-        with:
-          node-version: ${{ env.NODE_VERSION }}
-          cache: 'npm'
-      - name: Install dependencies
-        run: npm run install:all
-      - name: Run unit tests
-        run: npx jest --silent
->>>>>>> 95ba760d
+        check-openrouter-api-key:
+            runs-on: ubuntu-latest
+            outputs:
+                exists: ${{ steps.openrouter-api-key-check.outputs.defined }}
+            steps:
+                - name: Check if OpenRouter API key exists
+                  id: openrouter-api-key-check
+                  shell: bash
+                  run: |
+                      if [ "${{ secrets.OPENROUTER_API_KEY }}" != '' ]; then
+                        echo "defined=true" >> $GITHUB_OUTPUT;
+                      else
+                        echo "defined=false" >> $GITHUB_OUTPUT;
+                      fi
 
-    test-webview:
-        runs-on: ubuntu-latest
-        steps:
-            - name: Checkout code
-              uses: actions/checkout@v4
-            - name: Setup Node.js
-              uses: actions/setup-node@v4
-              with:
-                  node-version: "18"
-                  cache: "npm"
-            - name: Install dependencies
-              run: npm run install:all
-            - name: Run unit tests
-              working-directory: webview-ui
-              run: npx jest --silent
-
-    unit-test:
-        needs: [test-extension, test-webview]
-        runs-on: ubuntu-latest
-        steps:
-            - name: NO-OP
-              run: echo "All unit tests passed."
-
-    check-openrouter-api-key:
-        runs-on: ubuntu-latest
-        outputs:
-            exists: ${{ steps.openrouter-api-key-check.outputs.defined }}
-        steps:
-            - name: Check if OpenRouter API key exists
-              id: openrouter-api-key-check
-              shell: bash
-              run: |
-                  if [ "${{ secrets.OPENROUTER_API_KEY }}" != '' ]; then
-                    echo "defined=true" >> $GITHUB_OUTPUT;
-                  else
-                    echo "defined=false" >> $GITHUB_OUTPUT;
-                  fi
-
-<<<<<<< HEAD
     integration-test:
         runs-on: ubuntu-latest
         needs: [check-openrouter-api-key]
@@ -176,35 +124,13 @@
             - name: Setup Node.js
               uses: actions/setup-node@v4
               with:
-                  node-version: "18"
+                  node-version: ${{ env.NODE_VERSION }}
                   cache: "npm"
             - name: Install dependencies
               run: npm run install:all
-            - name: Create env.integration file
+            - name: Create .env.local file
               working-directory: e2e
-              run: echo "OPENROUTER_API_KEY=${{ secrets.OPENROUTER_API_KEY }}" > .env.integration
+              run: echo "OPENROUTER_API_KEY=${{ secrets.OPENROUTER_API_KEY }}" > .env.local
             - name: Run integration tests
               working-directory: e2e
-              run: xvfb-run -a npm run ci
-=======
-  integration-test:
-    runs-on: ubuntu-latest
-    needs: [check-openrouter-api-key]
-    if: needs.check-openrouter-api-key.outputs.exists == 'true'
-    steps:
-      - name: Checkout code
-        uses: actions/checkout@v4
-      - name: Setup Node.js
-        uses: actions/setup-node@v4
-        with:
-          node-version: ${{ env.NODE_VERSION }}
-          cache: 'npm'
-      - name: Install dependencies
-        run: npm run install:all
-      - name: Create .env.local file
-        working-directory: e2e
-        run: echo "OPENROUTER_API_KEY=${{ secrets.OPENROUTER_API_KEY }}" > .env.local
-      - name: Run integration tests
-        working-directory: e2e
-        run: xvfb-run -a npm run ci
->>>>>>> 95ba760d
+              run: xvfb-run -a npm run ci