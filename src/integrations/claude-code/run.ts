import * as vscode from "vscode"
import type Anthropic from "@anthropic-ai/sdk"
import { execa } from "execa"
import { ClaudeCodeMessage } from "./types"
import readline from "readline"
import { CLAUDE_CODE_DEFAULT_MAX_OUTPUT_TOKENS } from "@roo-code/types"
import * as os from "os"
<<<<<<< HEAD
// kilocode_change start
import path from "node:path"
import crypto from "node:crypto"
import fs from "node:fs/promises"
=======
import { t } from "../../i18n"
>>>>>>> c45896ab

export const MAX_SYSTEM_PROMPT_LENGTH = 65536
// kilocode_change end
const cwd = vscode.workspace.workspaceFolders?.map((folder) => folder.uri.fsPath).at(0)

// Claude Code installation URL - can be easily updated if needed
const CLAUDE_CODE_INSTALLATION_URL = "https://docs.anthropic.com/en/docs/claude-code/setup"

type ClaudeCodeOptions = {
	systemPrompt: string
	systemPromptFile?: string // kilocode_change
	messages: Anthropic.Messages.MessageParam[]
	path?: string
	modelId?: string
}

type ProcessState = {
	partialData: string | null
	error: Error | null
	stderrLogs: string
	exitCode: number | null
}

// kilocode_change start
async function generateTempSystemPrompt(options: ClaudeCodeOptions): Promise<string | undefined> {
	const isWindows = os.platform() === "win32"
	const isSystemPromptTooLong = options.systemPrompt.length > MAX_SYSTEM_PROMPT_LENGTH
	if (!isWindows && !isSystemPromptTooLong) {
		return undefined
	}
	const uniqueId = crypto.randomUUID()
	const tempFilePath = path.join(os.tmpdir(), `kilocode-system-prompt-${uniqueId}.txt`)
	await fs.writeFile(tempFilePath, options.systemPrompt, "utf8")
	return tempFilePath
}

async function unlinkTempSystemPrompt(systemPromptFile: string | undefined): Promise<void> {
	if (!systemPromptFile) {
		return
	}
	await fs.unlink(systemPromptFile).catch(console.log)
}
// kilocode_change end

export async function* runClaudeCode(
	options: ClaudeCodeOptions & { maxOutputTokens?: number },
): AsyncGenerator<ClaudeCodeMessage | string> {
<<<<<<< HEAD
	// kilocode_change start
	const systemPromptFile = await generateTempSystemPrompt(options)
	const process = runProcess({ ...options, systemPromptFile })
	// kilocode_change end
=======
	const claudePath = options.path || "claude"
	let process

	try {
		process = runProcess(options)
	} catch (error: any) {
		// Handle ENOENT errors immediately when spawning the process
		if (error.code === "ENOENT" || error.message?.includes("ENOENT")) {
			throw createClaudeCodeNotFoundError(claudePath, error)
		}
		throw error
	}
>>>>>>> c45896ab

	const rl = readline.createInterface({
		input: process.stdout,
	})

	try {
		const processState: ProcessState = {
			error: null,
			stderrLogs: "",
			exitCode: null,
			partialData: null,
		}

		process.stderr.on("data", (data) => {
			processState.stderrLogs += data.toString()
		})

		process.on("close", (code) => {
			processState.exitCode = code
		})

		process.on("error", (err) => {
			// Enhance ENOENT errors with helpful installation guidance
			if (err.message.includes("ENOENT") || (err as any).code === "ENOENT") {
				processState.error = createClaudeCodeNotFoundError(claudePath, err)
			} else {
				processState.error = err
			}
			// Close the readline interface to break out of the loop
			rl.close()
		})

		for await (const line of rl) {
			if (processState.error) {
				throw processState.error
			}

			if (line.trim()) {
				const chunk = parseChunk(line, processState)

				if (!chunk) {
					continue
				}

				yield chunk
			}
		}

		// Check for errors that occurred during processing
		if (processState.error) {
			throw processState.error
		}

		// We rely on the assistant message. If the output was truncated, it's better having a poorly formatted message
		// from which to extract something, than throwing an error/showing the model didn't return any messages.
		if (processState.partialData && processState.partialData.startsWith(`{"type":"assistant"`)) {
			yield processState.partialData
		}

		const { exitCode } = await process
		if (exitCode !== null && exitCode !== 0) {
			// If we have a specific ENOENT error, throw that instead
			if (processState.error && (processState.error as any).name === "ClaudeCodeNotFoundError") {
				throw processState.error
			}

			const errorOutput = (processState.error as any)?.message || processState.stderrLogs?.trim()
			throw new Error(
				`Claude Code process exited with code ${exitCode}.${errorOutput ? ` Error output: ${errorOutput}` : ""}`,
			)
		}
	} finally {
		rl.close()
		if (!process.killed) {
			process.kill()
		}
		// kilocode_change start
		if (systemPromptFile) {
			await unlinkTempSystemPrompt(systemPromptFile)
		}
		// kilocode_change end
	}
}

// We want the model to use our custom tool format instead of built-in tools.
// Disabling built-in tools prevents tool-only responses and ensures text output.
const claudeCodeTools = [
	"Task",
	"Bash",
	"Glob",
	"Grep",
	"LS",
	"exit_plan_mode",
	"Read",
	"Edit",
	"MultiEdit",
	"Write",
	"NotebookRead",
	"NotebookEdit",
	"WebFetch",
	"TodoRead",
	"TodoWrite",
	"WebSearch",
].join(",")

const CLAUDE_CODE_TIMEOUT = 600000 // 10 minutes

function runProcess({
	systemPrompt,
	systemPromptFile,
	messages,
	path,
	modelId,
	maxOutputTokens,
}: ClaudeCodeOptions & { maxOutputTokens?: number }) {
	const claudePath = path || "claude"
	// const isWindows = os.platform() === "win32" kilocode_change

	// Build args based on platform
	const args = ["-p"]

	// Pass system prompt as flag on non-Windows, via stdin on Windows (avoids cmd length limits)
	// kilocode_change start
	if (systemPromptFile) {
		args.push("--system-prompt-file", systemPromptFile)
	} else {
		args.push("--system-prompt", systemPrompt)
	}
	// kilocode_change end

	args.push(
		"--verbose",
		"--output-format",
		"stream-json",
		"--disallowedTools",
		claudeCodeTools,
		// Roo Code will handle recursive calls
		"--max-turns",
		"1",
	)

	if (modelId) {
		args.push("--model", modelId)
	}

	const child = execa(claudePath, args, {
		stdin: "pipe",
		stdout: "pipe",
		stderr: "pipe",
		env: {
			...process.env,
			// Use the configured value, or the environment variable, or default to CLAUDE_CODE_DEFAULT_MAX_OUTPUT_TOKENS
			CLAUDE_CODE_MAX_OUTPUT_TOKENS:
				maxOutputTokens?.toString() ||
				process.env.CLAUDE_CODE_MAX_OUTPUT_TOKENS ||
				CLAUDE_CODE_DEFAULT_MAX_OUTPUT_TOKENS.toString(),
		},
		cwd,
		maxBuffer: 1024 * 1024 * 1000,
		timeout: CLAUDE_CODE_TIMEOUT,
	})

	const stdinData = JSON.stringify(messages) // kilocode_change

	// Use setImmediate to ensure process is spawned before writing (prevents stdin race conditions)
	setImmediate(() => {
		try {
			child.stdin.write(stdinData, "utf8", (error: Error | null | undefined) => {
				if (error) {
					console.error("Error writing to Claude Code stdin:", error)
					child.kill()
				}
			})
			child.stdin.end()
		} catch (error) {
			console.error("Error accessing Claude Code stdin:", error)
			child.kill()
		}
	})

	return child
}

function parseChunk(data: string, processState: ProcessState) {
	if (processState.partialData) {
		processState.partialData += data

		const chunk = attemptParseChunk(processState.partialData)

		if (!chunk) {
			return null
		}

		processState.partialData = null
		return chunk
	}

	const chunk = attemptParseChunk(data)

	if (!chunk) {
		processState.partialData = data
	}

	return chunk
}

function attemptParseChunk(data: string): ClaudeCodeMessage | null {
	try {
		return JSON.parse(data)
	} catch (error) {
		console.error("Error parsing chunk:", error, data.length)
		return null
	}
}

/**
 * Creates a user-friendly error message for Claude Code ENOENT errors
 */
function createClaudeCodeNotFoundError(claudePath: string, originalError: Error): Error {
	const errorMessage = t("errors.claudeCode.notFound", {
		claudePath,
		installationUrl: CLAUDE_CODE_INSTALLATION_URL,
		originalError: originalError.message,
	})

	const error = new Error(errorMessage)
	error.name = "ClaudeCodeNotFoundError"
	return error
}<|MERGE_RESOLUTION|>--- conflicted
+++ resolved
@@ -5,14 +5,11 @@
 import readline from "readline"
 import { CLAUDE_CODE_DEFAULT_MAX_OUTPUT_TOKENS } from "@roo-code/types"
 import * as os from "os"
-<<<<<<< HEAD
 // kilocode_change start
 import path from "node:path"
 import crypto from "node:crypto"
 import fs from "node:fs/promises"
-=======
 import { t } from "../../i18n"
->>>>>>> c45896ab
 
 export const MAX_SYSTEM_PROMPT_LENGTH = 65536
 // kilocode_change end
@@ -60,17 +57,12 @@
 export async function* runClaudeCode(
 	options: ClaudeCodeOptions & { maxOutputTokens?: number },
 ): AsyncGenerator<ClaudeCodeMessage | string> {
-<<<<<<< HEAD
-	// kilocode_change start
-	const systemPromptFile = await generateTempSystemPrompt(options)
-	const process = runProcess({ ...options, systemPromptFile })
-	// kilocode_change end
-=======
+	const systemPromptFile = await generateTempSystemPrompt(options) // kilocode_change
 	const claudePath = options.path || "claude"
 	let process
 
 	try {
-		process = runProcess(options)
+		process = runProcess({ ...options, systemPromptFile }) // kilocode_change
 	} catch (error: any) {
 		// Handle ENOENT errors immediately when spawning the process
 		if (error.code === "ENOENT" || error.message?.includes("ENOENT")) {
@@ -78,7 +70,6 @@
 		}
 		throw error
 	}
->>>>>>> c45896ab
 
 	const rl = readline.createInterface({
 		input: process.stdout,
