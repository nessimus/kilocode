import * as vscode from "vscode"
import * as os from "os"

import type { ModeConfig, PromptComponent, CustomModePrompts, TodoItem } from "@roo-code/types"

import { Mode, modes, defaultModeSlug, getModeBySlug, getGroupName, getModeSelection } from "../../shared/modes"
import { DiffStrategy } from "../../shared/tools"
import { formatLanguage } from "../../shared/language"
import { isEmpty } from "../../utils/object"

import { McpHub } from "../../services/mcp/McpHub"
import { CodeIndexManager } from "../../services/code-index/manager"

import { PromptVariables, loadSystemPromptFile } from "./sections/custom-system-prompt"

import { getToolDescriptionsForMode } from "./tools"
import {
	getRulesSection,
	getSystemInfoSection,
	getObjectiveSection,
	getSharedToolUseSection,
	getMcpServersSection,
	getToolUseGuidelinesSection,
	getCapabilitiesSection,
	getModesSection,
	addCustomInstructions,
	markdownFormattingSection,
} from "./sections"

// Helper function to get prompt component, filtering out empty objects
export function getPromptComponent(
	customModePrompts: CustomModePrompts | undefined,
	mode: string,
): PromptComponent | undefined {
	const component = customModePrompts?.[mode]
	// Return undefined if component is empty
	if (isEmpty(component)) {
		return undefined
	}
	return component
}

async function generatePrompt(
	context: vscode.ExtensionContext,
	cwd: string,
	supportsComputerUse: boolean,
	mode: Mode,
	mcpHub?: McpHub,
	diffStrategy?: DiffStrategy,
	browserViewportSize?: string,
	promptComponent?: PromptComponent,
	customModeConfigs?: ModeConfig[],
	globalCustomInstructions?: string,
	diffEnabled?: boolean,
	experiments?: Record<string, boolean>,
	enableMcpServerCreation?: boolean,
	language?: string,
	rooIgnoreInstructions?: string,
	partialReadsEnabled?: boolean,
	settings?: Record<string, any>,
	todoList?: TodoItem[],
): Promise<string> {
	if (!context) {
		throw new Error("Extension context is required for generating system prompt")
	}

	// If diff is disabled, don't pass the diffStrategy
	const effectiveDiffStrategy = diffEnabled ? diffStrategy : undefined

	// Get the full mode config to ensure we have the role definition (used for groups, etc.)
	const modeConfig = getModeBySlug(mode, customModeConfigs) || modes.find((m) => m.slug === mode) || modes[0]
	const { roleDefinition, baseInstructions } = getModeSelection(mode, promptComponent, customModeConfigs)

	const [modesSection, mcpServersSection] = await Promise.all([
		getModesSection(context),
		modeConfig.groups.some((groupEntry) => getGroupName(groupEntry) === "mcp")
			? getMcpServersSection(mcpHub, effectiveDiffStrategy, enableMcpServerCreation)
			: Promise.resolve(""),
	])

	const codeIndexManager = CodeIndexManager.getInstance(context)

	const basePrompt = `${roleDefinition}

${markdownFormattingSection()}

${getSharedToolUseSection()}

${getToolDescriptionsForMode(
	mode,
	cwd,
	supportsComputerUse,
	codeIndexManager,
	effectiveDiffStrategy,
	browserViewportSize,
	mcpHub,
	customModeConfigs,
	experiments,
	partialReadsEnabled,
	settings,
)}

${getToolUseGuidelinesSection(codeIndexManager)}

${mcpServersSection}

${getCapabilitiesSection(cwd, supportsComputerUse, mcpHub, effectiveDiffStrategy, codeIndexManager)}

${modesSection}

${getRulesSection(cwd, supportsComputerUse, effectiveDiffStrategy, codeIndexManager)}

${getSystemInfoSection(cwd)}

${getObjectiveSection(codeIndexManager, experiments)}

${await addCustomInstructions(baseInstructions, globalCustomInstructions || "", cwd, mode, {
	language: language ?? formatLanguage(vscode.env.language),
	rooIgnoreInstructions,
	localRulesToggleState: context.workspaceState.get("localRulesToggles"), // kilocode_change
	globalRulesToggleState: context.globalState.get("globalRulesToggles"), // kilocode_change
})}`

	return basePrompt
}

export const SYSTEM_PROMPT = async (
	context: vscode.ExtensionContext,
	cwd: string,
	supportsComputerUse: boolean,
	mcpHub?: McpHub,
	diffStrategy?: DiffStrategy,
	browserViewportSize?: string,
	inputMode: Mode = defaultModeSlug, // kilocode_change: name changed to inputMode
	customModePrompts?: CustomModePrompts,
	customModes?: ModeConfig[],
	globalCustomInstructions?: string,
	diffEnabled?: boolean,
	experiments?: Record<string, boolean>,
	enableMcpServerCreation?: boolean,
	language?: string,
	rooIgnoreInstructions?: string,
	partialReadsEnabled?: boolean,
	settings?: Record<string, any>,
	todoList?: TodoItem[],
): Promise<string> => {
	if (!context) {
		throw new Error("Extension context is required for generating system prompt")
	}

<<<<<<< HEAD
	const getPromptComponent = (value: unknown) => {
		if (typeof value === "object" && value !== null) {
			return value as PromptComponent
		}
		return undefined
	}

	const mode =
		getModeBySlug(inputMode, customModes)?.slug || modes.find((m) => m.slug === inputMode)?.slug || defaultModeSlug // kilocode_change: don't try to use non-existent modes

=======
>>>>>>> 39ab0067
	// Try to load custom system prompt from file
	const variablesForPrompt: PromptVariables = {
		workspace: cwd,
		mode: mode,
		language: language ?? formatLanguage(vscode.env.language),
		shell: vscode.env.shell,
		operatingSystem: os.type(),
	}
	const fileCustomSystemPrompt = await loadSystemPromptFile(cwd, mode, variablesForPrompt)

	// Check if it's a custom mode
	const promptComponent = getPromptComponent(customModePrompts, mode)

	// Get full mode config from custom modes or fall back to built-in modes
	const currentMode = getModeBySlug(mode, customModes) || modes.find((m) => m.slug === mode) || modes[0]

	// If a file-based custom system prompt exists, use it
	if (fileCustomSystemPrompt) {
		const { roleDefinition, baseInstructions: baseInstructionsForFile } = getModeSelection(
			mode,
			promptComponent,
			customModes,
		)

		const customInstructions = await addCustomInstructions(
			baseInstructionsForFile,
			globalCustomInstructions || "",
			cwd,
			mode,
			{ language: language ?? formatLanguage(vscode.env.language), rooIgnoreInstructions },
		)

		// For file-based prompts, don't include the tool sections
		return `${roleDefinition}

${fileCustomSystemPrompt}

${customInstructions}`
	}

	// If diff is disabled, don't pass the diffStrategy
	const effectiveDiffStrategy = diffEnabled ? diffStrategy : undefined

	return generatePrompt(
		context,
		cwd,
		supportsComputerUse,
		currentMode.slug,
		mcpHub,
		effectiveDiffStrategy,
		browserViewportSize,
		promptComponent,
		customModes,
		globalCustomInstructions,
		diffEnabled,
		experiments,
		enableMcpServerCreation,
		language,
		rooIgnoreInstructions,
		partialReadsEnabled,
		settings,
		todoList,
	)
}<|MERGE_RESOLUTION|>--- conflicted
+++ resolved
@@ -148,19 +148,9 @@
 		throw new Error("Extension context is required for generating system prompt")
 	}
 
-<<<<<<< HEAD
-	const getPromptComponent = (value: unknown) => {
-		if (typeof value === "object" && value !== null) {
-			return value as PromptComponent
-		}
-		return undefined
-	}
-
 	const mode =
 		getModeBySlug(inputMode, customModes)?.slug || modes.find((m) => m.slug === inputMode)?.slug || defaultModeSlug // kilocode_change: don't try to use non-existent modes
 
-=======
->>>>>>> 39ab0067
 	// Try to load custom system prompt from file
 	const variablesForPrompt: PromptVariables = {
 		workspace: cwd,
