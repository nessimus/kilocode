import * as path from "path"
import os from "os"
import crypto from "crypto"
import EventEmitter from "events"

import * as vscode from "vscode" // kilocode_change:

import { Anthropic } from "@anthropic-ai/sdk"
import delay from "delay"
import pWaitFor from "p-wait-for"
import { serializeError } from "serialize-error"

import {
	type ProviderSettings,
	type TokenUsage,
	type ToolUsage,
	type ToolName,
	type ContextCondense,
	type ClineAsk,
	type ClineMessage,
	type ClineSay,
	type ToolProgressStatus,
	type HistoryItem,
	TelemetryEventName,
} from "@roo-code/types"
import { CloudService } from "@roo-code/cloud"

// api
import { ApiHandler, ApiHandlerCreateMessageMetadata, buildApiHandler } from "../../api"
import { ApiStream } from "../../api/transform/stream"

// shared
import { findLastIndex } from "../../shared/array"
import { combineApiRequests } from "../../shared/combineApiRequests"
import { combineCommandSequences } from "../../shared/combineCommandSequences"
import { t } from "../../i18n"
import { ClineApiReqCancelReason, ClineApiReqInfo } from "../../shared/ExtensionMessage"
import { getApiMetrics } from "../../shared/getApiMetrics"
import { ClineAskResponse } from "../../shared/WebviewMessage"
import { defaultModeSlug } from "../../shared/modes"
import { DiffStrategy } from "../../shared/tools"
import { EXPERIMENT_IDS, experiments } from "../../shared/experiments"

// services
import { UrlContentFetcher } from "../../services/browser/UrlContentFetcher"
import { BrowserSession } from "../../services/browser/BrowserSession"
import { McpHub } from "../../services/mcp/McpHub"
import { McpServerManager } from "../../services/mcp/McpServerManager"
import { RepoPerTaskCheckpointService } from "../../services/checkpoints"

// integrations
import { DiffViewProvider } from "../../integrations/editor/DiffViewProvider"
import { findToolName, formatContentBlockToMarkdown } from "../../integrations/misc/export-markdown"
import { RooTerminalProcess } from "../../integrations/terminal/types"
import { TerminalRegistry } from "../../integrations/terminal/TerminalRegistry"

// utils
import { calculateApiCostAnthropic } from "../../shared/cost"
import { getWorkspacePath } from "../../utils/path"

// prompts
import { formatResponse } from "../prompts/responses"
import { SYSTEM_PROMPT } from "../prompts/system"

// core modules
import { ToolRepetitionDetector } from "../tools/ToolRepetitionDetector"
import { FileContextTracker } from "../context-tracking/FileContextTracker"
import { RooIgnoreController } from "../ignore/RooIgnoreController"
import { RooProtectedController } from "../protect/RooProtectedController"
import { type AssistantMessageContent, parseAssistantMessage, presentAssistantMessage } from "../assistant-message"
import { truncateConversationIfNeeded } from "../sliding-window"
import { ClineProvider } from "../webview/ClineProvider"
import { MultiSearchReplaceDiffStrategy } from "../diff/strategies/multi-search-replace"
import { MultiFileSearchReplaceDiffStrategy } from "../diff/strategies/multi-file-search-replace"
import { readApiMessages, saveApiMessages, readTaskMessages, saveTaskMessages, taskMetadata } from "../task-persistence"
import { getEnvironmentDetails } from "../environment/getEnvironmentDetails"
import {
	type CheckpointDiffOptions,
	type CheckpointRestoreOptions,
	getCheckpointService,
	checkpointSave,
	checkpointRestore,
	checkpointDiff,
} from "../checkpoints"
import { ApiMessage } from "../task-persistence/apiMessages"
import { getMessagesSinceLastSummary, summarizeConversation } from "../condense"
import { maybeRemoveImageBlocks } from "../../api/transform/image-cleaning"
import { processKiloUserContentMentions } from "../mentions/processKiloUserContentMentions" // kilocode_change
import { refreshWorkflowToggles } from "../context/instructions/workflows" // kilocode_change
import { parseMentions } from "../mentions" // kilocode_change
import { parseKiloSlashCommands } from "../slash-commands/kilo" // kilocode_change
import { GlobalFileNames } from "../../shared/globalFileNames" // kilocode_change
import { ensureLocalKilorulesDirExists } from "../context/instructions/kilo-rules" // kilocode_change

export type ClineEvents = {
	message: [{ action: "created" | "updated"; message: ClineMessage }]
	taskStarted: []
	taskModeSwitched: [taskId: string, mode: string]
	taskPaused: []
	taskUnpaused: []
	taskAskResponded: []
	taskAborted: []
	taskSpawned: [taskId: string]
	taskCompleted: [taskId: string, tokenUsage: TokenUsage, toolUsage: ToolUsage]
	taskTokenUsageUpdated: [taskId: string, tokenUsage: TokenUsage]
	taskToolFailed: [taskId: string, tool: ToolName, error: string]
}

export type TaskOptions = {
	context: vscode.ExtensionContext // kilocode_change
	provider: ClineProvider
	apiConfiguration: ProviderSettings
	enableDiff?: boolean
	enableCheckpoints?: boolean
	fuzzyMatchThreshold?: number
	consecutiveMistakeLimit?: number
	task?: string
	images?: string[]
	historyItem?: HistoryItem
	experiments?: Record<string, boolean>
	startTask?: boolean
	rootTask?: Task
	parentTask?: Task
	taskNumber?: number
	onCreated?: (cline: Task) => void
}

type UserContent = Array<Anthropic.ContentBlockParam> // kilocode_change

export class Task extends EventEmitter<ClineEvents> {
	private context: vscode.ExtensionContext // kilocode_change

	readonly taskId: string
	private taskIsFavorited?: boolean // kilocode_change
	readonly instanceId: string

	readonly rootTask: Task | undefined = undefined
	readonly parentTask: Task | undefined = undefined
	readonly taskNumber: number
	readonly workspacePath: string

	providerRef: WeakRef<ClineProvider>
	private readonly globalStoragePath: string
	abort: boolean = false
	didFinishAbortingStream = false
	abandoned = false
	isInitialized = false
	isPaused: boolean = false
	pausedModeSlug: string = defaultModeSlug
	private pauseInterval: NodeJS.Timeout | undefined

	// API
	readonly apiConfiguration: ProviderSettings
	api: ApiHandler
	private static lastGlobalApiRequestTime?: number
	private consecutiveAutoApprovedRequestsCount: number = 0

	/**
	 * Reset the global API request timestamp. This should only be used for testing.
	 * @internal
	 */
	static resetGlobalApiRequestTime(): void {
		Task.lastGlobalApiRequestTime = undefined
	}

	toolRepetitionDetector: ToolRepetitionDetector
	rooIgnoreController?: RooIgnoreController
	rooProtectedController?: RooProtectedController
	fileContextTracker: FileContextTracker
	urlContentFetcher: UrlContentFetcher
	terminalProcess?: RooTerminalProcess

	// Computer User
	browserSession: BrowserSession

	// Editing
	diffViewProvider: DiffViewProvider
	diffStrategy?: DiffStrategy
	diffEnabled: boolean = false
	fuzzyMatchThreshold: number
	didEditFile: boolean = false

	// LLM Messages & Chat Messages
	apiConversationHistory: ApiMessage[] = []
	clineMessages: ClineMessage[] = []

	// Ask
	private askResponse?: ClineAskResponse
	private askResponseText?: string
	private askResponseImages?: string[]
	public lastMessageTs?: number

	// Tool Use
	consecutiveMistakeCount: number = 0
	consecutiveMistakeLimit: number
	consecutiveMistakeCountForApplyDiff: Map<string, number> = new Map()
	toolUsage: ToolUsage = {}

	// Checkpoints
	enableCheckpoints: boolean
	checkpointService?: RepoPerTaskCheckpointService
	checkpointServiceInitializing = false

	// Streaming
	isWaitingForFirstChunk = false
	isStreaming = false
	currentStreamingContentIndex = 0
	assistantMessageContent: AssistantMessageContent[] = []
	presentAssistantMessageLocked = false
	presentAssistantMessageHasPendingUpdates = false
	userMessageContent: (Anthropic.TextBlockParam | Anthropic.ImageBlockParam)[] = []
	userMessageContentReady = false
	didRejectTool = false
	didAlreadyUseTool = false
	didCompleteReadingStream = false

	constructor({
		context, // kilocode_change
		provider,
		apiConfiguration,
		enableDiff = false,
		enableCheckpoints = true,
		fuzzyMatchThreshold = 1.0,
		consecutiveMistakeLimit = 3,
		task,
		images,
		historyItem,
		startTask = true,
		rootTask,
		parentTask,
		taskNumber = -1,
		onCreated,
	}: TaskOptions) {
		super()
		this.context = context // kilocode_change

		if (startTask && !task && !images && !historyItem) {
			throw new Error("Either historyItem or task/images must be provided")
		}

		this.taskId = historyItem ? historyItem.id : crypto.randomUUID()
		this.taskIsFavorited = historyItem?.isFavorited // kilocode_change
		// normal use-case is usually retry similar history task with new workspace
		this.workspacePath = parentTask
			? parentTask.workspacePath
			: getWorkspacePath(path.join(os.homedir(), "Documents")) // kilocode_change: use Documents instead of Desktop as default
		this.instanceId = crypto.randomUUID().slice(0, 8)
		this.taskNumber = -1

		this.rooIgnoreController = new RooIgnoreController(this.cwd)
		this.rooProtectedController = new RooProtectedController(this.cwd)
		this.fileContextTracker = new FileContextTracker(provider, this.taskId)

		this.rooIgnoreController.initialize().catch((error) => {
			console.error("Failed to initialize RooIgnoreController:", error)
		})

		this.apiConfiguration = apiConfiguration
		this.api = buildApiHandler(apiConfiguration)

		this.urlContentFetcher = new UrlContentFetcher(provider.context)
		this.browserSession = new BrowserSession(provider.context)
		this.diffEnabled = enableDiff
		this.fuzzyMatchThreshold = fuzzyMatchThreshold
		this.consecutiveMistakeLimit = consecutiveMistakeLimit
		this.providerRef = new WeakRef(provider)
		this.globalStoragePath = provider.context.globalStorageUri.fsPath
		this.diffViewProvider = new DiffViewProvider(this.cwd)
		this.enableCheckpoints = enableCheckpoints

		this.rootTask = rootTask
		this.parentTask = parentTask
		this.taskNumber = taskNumber

		// if (historyItem) {
		// 	TelemetryService.instance.captureTaskRestarted(this.taskId)
		// } else {
		// 	TelemetryService.instance.captureTaskCreated(this.taskId)
		// } // kilocode_change

		// Only set up diff strategy if diff is enabled
		if (this.diffEnabled) {
			// Default to old strategy, will be updated if experiment is enabled
			this.diffStrategy = new MultiSearchReplaceDiffStrategy(this.fuzzyMatchThreshold)

			// Check experiment asynchronously and update strategy if needed
			provider.getState().then((state) => {
				const isMultiFileApplyDiffEnabled = experiments.isEnabled(
					state.experiments ?? {},
					EXPERIMENT_IDS.MULTI_FILE_APPLY_DIFF,
				)

				if (isMultiFileApplyDiffEnabled) {
					this.diffStrategy = new MultiFileSearchReplaceDiffStrategy(this.fuzzyMatchThreshold)
				}
			})
		}

		this.toolRepetitionDetector = new ToolRepetitionDetector(this.consecutiveMistakeLimit)

		onCreated?.(this)

		if (startTask) {
			if (task || images) {
				this.startTask(task, images)
			} else if (historyItem) {
				this.resumeTaskFromHistory()
			} else {
				throw new Error("Either historyItem or task/images must be provided")
			}
		}
	}

	// kilocode_change start
	private getContext(): vscode.ExtensionContext {
		const context = this.context
		if (!context) {
			throw new Error("Unable to access extension context")
		}
		return context
	}
	// kilocode_change end

	static create(options: TaskOptions): [Task, Promise<void>] {
		const instance = new Task({ ...options, startTask: false })
		const { images, task, historyItem } = options
		let promise

		if (images || task) {
			promise = instance.startTask(task, images)
		} else if (historyItem) {
			promise = instance.resumeTaskFromHistory()
		} else {
			throw new Error("Either historyItem or task/images must be provided")
		}

		return [instance, promise]
	}

	// API Messages

	private async getSavedApiConversationHistory(): Promise<ApiMessage[]> {
		return readApiMessages({ taskId: this.taskId, globalStoragePath: this.globalStoragePath })
	}

	private async addToApiConversationHistory(message: Anthropic.MessageParam) {
		const messageWithTs = { ...message, ts: Date.now() }
		this.apiConversationHistory.push(messageWithTs)
		await this.saveApiConversationHistory()
	}

	async overwriteApiConversationHistory(newHistory: ApiMessage[]) {
		this.apiConversationHistory = newHistory
		await this.saveApiConversationHistory()
	}

	private async saveApiConversationHistory() {
		try {
			await saveApiMessages({
				messages: this.apiConversationHistory,
				taskId: this.taskId,
				globalStoragePath: this.globalStoragePath,
			})
		} catch (error) {
			// In the off chance this fails, we don't want to stop the task.
			console.error("Failed to save API conversation history:", error)
		}
	}

	// Cline Messages

	private async getSavedClineMessages(): Promise<ClineMessage[]> {
		return readTaskMessages({ taskId: this.taskId, globalStoragePath: this.globalStoragePath })
	}

	private async addToClineMessages(message: ClineMessage) {
		this.clineMessages.push(message)
		const provider = this.providerRef.deref()
		await provider?.postStateToWebview()
		this.emit("message", { action: "created", message })
		await this.saveClineMessages()

		const shouldCaptureMessage = message.partial !== true && CloudService.isEnabled()

		if (shouldCaptureMessage) {
			CloudService.instance.captureEvent({
				event: TelemetryEventName.TASK_MESSAGE,
				properties: { taskId: this.taskId, message },
			})
		}
	}

	public async overwriteClineMessages(newMessages: ClineMessage[]) {
		this.clineMessages = newMessages
		await this.saveClineMessages()
	}

	private async updateClineMessage(message: ClineMessage) {
		const provider = this.providerRef.deref()
		await provider?.postMessageToWebview({ type: "messageUpdated", clineMessage: message })
		this.emit("message", { action: "updated", message })

		const shouldCaptureMessage = message.partial !== true && CloudService.isEnabled()

		if (shouldCaptureMessage) {
			CloudService.instance.captureEvent({
				event: TelemetryEventName.TASK_MESSAGE,
				properties: { taskId: this.taskId, message },
			})
		}
	}

	private async saveClineMessages() {
		try {
			await saveTaskMessages({
				messages: this.clineMessages,
				taskId: this.taskId,
				globalStoragePath: this.globalStoragePath,
			})

			const { historyItem, tokenUsage } = await taskMetadata({
				messages: this.clineMessages,
				taskId: this.taskId,
				taskNumber: this.taskNumber,
				globalStoragePath: this.globalStoragePath,
				workspace: this.cwd,
			})

			this.emit("taskTokenUsageUpdated", this.taskId, tokenUsage)

			await this.providerRef.deref()?.updateTaskHistory(historyItem)
		} catch (error) {
			console.error("Failed to save messages:", error)
		}
	}

	// Note that `partial` has three valid states true (partial message),
	// false (completion of partial message), undefined (individual complete
	// message).
	async ask(
		type: ClineAsk,
		text?: string,
		partial?: boolean,
		progressStatus?: ToolProgressStatus,
		isProtected?: boolean,
	): Promise<{ response: ClineAskResponse; text?: string; images?: string[] }> {
		// If this Cline instance was aborted by the provider, then the only
		// thing keeping us alive is a promise still running in the background,
		// in which case we don't want to send its result to the webview as it
		// is attached to a new instance of Cline now. So we can safely ignore
		// the result of any active promises, and this class will be
		// deallocated. (Although we set Cline = undefined in provider, that
		// simply removes the reference to this instance, but the instance is
		// still alive until this promise resolves or rejects.)
		if (this.abort) {
			throw new Error(`[KiloCode#ask] task ${this.taskId}.${this.instanceId} aborted`)
		}

		let askTs: number

		if (partial !== undefined) {
			const lastMessage = this.clineMessages.at(-1)

			const isUpdatingPreviousPartial =
				lastMessage && lastMessage.partial && lastMessage.type === "ask" && lastMessage.ask === type

			if (partial) {
				if (isUpdatingPreviousPartial) {
					// Existing partial message, so update it.
					lastMessage.text = text
					lastMessage.partial = partial
					lastMessage.progressStatus = progressStatus
					lastMessage.isProtected = isProtected
					// TODO: Be more efficient about saving and posting only new
					// data or one whole message at a time so ignore partial for
					// saves, and only post parts of partial message instead of
					// whole array in new listener.
					this.updateClineMessage(lastMessage)
					throw new Error("Current ask promise was ignored (#1)")
				} else {
					// This is a new partial message, so add it with partial
					// state.
					askTs = Date.now()
					this.lastMessageTs = askTs
					await this.addToClineMessages({ ts: askTs, type: "ask", ask: type, text, partial, isProtected })
					throw new Error("Current ask promise was ignored (#2)")
				}
			} else {
				if (isUpdatingPreviousPartial) {
					// This is the complete version of a previously partial
					// message, so replace the partial with the complete version.
					this.askResponse = undefined
					this.askResponseText = undefined
					this.askResponseImages = undefined

					// Bug for the history books:
					// In the webview we use the ts as the chatrow key for the
					// virtuoso list. Since we would update this ts right at the
					// end of streaming, it would cause the view to flicker. The
					// key prop has to be stable otherwise react has trouble
					// reconciling items between renders, causing unmounting and
					// remounting of components (flickering).
					// The lesson here is if you see flickering when rendering
					// lists, it's likely because the key prop is not stable.
					// So in this case we must make sure that the message ts is
					// never altered after first setting it.
					askTs = lastMessage.ts
					this.lastMessageTs = askTs
					lastMessage.text = text
					lastMessage.partial = false
					lastMessage.progressStatus = progressStatus
					lastMessage.isProtected = isProtected
					await this.saveClineMessages()
					this.updateClineMessage(lastMessage)
				} else {
					// This is a new and complete message, so add it like normal.
					this.askResponse = undefined
					this.askResponseText = undefined
					this.askResponseImages = undefined
					askTs = Date.now()
					this.lastMessageTs = askTs
					await this.addToClineMessages({ ts: askTs, type: "ask", ask: type, text, isProtected })
				}
			}
		} else {
			// This is a new non-partial message, so add it like normal.
			this.askResponse = undefined
			this.askResponseText = undefined
			this.askResponseImages = undefined
			askTs = Date.now()
			this.lastMessageTs = askTs
			await this.addToClineMessages({ ts: askTs, type: "ask", ask: type, text, isProtected })
		}

		await pWaitFor(() => this.askResponse !== undefined || this.lastMessageTs !== askTs, { interval: 100 })

		if (this.lastMessageTs !== askTs) {
			// Could happen if we send multiple asks in a row i.e. with
			// command_output. It's important that when we know an ask could
			// fail, it is handled gracefully.
			throw new Error("Current ask promise was ignored")
		}

		const result = { response: this.askResponse!, text: this.askResponseText, images: this.askResponseImages }
		this.askResponse = undefined
		this.askResponseText = undefined
		this.askResponseImages = undefined
		this.emit("taskAskResponded")
		return result
	}

	async handleWebviewAskResponse(askResponse: ClineAskResponse, text?: string, images?: string[]) {
		this.askResponse = askResponse
		this.askResponseText = text
		this.askResponseImages = images
	}

	async handleTerminalOperation(terminalOperation: "continue" | "abort") {
		if (terminalOperation === "continue") {
			this.terminalProcess?.continue()
		} else if (terminalOperation === "abort") {
			this.terminalProcess?.abort()
		}
	}

	public async condenseContext(): Promise<void> {
		const systemPrompt = await this.getSystemPrompt()

		// Get condensing configuration
		// Using type assertion to handle the case where Phase 1 hasn't been implemented yet
		const state = await this.providerRef.deref()?.getState()
		const customCondensingPrompt = state ? (state as any).customCondensingPrompt : undefined
		const condensingApiConfigId = state ? (state as any).condensingApiConfigId : undefined
		const listApiConfigMeta = state ? (state as any).listApiConfigMeta : undefined

		// Determine API handler to use
		let condensingApiHandler: ApiHandler | undefined
		if (condensingApiConfigId && listApiConfigMeta && Array.isArray(listApiConfigMeta)) {
			// Using type assertion for the id property to avoid implicit any
			const matchingConfig = listApiConfigMeta.find((config: any) => config.id === condensingApiConfigId)
			if (matchingConfig) {
				const profile = await this.providerRef.deref()?.providerSettingsManager.getProfile({
					id: condensingApiConfigId,
				})
				// Ensure profile and apiProvider exist before trying to build handler
				if (profile && profile.apiProvider) {
					condensingApiHandler = buildApiHandler(profile)
				}
			}
		}

		const { contextTokens: prevContextTokens } = this.getTokenUsage()
		const {
			messages,
			summary,
			cost,
			newContextTokens = 0,
			error,
		} = await summarizeConversation(
			this.apiConversationHistory,
			this.api, // Main API handler (fallback)
			systemPrompt, // Default summarization prompt (fallback)
			this.taskId,
			prevContextTokens,
			false, // manual trigger
			customCondensingPrompt, // User's custom prompt
			condensingApiHandler, // Specific handler for condensing
		)
		if (error) {
			this.say(
				"condense_context_error",
				error,
				undefined /* images */,
				false /* partial */,
				undefined /* checkpoint */,
				undefined /* progressStatus */,
				{ isNonInteractive: true } /* options */,
			)
			return
		}
		await this.overwriteApiConversationHistory(messages)
		const contextCondense: ContextCondense = { summary, cost, newContextTokens, prevContextTokens }
		await this.say(
			"condense_context",
			undefined /* text */,
			undefined /* images */,
			false /* partial */,
			undefined /* checkpoint */,
			undefined /* progressStatus */,
			{ isNonInteractive: true } /* options */,
			contextCondense,
		)
	}

	async say(
		type: ClineSay,
		text?: string,
		images?: string[],
		partial?: boolean,
		checkpoint?: Record<string, unknown>,
		progressStatus?: ToolProgressStatus,
		options: {
			isNonInteractive?: boolean
		} = {},
		contextCondense?: ContextCondense,
	): Promise<undefined> {
		if (this.abort) {
			throw new Error(`[Kilo Code#say] task ${this.taskId}.${this.instanceId} aborted`)
		}

		if (partial !== undefined) {
			const lastMessage = this.clineMessages.at(-1)

			const isUpdatingPreviousPartial =
				lastMessage && lastMessage.partial && lastMessage.type === "say" && lastMessage.say === type

			if (partial) {
				if (isUpdatingPreviousPartial) {
					// Existing partial message, so update it.
					lastMessage.text = text
					lastMessage.images = images
					lastMessage.partial = partial
					lastMessage.progressStatus = progressStatus
					this.updateClineMessage(lastMessage)
				} else {
					// This is a new partial message, so add it with partial state.
					const sayTs = Date.now()

					if (!options.isNonInteractive) {
						this.lastMessageTs = sayTs
					}

					await this.addToClineMessages({
						ts: sayTs,
						type: "say",
						say: type,
						text,
						images,
						partial,
						contextCondense,
					})
				}
			} else {
				// New now have a complete version of a previously partial message.
				// This is the complete version of a previously partial
				// message, so replace the partial with the complete version.
				if (isUpdatingPreviousPartial) {
					if (!options.isNonInteractive) {
						this.lastMessageTs = lastMessage.ts
					}

					lastMessage.text = text
					lastMessage.images = images
					lastMessage.partial = false
					lastMessage.progressStatus = progressStatus

					// Instead of streaming partialMessage events, we do a save
					// and post like normal to persist to disk.
					await this.saveClineMessages()

					// More performant than an entire `postStateToWebview`.
					this.updateClineMessage(lastMessage)
				} else {
					// This is a new and complete message, so add it like normal.
					const sayTs = Date.now()

					if (!options.isNonInteractive) {
						this.lastMessageTs = sayTs
					}

					await this.addToClineMessages({ ts: sayTs, type: "say", say: type, text, images, contextCondense })
				}
			}
		} else {
			// This is a new non-partial message, so add it like normal.
			const sayTs = Date.now()

			// A "non-interactive" message is a message is one that the user
			// does not need to respond to. We don't want these message types
			// to trigger an update to `lastMessageTs` since they can be created
			// asynchronously and could interrupt a pending ask.
			if (!options.isNonInteractive) {
				this.lastMessageTs = sayTs
			}

			await this.addToClineMessages({
				ts: sayTs,
				type: "say",
				say: type,
				text,
				images,
				checkpoint,
				contextCondense,
			})
		}
	}

	async sayAndCreateMissingParamError(toolName: ToolName, paramName: string, relPath?: string) {
		await this.say(
			"error",
			`Kilo Code tried to use ${toolName}${
				relPath ? ` for '${relPath.toPosix()}'` : ""
			} without value for required parameter '${paramName}'. Retrying...`,
		)
		return formatResponse.toolError(formatResponse.missingToolParameterError(paramName))
	}

	// Start / Abort / Resume

	private async startTask(task?: string, images?: string[]): Promise<void> {
		// `conversationHistory` (for API) and `clineMessages` (for webview)
		// need to be in sync.
		// If the extension process were killed, then on restart the
		// `clineMessages` might not be empty, so we need to set it to [] when
		// we create a new Cline client (otherwise webview would show stale
		// messages from previous session).
		this.clineMessages = []
		this.apiConversationHistory = []
		await this.providerRef.deref()?.postStateToWebview()

		await this.say("text", task, images)
		this.isInitialized = true

		let imageBlocks: Anthropic.ImageBlockParam[] = formatResponse.imageBlocks(images)

		console.log(`[subtasks] task ${this.taskId}.${this.instanceId} starting`)

		await this.initiateTaskLoop([
			{
				type: "text",
				text: `<task>\n${task}\n</task>`,
			},
			...imageBlocks,
		])
	}

	public async resumePausedTask(lastMessage: string) {
		// Release this Cline instance from paused state.
		this.isPaused = false
		this.emit("taskUnpaused")

		// Fake an answer from the subtask that it has completed running and
		// this is the result of what it has done  add the message to the chat
		// history and to the webview ui.
		try {
			await this.say("subtask_result", lastMessage)

			await this.addToApiConversationHistory({
				role: "user",
				content: [{ type: "text", text: `[new_task completed] Result: ${lastMessage}` }],
			})
		} catch (error) {
			this.providerRef
				.deref()
				?.log(`Error failed to add reply from subtask into conversation of parent task, error: ${error}`)

			throw error
		}
	}

	private async resumeTaskFromHistory() {
		const modifiedClineMessages = await this.getSavedClineMessages()

		// Remove any resume messages that may have been added before
		const lastRelevantMessageIndex = findLastIndex(
			modifiedClineMessages,
			(m) => !(m.ask === "resume_task" || m.ask === "resume_completed_task"),
		)

		if (lastRelevantMessageIndex !== -1) {
			modifiedClineMessages.splice(lastRelevantMessageIndex + 1)
		}

		// since we don't use api_req_finished anymore, we need to check if the last api_req_started has a cost value, if it doesn't and no cancellation reason to present, then we remove it since it indicates an api request without any partial content streamed
		const lastApiReqStartedIndex = findLastIndex(
			modifiedClineMessages,
			(m) => m.type === "say" && m.say === "api_req_started",
		)

		if (lastApiReqStartedIndex !== -1) {
			const lastApiReqStarted = modifiedClineMessages[lastApiReqStartedIndex]
			const { cost, cancelReason }: ClineApiReqInfo = JSON.parse(lastApiReqStarted.text || "{}")
			if (cost === undefined && cancelReason === undefined) {
				modifiedClineMessages.splice(lastApiReqStartedIndex, 1)
			}
		}

		await this.overwriteClineMessages(modifiedClineMessages)
		this.clineMessages = await this.getSavedClineMessages()

		// Now present the cline messages to the user and ask if they want to
		// resume (NOTE: we ran into a bug before where the
		// apiConversationHistory wouldn't be initialized when opening a old
		// task, and it was because we were waiting for resume).
		// This is important in case the user deletes messages without resuming
		// the task first.
		this.apiConversationHistory = await this.getSavedApiConversationHistory()

		const lastClineMessage = this.clineMessages
			.slice()
			.reverse()
			.find((m) => !(m.ask === "resume_task" || m.ask === "resume_completed_task")) // could be multiple resume tasks

		let askType: ClineAsk
		if (lastClineMessage?.ask === "completion_result") {
			askType = "resume_completed_task"
		} else {
			askType = "resume_task"
		}

		this.isInitialized = true

		const { response, text, images } = await this.ask(askType) // calls poststatetowebview
		let responseText: string | undefined
		let responseImages: string[] | undefined
		if (response === "messageResponse") {
			await this.say("user_feedback", text, images)
			responseText = text
			responseImages = images
		}

		// Make sure that the api conversation history can be resumed by the API,
		// even if it goes out of sync with cline messages.
		let existingApiConversationHistory: ApiMessage[] = await this.getSavedApiConversationHistory()

		// v2.0 xml tags refactor caveat: since we don't use tools anymore, we need to replace all tool use blocks with a text block since the API disallows conversations with tool uses and no tool schema
		const conversationWithoutToolBlocks = existingApiConversationHistory.map((message) => {
			if (Array.isArray(message.content)) {
				const newContent = message.content.map((block) => {
					if (block.type === "tool_use") {
						// It's important we convert to the new tool schema
						// format so the model doesn't get confused about how to
						// invoke tools.
						const inputAsXml = Object.entries(block.input as Record<string, string>)
							.map(([key, value]) => `<${key}>\n${value}\n</${key}>`)
							.join("\n")
						return {
							type: "text",
							text: `<${block.name}>\n${inputAsXml}\n</${block.name}>`,
						} as Anthropic.Messages.TextBlockParam
					} else if (block.type === "tool_result") {
						// Convert block.content to text block array, removing images
						const contentAsTextBlocks = Array.isArray(block.content)
							? block.content.filter((item) => item.type === "text")
							: [{ type: "text", text: block.content }]
						const textContent = contentAsTextBlocks.map((item) => item.text).join("\n\n")
						const toolName = findToolName(block.tool_use_id, existingApiConversationHistory)
						return {
							type: "text",
							text: `[${toolName} Result]\n\n${textContent}`,
						} as Anthropic.Messages.TextBlockParam
					}
					return block
				})
				return { ...message, content: newContent }
			}
			return message
		})
		existingApiConversationHistory = conversationWithoutToolBlocks

		// FIXME: remove tool use blocks altogether

		// if the last message is an assistant message, we need to check if there's tool use since every tool use has to have a tool response
		// if there's no tool use and only a text block, then we can just add a user message
		// (note this isn't relevant anymore since we use custom tool prompts instead of tool use blocks, but this is here for legacy purposes in case users resume old tasks)

		// if the last message is a user message, we can need to get the assistant message before it to see if it made tool calls, and if so, fill in the remaining tool responses with 'interrupted'

		let modifiedOldUserContent: Anthropic.Messages.ContentBlockParam[] // either the last message if its user message, or the user message before the last (assistant) message
		let modifiedApiConversationHistory: ApiMessage[] // need to remove the last user message to replace with new modified user message
		if (existingApiConversationHistory.length > 0) {
			const lastMessage = existingApiConversationHistory[existingApiConversationHistory.length - 1]

			if (lastMessage.role === "assistant") {
				const content = Array.isArray(lastMessage.content)
					? lastMessage.content
					: [{ type: "text", text: lastMessage.content }]
				const hasToolUse = content.some((block) => block.type === "tool_use")

				if (hasToolUse) {
					const toolUseBlocks = content.filter(
						(block) => block.type === "tool_use",
					) as Anthropic.Messages.ToolUseBlock[]
					const toolResponses: Anthropic.ToolResultBlockParam[] = toolUseBlocks.map((block) => ({
						type: "tool_result",
						tool_use_id: block.id,
						content: "Task was interrupted before this tool call could be completed.",
					}))
					modifiedApiConversationHistory = [...existingApiConversationHistory] // no changes
					modifiedOldUserContent = [...toolResponses]
				} else {
					modifiedApiConversationHistory = [...existingApiConversationHistory]
					modifiedOldUserContent = []
				}
			} else if (lastMessage.role === "user") {
				const previousAssistantMessage: ApiMessage | undefined =
					existingApiConversationHistory[existingApiConversationHistory.length - 2]

				const existingUserContent: Anthropic.Messages.ContentBlockParam[] = Array.isArray(lastMessage.content)
					? lastMessage.content
					: [{ type: "text", text: lastMessage.content }]
				if (previousAssistantMessage && previousAssistantMessage.role === "assistant") {
					const assistantContent = Array.isArray(previousAssistantMessage.content)
						? previousAssistantMessage.content
						: [{ type: "text", text: previousAssistantMessage.content }]

					const toolUseBlocks = assistantContent.filter(
						(block) => block.type === "tool_use",
					) as Anthropic.Messages.ToolUseBlock[]

					if (toolUseBlocks.length > 0) {
						const existingToolResults = existingUserContent.filter(
							(block) => block.type === "tool_result",
						) as Anthropic.ToolResultBlockParam[]

						const missingToolResponses: Anthropic.ToolResultBlockParam[] = toolUseBlocks
							.filter(
								(toolUse) => !existingToolResults.some((result) => result.tool_use_id === toolUse.id),
							)
							.map((toolUse) => ({
								type: "tool_result",
								tool_use_id: toolUse.id,
								content: "Task was interrupted before this tool call could be completed.",
							}))

						modifiedApiConversationHistory = existingApiConversationHistory.slice(0, -1) // removes the last user message
						modifiedOldUserContent = [...existingUserContent, ...missingToolResponses]
					} else {
						modifiedApiConversationHistory = existingApiConversationHistory.slice(0, -1)
						modifiedOldUserContent = [...existingUserContent]
					}
				} else {
					modifiedApiConversationHistory = existingApiConversationHistory.slice(0, -1)
					modifiedOldUserContent = [...existingUserContent]
				}
			} else {
				throw new Error("Unexpected: Last message is not a user or assistant message")
			}
		} else {
			throw new Error("Unexpected: No existing API conversation history")
		}

		let newUserContent: Anthropic.Messages.ContentBlockParam[] = [...modifiedOldUserContent]

		const agoText = ((): string => {
			const timestamp = lastClineMessage?.ts ?? Date.now()
			const now = Date.now()
			const diff = now - timestamp
			const minutes = Math.floor(diff / 60000)
			const hours = Math.floor(minutes / 60)
			const days = Math.floor(hours / 24)

			if (days > 0) {
				return `${days} day${days > 1 ? "s" : ""} ago`
			}
			if (hours > 0) {
				return `${hours} hour${hours > 1 ? "s" : ""} ago`
			}
			if (minutes > 0) {
				return `${minutes} minute${minutes > 1 ? "s" : ""} ago`
			}
			return "just now"
		})()

		const lastTaskResumptionIndex = newUserContent.findIndex(
			(x) => x.type === "text" && x.text.startsWith("[TASK RESUMPTION]"),
		)
		if (lastTaskResumptionIndex !== -1) {
			newUserContent.splice(lastTaskResumptionIndex, newUserContent.length - lastTaskResumptionIndex)
		}

		const wasRecent = lastClineMessage?.ts && Date.now() - lastClineMessage.ts < 30_000

		newUserContent.push({
			type: "text",
			text:
				`[TASK RESUMPTION] This task was interrupted ${agoText}. It may or may not be complete, so please reassess the task context. Be aware that the project state may have changed since then. If the task has not been completed, retry the last step before interruption and proceed with completing the task.\n\nNote: If you previously attempted a tool use that the user did not provide a result for, you should assume the tool use was not successful and assess whether you should retry. If the last tool was a browser_action, the browser has been closed and you must launch a new browser if needed.${
					wasRecent
						? "\n\nIMPORTANT: If the last tool use was a write_to_file that was interrupted, the file was reverted back to its original state before the interrupted edit, and you do NOT need to re-read the file as you already have its up-to-date contents."
						: ""
				}` +
				(responseText
					? `\n\nNew instructions for task continuation:\n<user_message>\n${responseText}\n</user_message>`
					: ""),
		})

		if (responseImages && responseImages.length > 0) {
			newUserContent.push(...formatResponse.imageBlocks(responseImages))
		}

		await this.overwriteApiConversationHistory(modifiedApiConversationHistory)

		console.log(`[subtasks] task ${this.taskId}.${this.instanceId} resuming from history item`)

		await this.initiateTaskLoop(newUserContent)
	}

	public dispose(): void {
		// Stop waiting for child task completion.
		if (this.pauseInterval) {
			clearInterval(this.pauseInterval)
			this.pauseInterval = undefined
		}

		// Release any terminals associated with this task.
		try {
			// Release any terminals associated with this task.
			TerminalRegistry.releaseTerminalsForTask(this.taskId)
		} catch (error) {
			console.error("Error releasing terminals:", error)
		}

		try {
			this.urlContentFetcher.closeBrowser()
		} catch (error) {
			console.error("Error closing URL content fetcher browser:", error)
		}

		try {
			this.browserSession.closeBrowser()
		} catch (error) {
			console.error("Error closing browser session:", error)
		}

		try {
			if (this.rooIgnoreController) {
				this.rooIgnoreController.dispose()
				this.rooIgnoreController = undefined
			}
		} catch (error) {
			console.error("Error disposing RooIgnoreController:", error)
			// This is the critical one for the leak fix
		}

		try {
			this.fileContextTracker.dispose()
		} catch (error) {
			console.error("Error disposing file context tracker:", error)
		}

		try {
			// If we're not streaming then `abortStream` won't be called
			if (this.isStreaming && this.diffViewProvider.isEditing) {
				this.diffViewProvider.revertChanges().catch(console.error)
			}
		} catch (error) {
			console.error("Error reverting diff changes:", error)
		}
	}

	public async abortTask(isAbandoned = false) {
		console.log(`[subtasks] aborting task ${this.taskId}.${this.instanceId}`)

		// Will stop any autonomously running promises.
		if (isAbandoned) {
			this.abandoned = true
		}

		this.abort = true
		this.emit("taskAborted")

		try {
			this.dispose() // Call the centralized dispose method
		} catch (error) {
			console.error(`Error during task ${this.taskId}.${this.instanceId} disposal:`, error)
			// Don't rethrow - we want abort to always succeed
		}
		// Save the countdown message in the automatic retry or other content.
		try {
			// Save the countdown message in the automatic retry or other content.
			await this.saveClineMessages()
		} catch (error) {
			console.error(`Error saving messages during abort for task ${this.taskId}.${this.instanceId}:`, error)
		}
	}

	// Used when a sub-task is launched and the parent task is waiting for it to
	// finish.
	// TBD: The 1s should be added to the settings, also should add a timeout to
	// prevent infinite waiting.
	public async waitForResume() {
		await new Promise<void>((resolve) => {
			this.pauseInterval = setInterval(() => {
				if (!this.isPaused) {
					clearInterval(this.pauseInterval)
					this.pauseInterval = undefined
					resolve()
				}
			}, 1000)
		})
	}

	// Task Loop

	private async initiateTaskLoop(userContent: Anthropic.Messages.ContentBlockParam[]): Promise<void> {
		// Kicks off the checkpoints initialization process in the background.
		getCheckpointService(this)

		let nextUserContent = userContent
		let includeFileDetails = true

		this.emit("taskStarted")

		while (!this.abort) {
			const didEndLoop = await this.recursivelyMakeClineRequests(nextUserContent, includeFileDetails)
			includeFileDetails = false // we only need file details the first time

			// The way this agentic loop works is that cline will be given a
			// task that he then calls tools to complete. Unless there's an
			// attempt_completion call, we keep responding back to him with his
			// tool's responses until he either attempt_completion or does not
			// use anymore tools. If he does not use anymore tools, we ask him
			// to consider if he's completed the task and then call
			// attempt_completion, otherwise proceed with completing the task.
			// There is a MAX_REQUESTS_PER_TASK limit to prevent infinite
			// requests, but Cline is prompted to finish the task as efficiently
			// as he can.

			if (didEndLoop) {
				// For now a task never 'completes'. This will only happen if
				// the user hits max requests and denies resetting the count.
				break
			} else {
				nextUserContent = [{ type: "text", text: formatResponse.noToolsUsed() }]
				this.consecutiveMistakeCount++
			}
		}
	}

	public async recursivelyMakeClineRequests(
		userContent: Anthropic.Messages.ContentBlockParam[],
		includeFileDetails: boolean = false,
	): Promise<boolean> {
		if (this.abort) {
			throw new Error(`[KiloCode#recursivelyMakeClineRequests] task ${this.taskId}.${this.instanceId} aborted`)
		}

		if (this.consecutiveMistakeCount >= this.consecutiveMistakeLimit) {
			const { response, text, images } = await this.ask(
				"mistake_limit_reached",
				t("common:errors.mistake_limit_guidance"),
			)

			if (response === "messageResponse") {
				userContent.push(
					...[
						{ type: "text" as const, text: formatResponse.tooManyMistakes(text) },
						...formatResponse.imageBlocks(images),
					],
				)

				await this.say("user_feedback", text, images)

				// Track consecutive mistake errors in telemetry.
				// TelemetryService.instance.captureConsecutiveMistakeError(this.taskId)
			}

			this.consecutiveMistakeCount = 0
		}

		// In this Cline request loop, we need to check if this task instance
		// has been asked to wait for a subtask to finish before continuing.
		const provider = this.providerRef.deref()

		if (this.isPaused && provider) {
			provider.log(`[subtasks] paused ${this.taskId}.${this.instanceId}`)
			await this.waitForResume()
			provider.log(`[subtasks] resumed ${this.taskId}.${this.instanceId}`)
			const currentMode = (await provider.getState())?.mode ?? defaultModeSlug

			if (currentMode !== this.pausedModeSlug) {
				// The mode has changed, we need to switch back to the paused mode.
				await provider.handleModeSwitch(this.pausedModeSlug)

				// Delay to allow mode change to take effect before next tool is executed.
				await delay(500)

				provider.log(
					`[subtasks] task ${this.taskId}.${this.instanceId} has switched back to '${this.pausedModeSlug}' from '${currentMode}'`,
				)
			}
		}

		// Getting verbose details is an expensive operation, it uses ripgrep to
		// top-down build file structure of project which for large projects can
		// take a few seconds. For the best UX we show a placeholder api_req_started
		// message with a loading spinner as this happens.
		await this.say(
			"api_req_started",
			JSON.stringify({
				request:
					userContent.map((block) => formatContentBlockToMarkdown(block)).join("\n\n") + "\n\nLoading...",
			}),
		)

		const { showRooIgnoredFiles = true } = (await this.providerRef.deref()?.getState()) ?? {}

		const [parsedUserContent, needsRulesFileCheck] = await processKiloUserContentMentions({
			context: this.context, // kilocode_change
			userContent,
			cwd: this.cwd,
			urlContentFetcher: this.urlContentFetcher,
			fileContextTracker: this.fileContextTracker,
			rooIgnoreController: this.rooIgnoreController,
			showRooIgnoredFiles,
		})

		if (needsRulesFileCheck) {
			await this.say(
				"error",
				"Issue with processing the /newrule command. Double check that, if '.kilocode/rules' already exists, it's a directory and not a file. Otherwise there was an issue referencing this file/directory",
			)
		}
		// kilocode_change end

		const environmentDetails = await getEnvironmentDetails(this, includeFileDetails)

		// Add environment details as its own text block, separate from tool
		// results.
		const finalUserContent = [...parsedUserContent, { type: "text" as const, text: environmentDetails }]

		await this.addToApiConversationHistory({ role: "user", content: finalUserContent })
		// TelemetryService.instance.captureConversationMessage(this.taskId, "user")

		// Since we sent off a placeholder api_req_started message to update the
		// webview while waiting to actually start the API request (to load
		// potential details for example), we need to update the text of that
		// message.
		const lastApiReqIndex = findLastIndex(this.clineMessages, (m) => m.say === "api_req_started")

		this.clineMessages[lastApiReqIndex].text = JSON.stringify({
			request: finalUserContent.map((block) => formatContentBlockToMarkdown(block)).join("\n\n"),
		} satisfies ClineApiReqInfo)

		await this.saveClineMessages()
		await provider?.postStateToWebview()

		try {
			let cacheWriteTokens = 0
			let cacheReadTokens = 0
			let inputTokens = 0
			let outputTokens = 0
			let totalCost: number | undefined

			// We can't use `api_req_finished` anymore since it's a unique case
			// where it could come after a streaming message (i.e. in the middle
			// of being updated or executed).
			// Fortunately `api_req_finished` was always parsed out for the GUI
			// anyways, so it remains solely for legacy purposes to keep track
			// of prices in tasks from history (it's worth removing a few months
			// from now).
			const updateApiReqMsg = (cancelReason?: ClineApiReqCancelReason, streamingFailedMessage?: string) => {
				this.clineMessages[lastApiReqIndex].text = JSON.stringify({
					...JSON.parse(this.clineMessages[lastApiReqIndex].text || "{}"),
					tokensIn: inputTokens,
					tokensOut: outputTokens,
					cacheWrites: cacheWriteTokens,
					cacheReads: cacheReadTokens,
					cost:
						totalCost ??
						calculateApiCostAnthropic(
							this.api.getModel().info,
							inputTokens,
							outputTokens,
							cacheWriteTokens,
							cacheReadTokens,
						),
					cancelReason,
					streamingFailedMessage,
				} satisfies ClineApiReqInfo)
			}

			const abortStream = async (cancelReason: ClineApiReqCancelReason, streamingFailedMessage?: string) => {
				if (this.diffViewProvider.isEditing) {
					await this.diffViewProvider.revertChanges() // closes diff view
				}

				// if last message is a partial we need to update and save it
				const lastMessage = this.clineMessages.at(-1)

				if (lastMessage && lastMessage.partial) {
					// lastMessage.ts = Date.now() DO NOT update ts since it is used as a key for virtuoso list
					lastMessage.partial = false
					// instead of streaming partialMessage events, we do a save and post like normal to persist to disk
					console.log("updating partial message", lastMessage)
					// await this.saveClineMessages()
				}

				// Let assistant know their response was interrupted for when task is resumed
				await this.addToApiConversationHistory({
					role: "assistant",
					content: [
						{
							type: "text",
							text:
								assistantMessage +
								`\n\n[${
									cancelReason === "streaming_failed"
										? "Response interrupted by API Error"
										: "Response interrupted by user"
								}]`,
						},
					],
				})

				// Update `api_req_started` to have cancelled and cost, so that
				// we can display the cost of the partial stream.
				updateApiReqMsg(cancelReason, streamingFailedMessage)
				await this.saveClineMessages()

				// Signals to provider that it can retrieve the saved messages
				// from disk, as abortTask can not be awaited on in nature.
				this.didFinishAbortingStream = true
			}

			// Reset streaming state.
			this.currentStreamingContentIndex = 0
			this.assistantMessageContent = []
			this.didCompleteReadingStream = false
			this.userMessageContent = []
			this.userMessageContentReady = false
			this.didRejectTool = false
			this.didAlreadyUseTool = false
			this.presentAssistantMessageLocked = false
			this.presentAssistantMessageHasPendingUpdates = false

			await this.diffViewProvider.reset()

			// Yields only if the first chunk is successful, otherwise will
			// allow the user to retry the request (most likely due to rate
			// limit error, which gets thrown on the first chunk).
			const stream = this.attemptApiRequest()
			let assistantMessage = ""
			let reasoningMessage = ""
			this.isStreaming = true

			try {
				for await (const chunk of stream) {
					if (!chunk) {
						// Sometimes chunk is undefined, no idea that can cause
						// it, but this workaround seems to fix it.
						continue
					}

					switch (chunk.type) {
						case "reasoning":
							reasoningMessage += chunk.text
							await this.say("reasoning", reasoningMessage, undefined, true)
							break
						case "usage":
							inputTokens += chunk.inputTokens
							outputTokens += chunk.outputTokens
							cacheWriteTokens += chunk.cacheWriteTokens ?? 0
							cacheReadTokens += chunk.cacheReadTokens ?? 0
							totalCost = chunk.totalCost
							break
						case "text": {
							assistantMessage += chunk.text

							// Parse raw assistant message into content blocks.
							const prevLength = this.assistantMessageContent.length
							this.assistantMessageContent = parseAssistantMessage(assistantMessage)

							if (this.assistantMessageContent.length > prevLength) {
								// New content we need to present, reset to
								// false in case previous content set this to true.
								this.userMessageContentReady = false
							}

							// Present content to user.
							presentAssistantMessage(this)
							break
						}
					}

					if (this.abort) {
						console.log(`aborting stream, this.abandoned = ${this.abandoned}`)

						if (!this.abandoned) {
							// Only need to gracefully abort if this instance
							// isn't abandoned (sometimes OpenRouter stream
							// hangs, in which case this would affect future
							// instances of Cline).
							await abortStream("user_cancelled")
						}

						break // Aborts the stream.
					}

					if (this.didRejectTool) {
						// `userContent` has a tool rejection, so interrupt the
						// assistant's response to present the user's feedback.
						assistantMessage += "\n\n[Response interrupted by user feedback]"
						// Instead of setting this preemptively, we allow the
						// present iterator to finish and set
						// userMessageContentReady when its ready.
						// this.userMessageContentReady = true
						break
					}

					// PREV: We need to let the request finish for openrouter to
					// get generation details.
					// UPDATE: It's better UX to interrupt the request at the
					// cost of the API cost not being retrieved.
					if (this.didAlreadyUseTool) {
						assistantMessage +=
							"\n\n[Response interrupted by a tool use result. Only one tool may be used at a time and should be placed at the end of the message.]"
						break
					}
				}
			} catch (error) {
				// Abandoned happens when extension is no longer waiting for the
				// Cline instance to finish aborting (error is thrown here when
				// any function in the for loop throws due to this.abort).
				if (!this.abandoned) {
					// If the stream failed, there's various states the task
					// could be in (i.e. could have streamed some tools the user
					// may have executed), so we just resort to replicating a
					// cancel task.
					this.abortTask()

					await abortStream(
						"streaming_failed",
						error.message ?? JSON.stringify(serializeError(error), null, 2),
					)

					const history = await provider?.getTaskWithId(this.taskId)

					if (history) {
						await provider?.initClineWithHistoryItem(history.historyItem)
					}
				}
			} finally {
				this.isStreaming = false
			}
<<<<<<< HEAD
=======

			if (inputTokens > 0 || outputTokens > 0 || cacheWriteTokens > 0 || cacheReadTokens > 0) {
				TelemetryService.instance.captureLlmCompletion(this.taskId, {
					inputTokens,
					outputTokens,
					cacheWriteTokens,
					cacheReadTokens,
					cost:
						totalCost ??
						calculateApiCostAnthropic(
							this.api.getModel().info,
							inputTokens,
							outputTokens,
							cacheWriteTokens,
							cacheReadTokens,
						),
				})
			}
>>>>>>> 6ca706b0

			// Need to call here in case the stream was aborted.
			if (this.abort || this.abandoned) {
				throw new Error(
					`[KiloCode#recursivelyMakeClineRequests] task ${this.taskId}.${this.instanceId} aborted`,
				)
			}

			this.didCompleteReadingStream = true

			// Set any blocks to be complete to allow `presentAssistantMessage`
			// to finish and set `userMessageContentReady` to true.
			// (Could be a text block that had no subsequent tool uses, or a
			// text block at the very end, or an invalid tool use, etc. Whatever
			// the case, `presentAssistantMessage` relies on these blocks either
			// to be completed or the user to reject a block in order to proceed
			// and eventually set userMessageContentReady to true.)
			const partialBlocks = this.assistantMessageContent.filter((block) => block.partial)
			partialBlocks.forEach((block) => (block.partial = false))

			// Can't just do this b/c a tool could be in the middle of executing.
			// this.assistantMessageContent.forEach((e) => (e.partial = false))

			if (partialBlocks.length > 0) {
				// If there is content to update then it will complete and
				// update `this.userMessageContentReady` to true, which we
				// `pWaitFor` before making the next request. All this is really
				// doing is presenting the last partial message that we just set
				// to complete.
				presentAssistantMessage(this)
			}

			updateApiReqMsg()
			await this.saveClineMessages()
			await this.providerRef.deref()?.postStateToWebview()

			// Now add to apiConversationHistory.
			// Need to save assistant responses to file before proceeding to
			// tool use since user can exit at any moment and we wouldn't be
			// able to save the assistant's response.
			let didEndLoop = false

			if (assistantMessage.length > 0) {
				await this.addToApiConversationHistory({
					role: "assistant",
					content: [{ type: "text", text: assistantMessage }],
				})

				// TelemetryService.instance.captureConversationMessage(this.taskId, "assistant")

				// NOTE: This comment is here for future reference - this was a
				// workaround for `userMessageContent` not getting set to true.
				// It was due to it not recursively calling for partial blocks
				// when `didRejectTool`, so it would get stuck waiting for a
				// partial block to complete before it could continue.
				// In case the content blocks finished it may be the api stream
				// finished after the last parsed content block was executed, so
				// we are able to detect out of bounds and set
				// `userMessageContentReady` to true (note you should not call
				// `presentAssistantMessage` since if the last block i
				//  completed it will be presented again).
				// const completeBlocks = this.assistantMessageContent.filter((block) => !block.partial) // If there are any partial blocks after the stream ended we can consider them invalid.
				// if (this.currentStreamingContentIndex >= completeBlocks.length) {
				// 	this.userMessageContentReady = true
				// }

				await pWaitFor(() => this.userMessageContentReady)

				// If the model did not tool use, then we need to tell it to
				// either use a tool or attempt_completion.
				const didToolUse = this.assistantMessageContent.some((block) => block.type === "tool_use")

				if (!didToolUse) {
					this.userMessageContent.push({ type: "text", text: formatResponse.noToolsUsed() })
					this.consecutiveMistakeCount++
				}

				const recDidEndLoop = await this.recursivelyMakeClineRequests(this.userMessageContent)
				didEndLoop = recDidEndLoop
			} else {
				// If there's no assistant_responses, that means we got no text
				// or tool_use content blocks from API which we should assume is
				// an error.
				await this.say(
					"error",
					"Unexpected API Response: The language model did not provide any assistant messages. This may indicate an issue with the API or the model's output.",
				)

				await this.addToApiConversationHistory({
					role: "assistant",
					content: [{ type: "text", text: "Failure: I did not provide a response." }],
				})
			}

			return didEndLoop // Will always be false for now.
		} catch (error) {
			// This should never happen since the only thing that can throw an
			// error is the attemptApiRequest, which is wrapped in a try catch
			// that sends an ask where if noButtonClicked, will clear current
			// task and destroy this instance. However to avoid unhandled
			// promise rejection, we will end this loop which will end execution
			// of this instance (see `startTask`).
			return true // Needs to be true so parent loop knows to end task.
		}
	}

	// kilocode_change start
	async loadContext(
		userContent: UserContent,
		includeFileDetails: boolean = false,
	): Promise<[UserContent, string, boolean]> {
		// Track if we need to check clinerulesFile
		let needsClinerulesFileCheck = false

		// bookmark
		const { localWorkflowToggles, globalWorkflowToggles } = await refreshWorkflowToggles(
			this.getContext(),
			this.cwd,
		)

		const processUserContent = async () => {
			// This is a temporary solution to dynamically load context mentions from tool results. It checks for the presence of tags that indicate that the tool was rejected and feedback was provided (see formatToolDeniedFeedback, attemptCompletion, executeCommand, and consecutiveMistakeCount >= 3) or "<answer>" (see askFollowupQuestion), we place all user generated content in these tags so they can effectively be used as markers for when we should parse mentions). However if we allow multiple tools responses in the future, we will need to parse mentions specifically within the user content tags.
			// (Note: this caused the @/ import alias bug where file contents were being parsed as well, since v2 converted tool results to text blocks)
			return await Promise.all(
				userContent.map(async (block) => {
					if (block.type === "text") {
						// We need to ensure any user generated content is wrapped in one of these tags so that we know to parse mentions
						// FIXME: Only parse text in between these tags instead of the entire text block which may contain other tool results. This is part of a larger issue where we shouldn't be using regex to parse mentions in the first place (ie for cases where file paths have spaces)
						if (
							block.text.includes("<feedback>") ||
							block.text.includes("<answer>") ||
							block.text.includes("<task>") ||
							block.text.includes("<user_message>")
						) {
							const parsedText = await parseMentions(
								block.text,
								this.cwd,
								this.urlContentFetcher,
								this.fileContextTracker,
							)

							// when parsing slash commands, we still want to allow the user to provide their desired context
							const { processedText, needsRulesFileCheck: needsCheck } = await parseKiloSlashCommands(
								parsedText,
								localWorkflowToggles,
								globalWorkflowToggles,
							)

							if (needsCheck) {
								needsClinerulesFileCheck = true
							}

							return {
								...block,
								text: processedText,
							}
						}
					}
					return block
				}),
			)
		}

		// Run initial promises in parallel
		const [processedUserContent, environmentDetails] = await Promise.all([
			processUserContent(),
			getEnvironmentDetails(this, includeFileDetails),
		])
		// const [parsedUserContent, environmentDetails, clinerulesError] = await this.loadContext(
		// 	userContent,
		// 	includeFileDetails,
		// )

		// After processing content, check clinerulesData if needed
		let clinerulesError = false
		if (needsClinerulesFileCheck) {
			clinerulesError = await ensureLocalKilorulesDirExists(this.cwd, GlobalFileNames.kiloRules)
		}

		// Return all results
		return [processedUserContent, environmentDetails, clinerulesError]
	}
	// kilocode_change end

	/*private kilocode_change*/ async getSystemPrompt(): Promise<string> {
		const { mcpEnabled } = (await this.providerRef.deref()?.getState()) ?? {}
		let mcpHub: McpHub | undefined
		if (mcpEnabled ?? true) {
			const provider = this.providerRef.deref()

			if (!provider) {
				throw new Error("Provider reference lost during view transition")
			}

			// Wait for MCP hub initialization through McpServerManager
			mcpHub = await McpServerManager.getInstance(provider.context, provider)

			if (!mcpHub) {
				throw new Error("Failed to get MCP hub from server manager")
			}

			// Wait for MCP servers to be connected before generating system prompt
			await pWaitFor(() => !mcpHub!.isConnecting, { timeout: 10_000 }).catch(() => {
				console.error("MCP servers failed to connect in time")
			})
		}

		const rooIgnoreInstructions = this.rooIgnoreController?.getInstructions()

		const state = await this.providerRef.deref()?.getState()

		const {
			browserViewportSize,
			mode,
			customModes,
			customModePrompts,
			customInstructions,
			experiments,
			enableMcpServerCreation,
			browserToolEnabled,
			language,
			maxConcurrentFileReads,
			maxReadFileLine,
		} = state ?? {}

		return await (async () => {
			const provider = this.providerRef.deref()

			if (!provider) {
				throw new Error("Provider not available")
			}

			return SYSTEM_PROMPT(
				provider.context,
				this.cwd,
				(this.api.getModel().info.supportsComputerUse ?? false) && (browserToolEnabled ?? true),
				mcpHub,
				this.diffStrategy,
				browserViewportSize,
				mode,
				customModePrompts,
				customModes,
				customInstructions,
				this.diffEnabled,
				experiments,
				enableMcpServerCreation,
				language,
				rooIgnoreInstructions,
				maxReadFileLine !== -1,
				{
					maxConcurrentFileReads,
				},
			)
		})()
	}

	public async *attemptApiRequest(retryAttempt: number = 0): ApiStream {
		const state = await this.providerRef.deref()?.getState()
		const {
			apiConfiguration,
			autoApprovalEnabled,
			alwaysApproveResubmit,
			requestDelaySeconds,
			mode,
			autoCondenseContext = true,
			autoCondenseContextPercent = 100,
		} = state ?? {}

		// Get condensing configuration for automatic triggers
		const customCondensingPrompt = state?.customCondensingPrompt
		const condensingApiConfigId = state?.condensingApiConfigId
		const listApiConfigMeta = state?.listApiConfigMeta

		// Determine API handler to use for condensing
		let condensingApiHandler: ApiHandler | undefined
		if (condensingApiConfigId && listApiConfigMeta && Array.isArray(listApiConfigMeta)) {
			// Using type assertion for the id property to avoid implicit any
			const matchingConfig = listApiConfigMeta.find((config: any) => config.id === condensingApiConfigId)
			if (matchingConfig) {
				const profile = await this.providerRef.deref()?.providerSettingsManager.getProfile({
					id: condensingApiConfigId,
				})
				// Ensure profile and apiProvider exist before trying to build handler
				if (profile && profile.apiProvider) {
					condensingApiHandler = buildApiHandler(profile)
				}
			}
		}

		let rateLimitDelay = 0

		// Use the shared timestamp so that subtasks respect the same rate-limit
		// window as their parent tasks.
		if (Task.lastGlobalApiRequestTime) {
			const now = Date.now()
			const timeSinceLastRequest = now - Task.lastGlobalApiRequestTime
			const rateLimit = apiConfiguration?.rateLimitSeconds || 0
			rateLimitDelay = Math.ceil(Math.max(0, rateLimit * 1000 - timeSinceLastRequest) / 1000)
		}

		// Only show rate limiting message if we're not retrying. If retrying, we'll include the delay there.
		if (rateLimitDelay > 0 && retryAttempt === 0) {
			// Show countdown timer
			for (let i = rateLimitDelay; i > 0; i--) {
				const delayMessage = `Rate limiting for ${i} seconds...`
				await this.say("api_req_retry_delayed", delayMessage, undefined, true)
				await delay(1000)
			}
		}

		// Update last request time before making the request so that subsequent
		// requests — even from new subtasks — will honour the provider's rate-limit.
		Task.lastGlobalApiRequestTime = Date.now()

		const systemPrompt = await this.getSystemPrompt()
		const { contextTokens } = this.getTokenUsage()

		if (contextTokens) {
			// Default max tokens value for thinking models when no specific
			// value is set.
			const DEFAULT_THINKING_MODEL_MAX_TOKENS = 16_384

			const modelInfo = this.api.getModel().info

			const maxTokens = modelInfo.supportsReasoningBudget
				? this.apiConfiguration.modelMaxTokens || DEFAULT_THINKING_MODEL_MAX_TOKENS
				: modelInfo.maxTokens

			const contextWindow = modelInfo.contextWindow

			const truncateResult = await truncateConversationIfNeeded({
				messages: this.apiConversationHistory,
				totalTokens: contextTokens,
				maxTokens,
				contextWindow,
				apiHandler: this.api,
				autoCondenseContext,
				autoCondenseContextPercent,
				systemPrompt,
				taskId: this.taskId,
				customCondensingPrompt,
				condensingApiHandler,
			})
			if (truncateResult.messages !== this.apiConversationHistory) {
				await this.overwriteApiConversationHistory(truncateResult.messages)
			}
			if (truncateResult.error) {
				await this.say("condense_context_error", truncateResult.error)
			} else if (truncateResult.summary) {
				const { summary, cost, prevContextTokens, newContextTokens = 0 } = truncateResult
				const contextCondense: ContextCondense = { summary, cost, newContextTokens, prevContextTokens }
				await this.say(
					"condense_context",
					undefined /* text */,
					undefined /* images */,
					false /* partial */,
					undefined /* checkpoint */,
					undefined /* progressStatus */,
					{ isNonInteractive: true } /* options */,
					contextCondense,
				)
			}
		}

		const messagesSinceLastSummary = getMessagesSinceLastSummary(this.apiConversationHistory)
		const cleanConversationHistory = maybeRemoveImageBlocks(messagesSinceLastSummary, this.api).map(
			({ role, content }) => ({ role, content }),
		)

		// Check if we've reached the maximum number of auto-approved requests
		const maxRequests = state?.allowedMaxRequests || Infinity

		// Increment the counter for each new API request
		this.consecutiveAutoApprovedRequestsCount++

		if (this.consecutiveAutoApprovedRequestsCount > maxRequests) {
			const { response } = await this.ask("auto_approval_max_req_reached", JSON.stringify({ count: maxRequests }))
			// If we get past the promise, it means the user approved and did not start a new task
			if (response === "yesButtonClicked") {
				this.consecutiveAutoApprovedRequestsCount = 0
			}
		}

		const metadata: ApiHandlerCreateMessageMetadata = {
			mode: mode,
			taskId: this.taskId,
		}

		const stream = this.api.createMessage(systemPrompt, cleanConversationHistory, metadata)
		const iterator = stream[Symbol.asyncIterator]()

		try {
			// Awaiting first chunk to see if it will throw an error.
			this.isWaitingForFirstChunk = true
			const firstChunk = await iterator.next()
			yield firstChunk.value
			this.isWaitingForFirstChunk = false
			// note that this api_req_failed ask is unique in that we only present this option if the api hasn't streamed any content yet (ie it fails on the first chunk due), as it would allow them to hit a retry button. However if the api failed mid-stream, it could be in any arbitrary state where some tools may have executed, so that error is handled differently and requires cancelling the task entirely.
		} catch (error) {
			// kilocode_change start
			// Check for payment required error from KiloCode provider
			if ((error as any).status === 402 && apiConfiguration?.apiProvider === "kilocode") {
				const balance = (error as any).balance ?? "0.00"
				const buyCreditsUrl = (error as any).buyCreditsUrl ?? "https://kilocode.ai/profile"

				const { response } = await this.ask(
					"payment_required_prompt",
					JSON.stringify({
						title: t("kilocode:lowCreditWarning.title"),
						message: t("kilocode:lowCreditWarning.message"),
						balance: balance,
						buyCreditsUrl: buyCreditsUrl,
					}),
				)

				if (response === "retry_clicked") {
					yield* this.attemptApiRequest(retryAttempt + 1)
				} else {
					// Handle other responses or cancellations if necessary
					// If the user cancels the dialog, we should probably abort.
					throw error // Rethrow to signal failure upwards
				}
				// Removed incorrect closing brace and comments from lines 1274-1276
			} else if (autoApprovalEnabled && alwaysApproveResubmit) {
				// kilocode_change end
				let errorMsg

				if (error.error?.metadata?.raw) {
					errorMsg = JSON.stringify(error.error.metadata.raw, null, 2)
				} else if (error.message) {
					errorMsg = error.message
				} else {
					errorMsg = "Unknown error"
				}

				const baseDelay = requestDelaySeconds || 5
				let exponentialDelay = Math.ceil(baseDelay * Math.pow(2, retryAttempt))

				// If the error is a 429, and the error details contain a retry delay, use that delay instead of exponential backoff
				if (error.status === 429) {
					const geminiRetryDetails = error.errorDetails?.find(
						(detail: any) => detail["@type"] === "type.googleapis.com/google.rpc.RetryInfo",
					)
					if (geminiRetryDetails) {
						const match = geminiRetryDetails?.retryDelay?.match(/^(\d+)s$/)
						if (match) {
							exponentialDelay = Number(match[1]) + 1
						}
					}
				}

				// Wait for the greater of the exponential delay or the rate limit delay
				const finalDelay = Math.max(exponentialDelay, rateLimitDelay)

				// Show countdown timer with exponential backoff
				for (let i = finalDelay; i > 0; i--) {
					await this.say(
						"api_req_retry_delayed",
						`${errorMsg}\n\nRetry attempt ${retryAttempt + 1}\nRetrying in ${i} seconds...`,
						undefined,
						true,
					)
					await delay(1000)
				}

				await this.say(
					"api_req_retry_delayed",
					`${errorMsg}\n\nRetry attempt ${retryAttempt + 1}\nRetrying now...`,
					undefined,
					false,
				)

				// Delegate generator output from the recursive call with
				// incremented retry count.
				yield* this.attemptApiRequest(retryAttempt + 1)

				return
			} else {
				const { response } = await this.ask(
					"api_req_failed",
					error.message ?? JSON.stringify(serializeError(error), null, 2),
				)

				if (response !== "yesButtonClicked") {
					// This will never happen since if noButtonClicked, we will
					// clear current task, aborting this instance.
					throw new Error("API request failed")
				}

				await this.say("api_req_retried")

				// Delegate generator output from the recursive call.
				yield* this.attemptApiRequest()
				return
			}
		}

		// No error, so we can continue to yield all remaining chunks.
		// (Needs to be placed outside of try/catch since it we want caller to
		// handle errors not with api_req_failed as that is reserved for first
		// chunk failures only.)
		// This delegates to another generator or iterable object. In this case,
		// it's saying "yield all remaining values from this iterator". This
		// effectively passes along all subsequent chunks from the original
		// stream.
		yield* iterator
	}

	// Checkpoints

	public async checkpointSave(force: boolean = false) {
		return checkpointSave(this, force)
	}

	public async checkpointRestore(options: CheckpointRestoreOptions) {
		return checkpointRestore(this, options)
	}

	public async checkpointDiff(options: CheckpointDiffOptions) {
		return checkpointDiff(this, options)
	}

	// Metrics

	public combineMessages(messages: ClineMessage[]) {
		return combineApiRequests(combineCommandSequences(messages))
	}

	public getTokenUsage(): TokenUsage {
		return getApiMetrics(this.combineMessages(this.clineMessages.slice(1)))
	}

	public recordToolUsage(toolName: ToolName) {
		if (!this.toolUsage[toolName]) {
			this.toolUsage[toolName] = { attempts: 0, failures: 0 }
		}

		this.toolUsage[toolName].attempts++
	}

	public recordToolError(toolName: ToolName, error?: string) {
		if (!this.toolUsage[toolName]) {
			this.toolUsage[toolName] = { attempts: 0, failures: 0 }
		}

		this.toolUsage[toolName].failures++

		if (error) {
			this.emit("taskToolFailed", this.taskId, toolName, error)
		}
	}

	// Getters

	public get cwd() {
		return this.workspacePath
	}
}<|MERGE_RESOLUTION|>--- conflicted
+++ resolved
@@ -1473,27 +1473,6 @@
 			} finally {
 				this.isStreaming = false
 			}
-<<<<<<< HEAD
-=======
-
-			if (inputTokens > 0 || outputTokens > 0 || cacheWriteTokens > 0 || cacheReadTokens > 0) {
-				TelemetryService.instance.captureLlmCompletion(this.taskId, {
-					inputTokens,
-					outputTokens,
-					cacheWriteTokens,
-					cacheReadTokens,
-					cost:
-						totalCost ??
-						calculateApiCostAnthropic(
-							this.api.getModel().info,
-							inputTokens,
-							outputTokens,
-							cacheWriteTokens,
-							cacheReadTokens,
-						),
-				})
-			}
->>>>>>> 6ca706b0
 
 			// Need to call here in case the stream was aborted.
 			if (this.abort || this.abandoned) {
