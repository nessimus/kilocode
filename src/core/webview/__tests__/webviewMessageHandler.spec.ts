import type { Mock } from "vitest"

// Mock dependencies - must come before imports
vi.mock("../../../api/providers/fetchers/modelCache")

import { webviewMessageHandler } from "../webviewMessageHandler"
import type { ClineProvider } from "../ClineProvider"
import { getModels } from "../../../api/providers/fetchers/modelCache"
import type { ModelRecord } from "../../../shared/api"

const mockGetModels = getModels as Mock<typeof getModels>

// Mock ClineProvider
const mockClineProvider = {
	getState: vi.fn(),
	postMessageToWebview: vi.fn(),
} as unknown as ClineProvider

describe("webviewMessageHandler - requestRouterModels", () => {
	beforeEach(() => {
		vi.clearAllMocks()
		mockClineProvider.getState = vi.fn().mockResolvedValue({
			apiConfiguration: {
				openRouterApiKey: "openrouter-key",
				requestyApiKey: "requesty-key",
				glamaApiKey: "glama-key",
				unboundApiKey: "unbound-key",
				litellmApiKey: "litellm-key",
				litellmBaseUrl: "http://localhost:4000",
			},
		})
	})

	it("successfully fetches models from all providers", async () => {
		const mockModels: ModelRecord = {
			"model-1": {
				maxTokens: 4096,
				contextWindow: 8192,
				supportsPromptCache: false,
				description: "Test model 1",
			},
			"model-2": {
				maxTokens: 8192,
				contextWindow: 16384,
				supportsPromptCache: false,
				description: "Test model 2",
			},
		}

		mockGetModels.mockResolvedValue(mockModels)

		await webviewMessageHandler(mockClineProvider, {
			type: "requestRouterModels",
		})

		// Verify getModels was called for each provider
		expect(mockGetModels).toHaveBeenCalledWith({ provider: "openrouter", apiKey: "openrouter-key" }) // kilocode_change: apiKey
		expect(mockGetModels).toHaveBeenCalledWith({ provider: "requesty", apiKey: "requesty-key" })
		expect(mockGetModels).toHaveBeenCalledWith({ provider: "glama" })
		expect(mockGetModels).toHaveBeenCalledWith({ provider: "unbound", apiKey: "unbound-key" })
		expect(mockGetModels).toHaveBeenCalledWith({
			provider: "litellm",
			apiKey: "litellm-key",
			baseUrl: "http://localhost:4000",
		})

		// Verify response was sent
		expect(mockClineProvider.postMessageToWebview).toHaveBeenCalledWith({
			type: "routerModels",
			routerModels: {
				openrouter: mockModels,
				requesty: mockModels,
				glama: mockModels,
				unbound: mockModels,
				litellm: mockModels,
<<<<<<< HEAD
				"kilocode-openrouter": mockModels,
=======
				ollama: {},
				lmstudio: {},
>>>>>>> 653104b4
			},
		})
	})

	it("handles LiteLLM models with values from message when config is missing", async () => {
		mockClineProvider.getState = vi.fn().mockResolvedValue({
			apiConfiguration: {
				openRouterApiKey: "openrouter-key",
				requestyApiKey: "requesty-key",
				glamaApiKey: "glama-key",
				unboundApiKey: "unbound-key",
				// Missing litellm config
			},
		})

		const mockModels: ModelRecord = {
			"model-1": {
				maxTokens: 4096,
				contextWindow: 8192,
				supportsPromptCache: false,
				description: "Test model 1",
			},
		}

		mockGetModels.mockResolvedValue(mockModels)

		await webviewMessageHandler(mockClineProvider, {
			type: "requestRouterModels",
			values: {
				litellmApiKey: "message-litellm-key",
				litellmBaseUrl: "http://message-url:4000",
			},
		})

		// Verify LiteLLM was called with values from message
		expect(mockGetModels).toHaveBeenCalledWith({
			provider: "litellm",
			apiKey: "message-litellm-key",
			baseUrl: "http://message-url:4000",
		})
	})

	it("skips LiteLLM when both config and message values are missing", async () => {
		mockClineProvider.getState = vi.fn().mockResolvedValue({
			apiConfiguration: {
				openRouterApiKey: "openrouter-key",
				requestyApiKey: "requesty-key",
				glamaApiKey: "glama-key",
				unboundApiKey: "unbound-key",
				// Missing litellm config
			},
		})

		const mockModels: ModelRecord = {
			"model-1": {
				maxTokens: 4096,
				contextWindow: 8192,
				supportsPromptCache: false,
				description: "Test model 1",
			},
		}

		mockGetModels.mockResolvedValue(mockModels)

		await webviewMessageHandler(mockClineProvider, {
			type: "requestRouterModels",
			// No values provided
		})

		// Verify LiteLLM was NOT called
		expect(mockGetModels).not.toHaveBeenCalledWith(
			expect.objectContaining({
				provider: "litellm",
			}),
		)

		// Verify response includes empty object for LiteLLM
		expect(mockClineProvider.postMessageToWebview).toHaveBeenCalledWith({
			type: "routerModels",
			routerModels: {
				openrouter: mockModels,
				requesty: mockModels,
				glama: mockModels,
				unbound: mockModels,
				litellm: {},
<<<<<<< HEAD
				"kilocode-openrouter": mockModels,
=======
				ollama: {},
				lmstudio: {},
>>>>>>> 653104b4
			},
		})
	})

	it("handles individual provider failures gracefully", async () => {
		const mockModels: ModelRecord = {
			"model-1": {
				maxTokens: 4096,
				contextWindow: 8192,
				supportsPromptCache: false,
				description: "Test model 1",
			},
		}

		// Mock some providers to succeed and others to fail
		mockGetModels
			.mockResolvedValueOnce(mockModels) // openrouter
			.mockRejectedValueOnce(new Error("Requesty API error")) // requesty
			.mockResolvedValueOnce(mockModels) // glama
			.mockRejectedValueOnce(new Error("Unbound API error")) // unbound
			.mockResolvedValueOnce(mockModels) // kilocode-openrouter
			.mockRejectedValueOnce(new Error("LiteLLM connection failed")) // litellm

		await webviewMessageHandler(mockClineProvider, {
			type: "requestRouterModels",
		})

		// Verify successful providers are included
		expect(mockClineProvider.postMessageToWebview).toHaveBeenCalledWith({
			type: "routerModels",
			routerModels: {
				openrouter: mockModels,
				requesty: {},
				glama: mockModels,
				unbound: {},
				litellm: {},
<<<<<<< HEAD
				"kilocode-openrouter": mockModels,
=======
				ollama: {},
				lmstudio: {},
>>>>>>> 653104b4
			},
		})

		// Verify error messages were sent for failed providers
		expect(mockClineProvider.postMessageToWebview).toHaveBeenCalledWith({
			type: "singleRouterModelFetchResponse",
			success: false,
			error: "Requesty API error",
			values: { provider: "requesty" },
		})

		expect(mockClineProvider.postMessageToWebview).toHaveBeenCalledWith({
			type: "singleRouterModelFetchResponse",
			success: false,
			error: "Unbound API error",
			values: { provider: "unbound" },
		})

		expect(mockClineProvider.postMessageToWebview).toHaveBeenCalledWith({
			type: "singleRouterModelFetchResponse",
			success: false,
			error: "LiteLLM connection failed",
			values: { provider: "litellm" },
		})
	})

	it("handles Error objects and string errors correctly", async () => {
		// Mock providers to fail with different error types
		mockGetModels
<<<<<<< HEAD
			.mockRejectedValueOnce(new Error("Structured error message")) // openrouter - Error object
			.mockRejectedValueOnce("String error message") // requesty - String error
			.mockRejectedValueOnce({ message: "Object with message" }) // glama - Object error
			.mockResolvedValueOnce({}) // unbound - Success
			.mockResolvedValueOnce({}) // kilocode-openrouter - Success
			.mockResolvedValueOnce({}) // litellm - Success
=======
			.mockRejectedValueOnce(new Error("Structured error message")) // openrouter
			.mockRejectedValueOnce(new Error("Requesty API error")) // requesty
			.mockRejectedValueOnce(new Error("Glama API error")) // glama
			.mockRejectedValueOnce(new Error("Unbound API error")) // unbound
			.mockRejectedValueOnce(new Error("LiteLLM connection failed")) // litellm
>>>>>>> 653104b4

		await webviewMessageHandler(mockClineProvider, {
			type: "requestRouterModels",
		})

		// Verify error handling for different error types
		expect(mockClineProvider.postMessageToWebview).toHaveBeenCalledWith({
			type: "singleRouterModelFetchResponse",
			success: false,
			error: "Structured error message",
			values: { provider: "openrouter" },
		})

		expect(mockClineProvider.postMessageToWebview).toHaveBeenCalledWith({
			type: "singleRouterModelFetchResponse",
			success: false,
			error: "Requesty API error",
			values: { provider: "requesty" },
		})

		expect(mockClineProvider.postMessageToWebview).toHaveBeenCalledWith({
			type: "singleRouterModelFetchResponse",
			success: false,
			error: "Glama API error",
			values: { provider: "glama" },
		})

		expect(mockClineProvider.postMessageToWebview).toHaveBeenCalledWith({
			type: "singleRouterModelFetchResponse",
			success: false,
			error: "Unbound API error",
			values: { provider: "unbound" },
		})

		expect(mockClineProvider.postMessageToWebview).toHaveBeenCalledWith({
			type: "singleRouterModelFetchResponse",
			success: false,
			error: "LiteLLM connection failed",
			values: { provider: "litellm" },
		})
	})

	it("prefers config values over message values for LiteLLM", async () => {
		const mockModels: ModelRecord = {}
		mockGetModels.mockResolvedValue(mockModels)

		await webviewMessageHandler(mockClineProvider, {
			type: "requestRouterModels",
			values: {
				litellmApiKey: "message-key",
				litellmBaseUrl: "http://message-url",
			},
		})

		// Verify config values are used over message values
		expect(mockGetModels).toHaveBeenCalledWith({
			provider: "litellm",
			apiKey: "litellm-key", // From config
			baseUrl: "http://localhost:4000", // From config
		})
	})
})<|MERGE_RESOLUTION|>--- conflicted
+++ resolved
@@ -73,12 +73,9 @@
 				glama: mockModels,
 				unbound: mockModels,
 				litellm: mockModels,
-<<<<<<< HEAD
 				"kilocode-openrouter": mockModels,
-=======
 				ollama: {},
 				lmstudio: {},
->>>>>>> 653104b4
 			},
 		})
 	})
@@ -164,12 +161,9 @@
 				glama: mockModels,
 				unbound: mockModels,
 				litellm: {},
-<<<<<<< HEAD
 				"kilocode-openrouter": mockModels,
-=======
 				ollama: {},
 				lmstudio: {},
->>>>>>> 653104b4
 			},
 		})
 	})
@@ -206,12 +200,9 @@
 				glama: mockModels,
 				unbound: {},
 				litellm: {},
-<<<<<<< HEAD
 				"kilocode-openrouter": mockModels,
-=======
 				ollama: {},
 				lmstudio: {},
->>>>>>> 653104b4
 			},
 		})
 
@@ -241,20 +232,12 @@
 	it("handles Error objects and string errors correctly", async () => {
 		// Mock providers to fail with different error types
 		mockGetModels
-<<<<<<< HEAD
-			.mockRejectedValueOnce(new Error("Structured error message")) // openrouter - Error object
-			.mockRejectedValueOnce("String error message") // requesty - String error
-			.mockRejectedValueOnce({ message: "Object with message" }) // glama - Object error
-			.mockResolvedValueOnce({}) // unbound - Success
-			.mockResolvedValueOnce({}) // kilocode-openrouter - Success
-			.mockResolvedValueOnce({}) // litellm - Success
-=======
 			.mockRejectedValueOnce(new Error("Structured error message")) // openrouter
 			.mockRejectedValueOnce(new Error("Requesty API error")) // requesty
 			.mockRejectedValueOnce(new Error("Glama API error")) // glama
 			.mockRejectedValueOnce(new Error("Unbound API error")) // unbound
+			.mockResolvedValueOnce({}) // kilocode-openrouter - Success
 			.mockRejectedValueOnce(new Error("LiteLLM connection failed")) // litellm
->>>>>>> 653104b4
 
 		await webviewMessageHandler(mockClineProvider, {
 			type: "requestRouterModels",
