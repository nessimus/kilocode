import os from "os"
import * as path from "path"
import fs from "fs/promises"
import EventEmitter from "events"

import { Anthropic } from "@anthropic-ai/sdk"
import delay from "delay"
import axios from "axios"
import pWaitFor from "p-wait-for"
import * as vscode from "vscode"

import { GlobalState, ProviderSettings, RooCodeSettings } from "../../schemas"
import { t } from "../../i18n"
import { setPanel } from "../../activate/registerCommands"
import {
	ProviderName,
	ApiConfiguration,
	requestyDefaultModelId,
	openRouterDefaultModelId,
	glamaDefaultModelId,
} from "../../shared/api"
import { findLast } from "../../shared/array"
import { supportPrompt } from "../../shared/support-prompt"
import { GlobalFileNames } from "../../shared/globalFileNames"
import { HistoryItem } from "../../shared/HistoryItem"
import { ExtensionMessage } from "../../shared/ExtensionMessage"
import { Mode, PromptComponent, defaultModeSlug } from "../../shared/modes"
import { experimentDefault } from "../../shared/experiments"
import { formatLanguage } from "../../shared/language"
import { Terminal } from "../../integrations/terminal/Terminal"
import { downloadTask } from "../../integrations/misc/export-markdown"
import { getTheme } from "../../integrations/theme/getTheme"
import WorkspaceTracker from "../../integrations/workspace/WorkspaceTracker"
import { McpHub } from "../../services/mcp/McpHub"
import { McpServerManager } from "../../services/mcp/McpServerManager"
import { ShadowCheckpointService } from "../../services/checkpoints/ShadowCheckpointService"
import { fileExistsAtPath } from "../../utils/fs"
import { setSoundEnabled } from "../../utils/sound"
import { setTtsEnabled, setTtsSpeed } from "../../utils/tts"
import { ContextProxy } from "../config/ContextProxy"
import { ProviderSettingsManager } from "../config/ProviderSettingsManager"
import { CustomModesManager } from "../config/CustomModesManager"
import { buildApiHandler } from "../../api"
import { CodeActionName } from "../CodeActionProvider"
import { Cline, ClineOptions } from "../Cline"
import { getNonce } from "./getNonce"
import { getUri } from "./getUri"
import { getSystemPromptFilePath } from "../prompts/sections/custom-system-prompt"
import { getWorkspacePath } from "../../utils/path"
import { webviewMessageHandler } from "./webviewMessageHandler"
import { WebviewMessage } from "../../shared/WebviewMessage"

import { McpDownloadResponse, McpMarketplaceCatalog } from "../../shared/kilocode/mcp" //kilocode_change
import { McpServer } from "../../shared/mcp" // kilocode_change

/**
 * https://github.com/microsoft/vscode-webview-ui-toolkit-samples/blob/main/default/weather-webview/src/providers/WeatherViewProvider.ts
 * https://github.com/KumarVariable/vscode-extension-sidebar-html/blob/master/src/customSidebarViewProvider.ts
 */

export type ClineProviderEvents = {
	clineCreated: [cline: Cline]
}

export class ClineProvider extends EventEmitter<ClineProviderEvents> implements vscode.WebviewViewProvider {
	public static readonly sideBarId = "kilo-code.SidebarProvider" // used in package.json as the view's id. This value cannot be changed due to how vscode caches views based on their id, and updating the id would break existing instances of the extension.
	public static readonly tabPanelId = "kilo-code.TabPanelProvider"
	private static activeInstances: Set<ClineProvider> = new Set()
	private disposables: vscode.Disposable[] = []
	private view?: vscode.WebviewView | vscode.WebviewPanel
	private clineStack: Cline[] = []
	private _workspaceTracker?: WorkspaceTracker // workSpaceTracker read-only for access outside this class
	public get workspaceTracker(): WorkspaceTracker | undefined {
		return this._workspaceTracker
	}
	protected mcpHub?: McpHub // Change from private to protected

	public isViewLaunched = false
	public settingsImportedAt?: number
	public readonly latestAnnouncementId = "may-06-2025-3-16" // Update for v3.16.0 announcement
	public readonly providerSettingsManager: ProviderSettingsManager
	public readonly customModesManager: CustomModesManager

	constructor(
		readonly context: vscode.ExtensionContext,
		private readonly outputChannel: vscode.OutputChannel,
		private readonly renderContext: "sidebar" | "editor" = "sidebar",
		public readonly contextProxy: ContextProxy,
	) {
		super()

		this.log("ClineProvider instantiated")
		ClineProvider.activeInstances.add(this)

		this._workspaceTracker = new WorkspaceTracker(this)

		this.providerSettingsManager = new ProviderSettingsManager(this.context)

		this.customModesManager = new CustomModesManager(this.context, async () => {
			await this.postStateToWebview()
		})

		// Initialize MCP Hub through the singleton manager
		McpServerManager.getInstance(this.context, this)
			.then((hub) => {
				this.mcpHub = hub
				this.mcpHub.registerClient()
			})
			.catch((error) => {
				this.log(`Failed to initialize MCP Hub: ${error}`)
			})
	}

	// Adds a new Cline instance to clineStack, marking the start of a new task.
	// The instance is pushed to the top of the stack (LIFO order).
	// When the task is completed, the top instance is removed, reactivating the previous task.
	async addClineToStack(cline: Cline) {
		console.log(`[subtasks] adding task ${cline.taskId}.${cline.instanceId} to stack`)

		// Add this cline instance into the stack that represents the order of all the called tasks.
		this.clineStack.push(cline)

		// Ensure getState() resolves correctly.
		const state = await this.getState()

		if (!state || typeof state.mode !== "string") {
			throw new Error(t("common:errors.retrieve_current_mode"))
		}
	}

	// Removes and destroys the top Cline instance (the current finished task),
	// activating the previous one (resuming the parent task).
	async removeClineFromStack() {
		if (this.clineStack.length === 0) {
			return
		}

		// Pop the top Cline instance from the stack.
		var cline = this.clineStack.pop()

		if (cline) {
			console.log(`[subtasks] removing task ${cline.taskId}.${cline.instanceId} from stack`)

			try {
				// Abort the running task and set isAbandoned to true so
				// all running promises will exit as well.
				await cline.abortTask(true)
			} catch (e) {
				this.log(
					`[subtasks] encountered error while aborting task ${cline.taskId}.${cline.instanceId}: ${e.message}`,
				)
			}

			// Make sure no reference kept, once promises end it will be
			// garbage collected.
			cline = undefined
		}
	}

	// returns the current cline object in the stack (the top one)
	// if the stack is empty, returns undefined
	getCurrentCline(): Cline | undefined {
		if (this.clineStack.length === 0) {
			return undefined
		}
		return this.clineStack[this.clineStack.length - 1]
	}

	// returns the current clineStack length (how many cline objects are in the stack)
	getClineStackSize(): number {
		return this.clineStack.length
	}

	public getCurrentTaskStack(): string[] {
		return this.clineStack.map((cline) => cline.taskId)
	}

	// remove the current task/cline instance (at the top of the stack), ao this task is finished
	// and resume the previous task/cline instance (if it exists)
	// this is used when a sub task is finished and the parent task needs to be resumed
	async finishSubTask(lastMessage: string) {
		console.log(`[subtasks] finishing subtask ${lastMessage}`)
		// remove the last cline instance from the stack (this is the finished sub task)
		await this.removeClineFromStack()
		// resume the last cline instance in the stack (if it exists - this is the 'parnt' calling task)
		this.getCurrentCline()?.resumePausedTask(lastMessage)
	}

	/*
	VSCode extensions use the disposable pattern to clean up resources when the sidebar/editor tab is closed by the user or system. This applies to event listening, commands, interacting with the UI, etc.
	- https://vscode-docs.readthedocs.io/en/stable/extensions/patterns-and-principles/
	- https://github.com/microsoft/vscode-extension-samples/blob/main/webview-sample/src/extension.ts
	*/
	async dispose() {
		this.log("Disposing ClineProvider...")
		await this.removeClineFromStack()
		this.log("Cleared task")

		if (this.view && "dispose" in this.view) {
			this.view.dispose()
			this.log("Disposed webview")
		}

		while (this.disposables.length) {
			const x = this.disposables.pop()

			if (x) {
				x.dispose()
			}
		}

		this._workspaceTracker?.dispose()
		this._workspaceTracker = undefined
		await this.mcpHub?.unregisterClient()
		this.mcpHub = undefined
		this.customModesManager?.dispose()
		this.log("Disposed all disposables")
		ClineProvider.activeInstances.delete(this)

		// Unregister from McpServerManager
		McpServerManager.unregisterProvider(this)
	}

	public static getVisibleInstance(): ClineProvider | undefined {
		return findLast(Array.from(this.activeInstances), (instance) => instance.view?.visible === true)
	}

	public static async getInstance(): Promise<ClineProvider | undefined> {
		let visibleProvider = ClineProvider.getVisibleInstance()

		// If no visible provider, try to show the sidebar view
		if (!visibleProvider) {
			await vscode.commands.executeCommand("kilo-code.SidebarProvider.focus")
			// Wait briefly for the view to become visible
			await delay(100)
			visibleProvider = ClineProvider.getVisibleInstance()
		}

		// If still no visible provider, return
		if (!visibleProvider) {
			return
		}

		return visibleProvider
	}

	public static async isActiveTask(): Promise<boolean> {
		const visibleProvider = await ClineProvider.getInstance()
		if (!visibleProvider) {
			return false
		}

		// check if there is a cline instance in the stack (if this provider has an active task)
		if (visibleProvider.getCurrentCline()) {
			return true
		}

		return false
	}

	public static async handleCodeAction(
		command: string,
		promptType: CodeActionName,
		params: Record<string, string | any[]>,
	): Promise<void> {
		const visibleProvider = await ClineProvider.getInstance()

		if (!visibleProvider) {
			return
		}

		const { customSupportPrompts } = await visibleProvider.getState()

		// TODO: Improve type safety for promptType.
		const prompt = supportPrompt.create(promptType, params, customSupportPrompts)

		if (command.endsWith("addToContext")) {
			await visibleProvider.postMessageToWebview({ type: "invoke", invoke: "setChatBoxMessage", text: prompt })
			return
		}

		await visibleProvider.initClineWithTask(prompt)
	}

	public static async handleTerminalAction(
		command: string,
		promptType: "TERMINAL_ADD_TO_CONTEXT" | "TERMINAL_FIX" | "TERMINAL_EXPLAIN",
		params: Record<string, string | any[]>,
	): Promise<void> {
		const visibleProvider = await ClineProvider.getInstance()

		if (!visibleProvider) {
			return
		}

		const { customSupportPrompts } = await visibleProvider.getState()

		const prompt = supportPrompt.create(promptType, params, customSupportPrompts)

		if (command.endsWith("AddToContext")) {
			await visibleProvider.postMessageToWebview({ type: "invoke", invoke: "setChatBoxMessage", text: prompt })
			return
		}

		await visibleProvider.initClineWithTask(prompt)
	}

	async resolveWebviewView(webviewView: vscode.WebviewView | vscode.WebviewPanel) {
		this.log("Resolving webview view")

		if (!this.contextProxy.isInitialized) {
			await this.contextProxy.initialize()
		}

		this.view = webviewView

		// Set panel reference according to webview type
		if ("onDidChangeViewState" in webviewView) {
			// Tag page type
			setPanel(webviewView, "tab")
		} else if ("onDidChangeVisibility" in webviewView) {
			// Sidebar Type
			setPanel(webviewView, "sidebar")
		}

		// Initialize out-of-scope variables that need to recieve persistent global state values
		this.getState().then(
			({
				soundEnabled = false,
				terminalShellIntegrationTimeout = Terminal.defaultShellIntegrationTimeout,
				terminalShellIntegrationDisabled = false,
				terminalCommandDelay = 0,
				terminalZshClearEolMark = true,
				terminalZshOhMy = false,
				terminalZshP10k = false,
				terminalPowershellCounter = false,
				terminalZdotdir = false,
			}) => {
				setSoundEnabled(soundEnabled)
				Terminal.setShellIntegrationTimeout(terminalShellIntegrationTimeout)
				Terminal.setShellIntegrationDisabled(terminalShellIntegrationDisabled)
				Terminal.setCommandDelay(terminalCommandDelay)
				Terminal.setTerminalZshClearEolMark(terminalZshClearEolMark)
				Terminal.setTerminalZshOhMy(terminalZshOhMy)
				Terminal.setTerminalZshP10k(terminalZshP10k)
				Terminal.setPowershellCounter(terminalPowershellCounter)
				Terminal.setTerminalZdotdir(terminalZdotdir)
			},
		)

		// Initialize tts enabled state
		this.getState().then(({ ttsEnabled }) => {
			setTtsEnabled(ttsEnabled ?? false)
		})

		// Initialize tts speed state
		this.getState().then(({ ttsSpeed }) => {
			setTtsSpeed(ttsSpeed ?? 1)
		})

		webviewView.webview.options = {
			// Allow scripts in the webview
			enableScripts: true,
			localResourceRoots: [this.contextProxy.extensionUri],
		}

		webviewView.webview.html =
			this.contextProxy.extensionMode === vscode.ExtensionMode.Development
				? await this.getHMRHtmlContent(webviewView.webview)
				: this.getHtmlContent(webviewView.webview)

		// Sets up an event listener to listen for messages passed from the webview view context
		// and executes code based on the message that is recieved
		this.setWebviewMessageListener(webviewView.webview)

		// Logs show up in bottom panel > Debug Console
		//console.log("registering listener")

		// Listen for when the panel becomes visible
		// https://github.com/microsoft/vscode-discussions/discussions/840
		if ("onDidChangeViewState" in webviewView) {
			// WebviewView and WebviewPanel have all the same properties except for this visibility listener
			// panel
			webviewView.onDidChangeViewState(
				() => {
					if (this.view?.visible) {
						this.postMessageToWebview({ type: "action", action: "didBecomeVisible" })
					}
				},
				null,
				this.disposables,
			)
		} else if ("onDidChangeVisibility" in webviewView) {
			// sidebar
			webviewView.onDidChangeVisibility(
				() => {
					if (this.view?.visible) {
						this.postMessageToWebview({ type: "action", action: "didBecomeVisible" })
					}
				},
				null,
				this.disposables,
			)
		}

		// Listen for when the view is disposed
		// This happens when the user closes the view or when the view is closed programmatically
		webviewView.onDidDispose(
			async () => {
				await this.dispose()
			},
			null,
			this.disposables,
		)

		// Listen for when color changes
		vscode.workspace.onDidChangeConfiguration(
			async (e) => {
				if (e && e.affectsConfiguration("workbench.colorTheme")) {
					// Sends latest theme name to webview
					await this.postMessageToWebview({ type: "theme", text: JSON.stringify(await getTheme()) })
				}
			},
			null,
			this.disposables,
		)

		// If the extension is starting a new session, clear previous task state.
		await this.removeClineFromStack()

		this.log("Webview view resolved")
	}

	public async initClineWithSubTask(parent: Cline, task?: string, images?: string[]) {
		return this.initClineWithTask(task, images, parent)
	}

	// When initializing a new task, (not from history but from a tool command
	// new_task) there is no need to remove the previouse task since the new
	// task is a subtask of the previous one, and when it finishes it is removed
	// from the stack and the caller is resumed in this way we can have a chain
	// of tasks, each one being a sub task of the previous one until the main
	// task is finished.
	public async initClineWithTask(
		task?: string,
		images?: string[],
		parentTask?: Cline,
		options: Partial<
			Pick<
				ClineOptions,
				| "customInstructions"
				| "enableDiff"
				| "enableCheckpoints"
				| "fuzzyMatchThreshold"
				| "consecutiveMistakeLimit"
				| "experiments"
			>
		> = {},
	) {
		const {
			apiConfiguration,
			customModePrompts,
			diffEnabled: enableDiff,
			enableCheckpoints,
			fuzzyMatchThreshold,
			mode,
			customInstructions: globalInstructions,
			experiments,
		} = await this.getState()

		const modePrompt = customModePrompts?.[mode] as PromptComponent
		const effectiveInstructions = [globalInstructions, modePrompt?.customInstructions].filter(Boolean).join("\n\n")

		const cline = new Cline({
			provider: this,
			apiConfiguration,
			customInstructions: effectiveInstructions,
			enableDiff,
			enableCheckpoints,
			fuzzyMatchThreshold,
			task,
			images,
			experiments,
			rootTask: this.clineStack.length > 0 ? this.clineStack[0] : undefined,
			parentTask,
			taskNumber: this.clineStack.length + 1,
			onCreated: (cline) => this.emit("clineCreated", cline),
			...options,
		})

		await this.addClineToStack(cline)

		this.log(
			`[subtasks] ${cline.parentTask ? "child" : "parent"} task ${cline.taskId}.${cline.instanceId} instantiated`,
		)

		return cline
	}

	public async initClineWithHistoryItem(historyItem: HistoryItem & { rootTask?: Cline; parentTask?: Cline }) {
		await this.removeClineFromStack()

		const {
			apiConfiguration,
			customModePrompts,
			diffEnabled: enableDiff,
			enableCheckpoints,
			fuzzyMatchThreshold,
			mode,
			customInstructions: globalInstructions,
			experiments,
		} = await this.getState()

		const modePrompt = customModePrompts?.[mode] as PromptComponent
		const effectiveInstructions = [globalInstructions, modePrompt?.customInstructions].filter(Boolean).join("\n\n")

		const cline = new Cline({
			provider: this,
			apiConfiguration,
			customInstructions: effectiveInstructions,
			enableDiff,
			enableCheckpoints,
			fuzzyMatchThreshold,
			historyItem,
			experiments,
			rootTask: historyItem.rootTask,
			parentTask: historyItem.parentTask,
			taskNumber: historyItem.number,
			onCreated: (cline) => this.emit("clineCreated", cline),
		})

		await this.addClineToStack(cline)
		this.log(
			`[subtasks] ${cline.parentTask ? "child" : "parent"} task ${cline.taskId}.${cline.instanceId} instantiated`,
		)
		return cline
	}

	public async postMessageToWebview(message: ExtensionMessage) {
		await this.view?.webview.postMessage(message)
	}

	private async getHMRHtmlContent(webview: vscode.Webview): Promise<string> {
		// Try to read the port from the file
		let localPort = "5173" // Default fallback
		try {
			const fs = require("fs")
			const path = require("path")
			const portFilePath = path.resolve(__dirname, "../.vite-port")

			if (fs.existsSync(portFilePath)) {
				localPort = fs.readFileSync(portFilePath, "utf8").trim()
				console.log(`[ClineProvider:Vite] Using Vite server port from ${portFilePath}: ${localPort}`)
			} else {
				console.log(
					`[ClineProvider:Vite] Port file not found at ${portFilePath}, using default port: ${localPort}`,
				)
			}
		} catch (err) {
			console.error("[ClineProvider:Vite] Failed to read Vite port file:", err)
			// Continue with default port if file reading fails
		}

		const localServerUrl = `localhost:${localPort}`

		// Check if local dev server is running.
		try {
			await axios.get(`http://${localServerUrl}`)
		} catch (error) {
			vscode.window.showErrorMessage(t("common:errors.hmr_not_running"))

			return this.getHtmlContent(webview)
		}

		const nonce = getNonce()

		const stylesUri = getUri(webview, this.contextProxy.extensionUri, [
			"webview-ui",
			"build",
			"assets",
			"index.css",
		])

		const codiconsUri = getUri(webview, this.contextProxy.extensionUri, [
			"node_modules",
			"@vscode",
			"codicons",
			"dist",
			"codicon.css",
		])

		const materialIconsUri = getUri(webview, this.contextProxy.extensionUri, [
			"node_modules",
			"vscode-material-icons",
			"generated",
			"icons",
		])

		const imagesUri = getUri(webview, this.contextProxy.extensionUri, ["assets", "images"])

		const file = "src/index.tsx"
		const scriptUri = `http://${localServerUrl}/${file}`

		const reactRefresh = /*html*/ `
			<script nonce="${nonce}" type="module">
				import RefreshRuntime from "http://localhost:${localPort}/@react-refresh"
				RefreshRuntime.injectIntoGlobalHook(window)
				window.$RefreshReg$ = () => {}
				window.$RefreshSig$ = () => (type) => type
				window.__vite_plugin_react_preamble_installed__ = true
			</script>
		`

		const csp = [
			"default-src 'none'",
			`font-src ${webview.cspSource}`,
			`style-src ${webview.cspSource} 'unsafe-inline' https://* http://${localServerUrl} http://0.0.0.0:${localPort}`,
			`img-src ${webview.cspSource} data: https://*.googleapis.com`, // kilocode_change: add https://*.googleapis.com
			`script-src 'unsafe-eval' ${webview.cspSource} https://* https://*.posthog.com http://${localServerUrl} http://0.0.0.0:${localPort} 'nonce-${nonce}'`,
			`connect-src https://* https://*.posthog.com ws://${localServerUrl} ws://0.0.0.0:${localPort} http://${localServerUrl} http://0.0.0.0:${localPort}`,
		]

		return /*html*/ `
			<!DOCTYPE html>
			<html lang="en">
				<head>
					<meta charset="utf-8">
					<meta name="viewport" content="width=device-width,initial-scale=1,shrink-to-fit=no">
					<meta http-equiv="Content-Security-Policy" content="${csp.join("; ")}">
					<link rel="stylesheet" type="text/css" href="${stylesUri}">
					<link href="${codiconsUri}" rel="stylesheet" />
					<script nonce="${nonce}">
						window.IMAGES_BASE_URI = "${imagesUri}"
						window.MATERIAL_ICONS_BASE_URI = "${materialIconsUri}"
					</script>
					<title>Kilo Code</title>
				</head>
				<body>
					<div id="root"></div>
					${reactRefresh}
					<script type="module" src="${scriptUri}"></script>
				</body>
			</html>
		`
	}

	/**
	 * Defines and returns the HTML that should be rendered within the webview panel.
	 *
	 * @remarks This is also the place where references to the React webview build files
	 * are created and inserted into the webview HTML.
	 *
	 * @param webview A reference to the extension webview
	 * @param extensionUri The URI of the directory containing the extension
	 * @returns A template string literal containing the HTML that should be
	 * rendered within the webview panel
	 */
	private getHtmlContent(webview: vscode.Webview): string {
		// Get the local path to main script run in the webview,
		// then convert it to a uri we can use in the webview.

		// The CSS file from the React build output
		const stylesUri = getUri(webview, this.contextProxy.extensionUri, [
			"webview-ui",
			"build",
			"assets",
			"index.css",
		])
		// The JS file from the React build output
		const scriptUri = getUri(webview, this.contextProxy.extensionUri, ["webview-ui", "build", "assets", "index.js"])

		// The codicon font from the React build output
		// https://github.com/microsoft/vscode-extension-samples/blob/main/webview-codicons-sample/src/extension.ts
		// we installed this package in the extension so that we can access it how its intended from the extension (the font file is likely bundled in vscode), and we just import the css fileinto our react app we don't have access to it
		// don't forget to add font-src ${webview.cspSource};
		const codiconsUri = getUri(webview, this.contextProxy.extensionUri, [
			"node_modules",
			"@vscode",
			"codicons",
			"dist",
			"codicon.css",
		])

		// The material icons from the React build output
		const materialIconsUri = getUri(webview, this.contextProxy.extensionUri, [
			"node_modules",
			"vscode-material-icons",
			"generated",
			"icons",
		])

		const imagesUri = getUri(webview, this.contextProxy.extensionUri, ["assets", "images"])

		// const scriptUri = webview.asWebviewUri(vscode.Uri.joinPath(this._extensionUri, "assets", "main.js"))

		// const styleResetUri = webview.asWebviewUri(vscode.Uri.joinPath(this._extensionUri, "assets", "reset.css"))
		// const styleVSCodeUri = webview.asWebviewUri(vscode.Uri.joinPath(this._extensionUri, "assets", "vscode.css"))

		// // Same for stylesheet
		// const stylesheetUri = webview.asWebviewUri(vscode.Uri.joinPath(this._extensionUri, "assets", "main.css"))

		// Use a nonce to only allow a specific script to be run.
		/*
		content security policy of your webview to only allow scripts that have a specific nonce
		create a content security policy meta tag so that only loading scripts with a nonce is allowed
		As your extension grows you will likely want to add custom styles, fonts, and/or images to your webview. If you do, you will need to update the content security policy meta tag to explicity allow for these resources. E.g.
				<meta http-equiv="Content-Security-Policy" content="default-src 'none'; style-src ${webview.cspSource}; font-src ${webview.cspSource}; img-src ${webview.cspSource} https:; script-src 'nonce-${nonce}';">
		- 'unsafe-inline' is required for styles due to vscode-webview-toolkit's dynamic style injection
		- since we pass base64 images to the webview, we need to specify img-src ${webview.cspSource} data:;

		in meta tag we add nonce attribute: A cryptographic nonce (only used once) to allow scripts. The server must generate a unique nonce value each time it transmits a policy. It is critical to provide a nonce that cannot be guessed as bypassing a resource's policy is otherwise trivial.
		*/
		const nonce = getNonce()

		// Tip: Install the es6-string-html VS Code extension to enable code highlighting below
		return /*html*/ `
        <!DOCTYPE html>
        <html lang="en">
          <head>
            <meta charset="utf-8">
            <meta name="viewport" content="width=device-width,initial-scale=1,shrink-to-fit=no">
            <meta name="theme-color" content="#000000">
			<!-- kilocode_change: add https://*.googleapis.com to img-src -->
            <meta http-equiv="Content-Security-Policy" content="default-src 'none'; font-src ${webview.cspSource}; style-src ${webview.cspSource} 'unsafe-inline'; img-src ${webview.cspSource} data: https://*.googleapis.com;; script-src ${webview.cspSource} 'wasm-unsafe-eval' 'nonce-${nonce}' https://us-assets.i.posthog.com 'strict-dynamic'; connect-src https://openrouter.ai https://api.requesty.ai https://us.i.posthog.com https://us-assets.i.posthog.com;">
            <link rel="stylesheet" type="text/css" href="${stylesUri}">
			<link href="${codiconsUri}" rel="stylesheet" />
			<script nonce="${nonce}">
				window.IMAGES_BASE_URI = "${imagesUri}"
				window.MATERIAL_ICONS_BASE_URI = "${materialIconsUri}"
			</script>
            <title>Kilo Code</title>
          </head>
          <body>
            <noscript>You need to enable JavaScript to run this app.</noscript>
            <div id="root"></div>
            <script nonce="${nonce}" type="module" src="${scriptUri}"></script>
          </body>
        </html>
      `
	}

	/**
	 * Sets up an event listener to listen for messages passed from the webview context and
	 * executes code based on the message that is recieved.
	 *
	 * @param webview A reference to the extension webview
	 */
	private setWebviewMessageListener(webview: vscode.Webview) {
		const onReceiveMessage = async (message: WebviewMessage) => webviewMessageHandler(this, message)

		webview.onDidReceiveMessage(onReceiveMessage, null, this.disposables)
	}

	/**
	 * Handle switching to a new mode, including updating the associated API configuration
	 * @param newMode The mode to switch to
	 */
	public async handleModeSwitch(newMode: Mode) {
		const cline = this.getCurrentCline()

		if (cline) {
			cline.emit("taskModeSwitched", cline.taskId, newMode)
		}

		await this.updateGlobalState("mode", newMode)

		// Load the saved API config for the new mode if it exists
		const savedConfigId = await this.providerSettingsManager.getModeConfigId(newMode)
		const listApiConfig = await this.providerSettingsManager.listConfig()

		// Update listApiConfigMeta first to ensure UI has latest data
		await this.updateGlobalState("listApiConfigMeta", listApiConfig)

		// If this mode has a saved config, use it
		if (savedConfigId) {
			const config = listApiConfig?.find((c) => c.id === savedConfigId)

			if (config?.name) {
				const apiConfig = await this.providerSettingsManager.loadConfig(config.name)

				await Promise.all([
					this.updateGlobalState("currentApiConfigName", config.name),
					this.updateApiConfiguration(apiConfig),
				])
			}
		} else {
			// If no saved config for this mode, save current config as default
			const currentApiConfigName = this.getGlobalState("currentApiConfigName")

			if (currentApiConfigName) {
				const config = listApiConfig?.find((c) => c.name === currentApiConfigName)

				if (config?.id) {
					await this.providerSettingsManager.setModeConfig(newMode, config.id)
				}
			}
		}

		await this.postStateToWebview()
	}

	async updateApiConfiguration(providerSettings: ProviderSettings) {
		// Update mode's default config.
		const { mode } = await this.getState()

		if (mode) {
			const currentApiConfigName = this.getGlobalState("currentApiConfigName")
			const listApiConfig = await this.providerSettingsManager.listConfig()
			const config = listApiConfig?.find((c) => c.name === currentApiConfigName)

			if (config?.id) {
				await this.providerSettingsManager.setModeConfig(mode, config.id)
			}
		}

		await this.contextProxy.setProviderSettings(providerSettings)

		if (this.getCurrentCline()) {
			this.getCurrentCline()!.api = buildApiHandler(providerSettings)
		}
	}

	async cancelTask() {
		const cline = this.getCurrentCline()

		if (!cline) {
			return
		}

		console.log(`[subtasks] cancelling task ${cline.taskId}.${cline.instanceId}`)

		const { historyItem } = await this.getTaskWithId(cline.taskId)
		// Preserve parent and root task information for history item.
		const rootTask = cline.rootTask
		const parentTask = cline.parentTask

		cline.abortTask()

		await pWaitFor(
			() =>
				this.getCurrentCline()! === undefined ||
				this.getCurrentCline()!.isStreaming === false ||
				this.getCurrentCline()!.didFinishAbortingStream ||
				// If only the first chunk is processed, then there's no
				// need to wait for graceful abort (closes edits, browser,
				// etc).
				this.getCurrentCline()!.isWaitingForFirstChunk,
			{
				timeout: 3_000,
			},
		).catch(() => {
			console.error("Failed to abort task")
		})

		if (this.getCurrentCline()) {
			// 'abandoned' will prevent this Cline instance from affecting
			// future Cline instances. This may happen if its hanging on a
			// streaming request.
			this.getCurrentCline()!.abandoned = true
		}

		// Clears task again, so we need to abortTask manually above.
		await this.initClineWithHistoryItem({ ...historyItem, rootTask, parentTask })
	}

	async updateCustomInstructions(instructions?: string) {
		// User may be clearing the field.
		await this.updateGlobalState("customInstructions", instructions || undefined)

		if (this.getCurrentCline()) {
			this.getCurrentCline()!.customInstructions = instructions || undefined
		}

		await this.postStateToWebview()
	}

	// MCP

	async ensureMcpServersDirectoryExists(): Promise<string> {
		// Get platform-specific application data directory
		let mcpServersDir: string
		if (process.platform === "win32") {
			// Windows: %APPDATA%\Kilo-Code\MCP
			mcpServersDir = path.join(os.homedir(), "AppData", "Roaming", "Kilo-Code", "MCP")
		} else if (process.platform === "darwin") {
			// macOS: ~/Documents/Kilo-Code/MCP
			mcpServersDir = path.join(os.homedir(), "Documents", "Kilo-Code", "MCP")
		} else {
			// Linux: ~/.local/share/Kilo-Code/MCP
			mcpServersDir = path.join(os.homedir(), ".local", "share", "Kilo-Code", "MCP")
		}

		try {
			await fs.mkdir(mcpServersDir, { recursive: true })
		} catch (error) {
			// Fallback to a relative path if directory creation fails
			return path.join(os.homedir(), ".kilocode", "mcp")
		}
		return mcpServersDir
	}

	async ensureSettingsDirectoryExists(): Promise<string> {
		const { getSettingsDirectoryPath } = await import("../../shared/storagePathManager")
		const globalStoragePath = this.contextProxy.globalStorageUri.fsPath
		return getSettingsDirectoryPath(globalStoragePath)
	}

	// OpenRouter

	async handleOpenRouterCallback(code: string) {
		let { apiConfiguration, currentApiConfigName } = await this.getState()

		let apiKey: string
		try {
			const baseUrl = apiConfiguration.openRouterBaseUrl || "https://openrouter.ai/api/v1"
			// Extract the base domain for the auth endpoint
			const baseUrlDomain = baseUrl.match(/^(https?:\/\/[^\/]+)/)?.[1] || "https://openrouter.ai"
			const response = await axios.post(`${baseUrlDomain}/api/v1/auth/keys`, { code })
			if (response.data && response.data.key) {
				apiKey = response.data.key
			} else {
				throw new Error("Invalid response from OpenRouter API")
			}
		} catch (error) {
			this.log(
				`Error exchanging code for API key: ${JSON.stringify(error, Object.getOwnPropertyNames(error), 2)}`,
			)
			throw error
		}

		const newConfiguration: ApiConfiguration = {
			...apiConfiguration,
			apiProvider: "openrouter",
			openRouterApiKey: apiKey,
			openRouterModelId: apiConfiguration?.openRouterModelId || openRouterDefaultModelId,
		}

		await this.upsertApiConfiguration(currentApiConfigName, newConfiguration)
	}

	// Glama

	async handleGlamaCallback(code: string) {
		let apiKey: string
		try {
			const response = await axios.post("https://glama.ai/api/gateway/v1/auth/exchange-code", { code })
			if (response.data && response.data.apiKey) {
				apiKey = response.data.apiKey
			} else {
				throw new Error("Invalid response from Glama API")
			}
		} catch (error) {
			this.log(
				`Error exchanging code for API key: ${JSON.stringify(error, Object.getOwnPropertyNames(error), 2)}`,
			)
			throw error
		}

		const { apiConfiguration, currentApiConfigName } = await this.getState()

		const newConfiguration: ApiConfiguration = {
			...apiConfiguration,
			apiProvider: "glama",
			glamaApiKey: apiKey,
			glamaModelId: apiConfiguration?.glamaModelId || glamaDefaultModelId,
		}

		await this.upsertApiConfiguration(currentApiConfigName, newConfiguration)
	}

	// Requesty

	async handleRequestyCallback(code: string) {
		let { apiConfiguration, currentApiConfigName } = await this.getState()

		const newConfiguration: ApiConfiguration = {
			...apiConfiguration,
			apiProvider: "requesty",
			requestyApiKey: code,
			requestyModelId: apiConfiguration?.requestyModelId || requestyDefaultModelId,
		}

		await this.upsertApiConfiguration(currentApiConfigName, newConfiguration)
	}

	// Save configuration

	async upsertApiConfiguration(configName: string, apiConfiguration: ApiConfiguration) {
		try {
			await this.providerSettingsManager.saveConfig(configName, apiConfiguration)
			const listApiConfig = await this.providerSettingsManager.listConfig()

			await Promise.all([
				this.updateGlobalState("listApiConfigMeta", listApiConfig),
				this.updateApiConfiguration(apiConfiguration),
				this.updateGlobalState("currentApiConfigName", configName),
			])

			await this.postStateToWebview()
		} catch (error) {
			this.log(
				`Error create new api configuration: ${JSON.stringify(error, Object.getOwnPropertyNames(error), 2)}`,
			)
			vscode.window.showErrorMessage(t("common:errors.create_api_config"))
		}
	}

	// kilocode_change:
	async handleKiloCodeCallback(token: string) {
		const kilocode: ApiProvider = "kilocode"
		let { apiConfiguration, currentApiConfigName } = await this.getState()

		await this.upsertApiConfiguration(currentApiConfigName, {
			...apiConfiguration,
			apiProvider: "kilocode",
			kilocodeToken: token,
		})

		vscode.window.showInformationMessage("Kilo Code successfully configured!")

		if (this.getCurrentCline()) {
			this.getCurrentCline()!.api = buildApiHandler({
				apiProvider: kilocode,
				kilocodeToken: token,
			})
		}
	}

	// Task history

	async getTaskWithId(id: string): Promise<{
		historyItem: HistoryItem
		taskDirPath: string
		apiConversationHistoryFilePath: string
		uiMessagesFilePath: string
		apiConversationHistory: Anthropic.MessageParam[]
	}> {
		const history = this.getGlobalState("taskHistory") ?? []
		const historyItem = history.find((item) => item.id === id)

		if (historyItem) {
			const { getTaskDirectoryPath } = await import("../../shared/storagePathManager")
			const globalStoragePath = this.contextProxy.globalStorageUri.fsPath
			const taskDirPath = await getTaskDirectoryPath(globalStoragePath, id)
			const apiConversationHistoryFilePath = path.join(taskDirPath, GlobalFileNames.apiConversationHistory)
			const uiMessagesFilePath = path.join(taskDirPath, GlobalFileNames.uiMessages)
			const fileExists = await fileExistsAtPath(apiConversationHistoryFilePath)

			if (fileExists) {
				const apiConversationHistory = JSON.parse(await fs.readFile(apiConversationHistoryFilePath, "utf8"))

				return {
					historyItem,
					taskDirPath,
					apiConversationHistoryFilePath,
					uiMessagesFilePath,
					apiConversationHistory,
				}
			}
		}

		// if we tried to get a task that doesn't exist, remove it from state
		// FIXME: this seems to happen sometimes when the json file doesnt save to disk for some reason
		await this.deleteTaskFromState(id)
		throw new Error("Task not found")
	}

	async showTaskWithId(id: string) {
		if (id !== this.getCurrentCline()?.taskId) {
			// Non-current task.
			const { historyItem } = await this.getTaskWithId(id)
			await this.initClineWithHistoryItem(historyItem) // Clears existing task.
		}

		await this.postMessageToWebview({ type: "action", action: "chatButtonClicked" })
	}

	async exportTaskWithId(id: string) {
		const { historyItem, apiConversationHistory } = await this.getTaskWithId(id)
		await downloadTask(historyItem.ts, apiConversationHistory)
	}

	// this function deletes a task from task hidtory, and deletes it's checkpoints and delete the task folder
	async deleteTaskWithId(id: string) {
		try {
			// get the task directory full path
			const { taskDirPath } = await this.getTaskWithId(id)

			// remove task from stack if it's the current task
			if (id === this.getCurrentCline()?.taskId) {
				// if we found the taskid to delete - call finish to abort this task and allow a new task to be started,
				// if we are deleting a subtask and parent task is still waiting for subtask to finish - it allows the parent to resume (this case should neve exist)
				await this.finishSubTask(t("common:tasks.deleted"))
			}

			// delete task from the task history state
			await this.deleteTaskFromState(id)

			// Delete associated shadow repository or branch.
			// TODO: Store `workspaceDir` in the `HistoryItem` object.
			const globalStorageDir = this.contextProxy.globalStorageUri.fsPath
			const workspaceDir = this.cwd

			try {
				await ShadowCheckpointService.deleteTask({ taskId: id, globalStorageDir, workspaceDir })
			} catch (error) {
				console.error(
					`[deleteTaskWithId${id}] failed to delete associated shadow repository or branch: ${error instanceof Error ? error.message : String(error)}`,
				)
			}

			// delete the entire task directory including checkpoints and all content
			try {
				await fs.rm(taskDirPath, { recursive: true, force: true })
				console.log(`[deleteTaskWithId${id}] removed task directory`)
			} catch (error) {
				console.error(
					`[deleteTaskWithId${id}] failed to remove task directory: ${error instanceof Error ? error.message : String(error)}`,
				)
			}
		} catch (error) {
			// If task is not found, just remove it from state
			if (error instanceof Error && error.message === "Task not found") {
				await this.deleteTaskFromState(id)
				return
			}
			throw error
		}
	}

	async deleteTaskFromState(id: string) {
		const taskHistory = this.getGlobalState("taskHistory") ?? []
		const updatedTaskHistory = taskHistory.filter((task) => task.id !== id)
		await this.updateGlobalState("taskHistory", updatedTaskHistory)
		await this.postStateToWebview()
	}

	async postStateToWebview() {
		const state = await this.getStateToPostToWebview()
		this.postMessageToWebview({ type: "state", state })
	}

	/**
	 * Checks if there is a file-based system prompt override for the given mode
	 */
	async hasFileBasedSystemPromptOverride(mode: Mode): Promise<boolean> {
		const promptFilePath = getSystemPromptFilePath(this.cwd, mode)
		return await fileExistsAtPath(promptFilePath)
	}

	async getStateToPostToWebview() {
		const {
			apiConfiguration,
			customInstructions,
			alwaysAllowReadOnly,
			alwaysAllowReadOnlyOutsideWorkspace,
			alwaysAllowWrite,
			alwaysAllowWriteOutsideWorkspace,
			alwaysAllowExecute,
			alwaysAllowBrowser,
			alwaysAllowMcp,
			alwaysAllowModeSwitch,
			alwaysAllowSubtasks,
			soundEnabled,
			ttsEnabled,
			ttsSpeed,
			diffEnabled,
			enableCheckpoints,
			taskHistory,
			soundVolume,
			browserViewportSize,
			screenshotQuality,
			remoteBrowserHost,
			remoteBrowserEnabled,
			cachedChromeHostUrl,
			writeDelayMs,
			terminalOutputLineLimit,
			terminalShellIntegrationTimeout,
			terminalShellIntegrationDisabled,
			terminalCommandDelay,
			terminalPowershellCounter,
			terminalZshClearEolMark,
			terminalZshOhMy,
			terminalZshP10k,
			terminalZdotdir,
			fuzzyMatchThreshold,
			mcpEnabled,
			enableMcpServerCreation,
			alwaysApproveResubmit,
			requestDelaySeconds,
			currentApiConfigName,
			listApiConfigMeta,
			pinnedApiConfigs,
			mode,
			customModePrompts,
			customSupportPrompts,
			enhancementApiConfigId,
			autoApprovalEnabled,
			customModes,
			experiments,
			maxOpenTabsContext,
			maxWorkspaceFiles,
			browserToolEnabled,
			showRooIgnoredFiles,
			language,
			showAutoApproveMenu, // kilocode_change
			maxReadFileLine,
			terminalCompressProgressBar,
			historyPreviewCollapsed,
		} = await this.getState()

		const machineId = vscode.env.machineId
		const allowedCommands = vscode.workspace.getConfiguration("kilo-code").get<string[]>("allowedCommands") || []
		const cwd = this.cwd

		// Check if there's a system prompt override for the current mode
		const currentMode = mode ?? defaultModeSlug
		const hasSystemPromptOverride = await this.hasFileBasedSystemPromptOverride(currentMode)

		return {
			version: this.context.extension?.packageJSON?.version ?? "",
			apiConfiguration,
			customInstructions,
			// kilocode_change: default values set to true
			alwaysAllowReadOnly: alwaysAllowReadOnly ?? true,
			alwaysAllowReadOnlyOutsideWorkspace: alwaysAllowReadOnlyOutsideWorkspace ?? true,
			alwaysAllowWrite: alwaysAllowWrite ?? true,
			alwaysAllowWriteOutsideWorkspace: alwaysAllowWriteOutsideWorkspace ?? true,
			alwaysAllowExecute: alwaysAllowExecute ?? true,
			alwaysAllowBrowser: alwaysAllowBrowser ?? true,
			alwaysAllowMcp: alwaysAllowMcp ?? true,
			alwaysAllowModeSwitch: alwaysAllowModeSwitch ?? true,
			alwaysAllowSubtasks: alwaysAllowSubtasks ?? true,
			uriScheme: vscode.env.uriScheme,
			currentTaskItem: this.getCurrentCline()?.taskId
				? (taskHistory || []).find((item: HistoryItem) => item.id === this.getCurrentCline()?.taskId)
				: undefined,
			clineMessages: this.getCurrentCline()?.clineMessages || [],
			taskHistory: (taskHistory || [])
				.filter((item: HistoryItem) => item.ts && item.task)
				.sort((a: HistoryItem, b: HistoryItem) => b.ts - a.ts),
			soundEnabled: soundEnabled ?? false,
			ttsEnabled: ttsEnabled ?? false,
			ttsSpeed: ttsSpeed ?? 1.0,
			diffEnabled: diffEnabled ?? true,
			enableCheckpoints: enableCheckpoints ?? true,
			shouldShowAnnouncement: false,
			allowedCommands,
			soundVolume: soundVolume ?? 0.5,
			browserViewportSize: browserViewportSize ?? "900x600",
			screenshotQuality: screenshotQuality ?? 75,
			remoteBrowserHost,
			remoteBrowserEnabled: remoteBrowserEnabled ?? false,
			cachedChromeHostUrl: cachedChromeHostUrl,
			writeDelayMs: writeDelayMs ?? 1000,
			terminalOutputLineLimit: terminalOutputLineLimit ?? 500,
			terminalShellIntegrationTimeout: terminalShellIntegrationTimeout ?? Terminal.defaultShellIntegrationTimeout,
			terminalShellIntegrationDisabled: terminalShellIntegrationDisabled ?? false,
			terminalCommandDelay: terminalCommandDelay ?? 0,
			terminalPowershellCounter: terminalPowershellCounter ?? false,
			terminalZshClearEolMark: terminalZshClearEolMark ?? true,
			terminalZshOhMy: terminalZshOhMy ?? false,
			terminalZshP10k: terminalZshP10k ?? false,
			terminalZdotdir: terminalZdotdir ?? false,
			fuzzyMatchThreshold: fuzzyMatchThreshold ?? 1.0,
			mcpEnabled: mcpEnabled ?? true,
			enableMcpServerCreation: enableMcpServerCreation ?? true,
			alwaysApproveResubmit: alwaysApproveResubmit ?? false,
			requestDelaySeconds: requestDelaySeconds ?? 10,
			currentApiConfigName: currentApiConfigName ?? "default",
			listApiConfigMeta: listApiConfigMeta ?? [],
			pinnedApiConfigs: pinnedApiConfigs ?? {},
			mode: mode ?? defaultModeSlug,
			customModePrompts: customModePrompts ?? {},
			customSupportPrompts: customSupportPrompts ?? {},
			enhancementApiConfigId,
			autoApprovalEnabled: autoApprovalEnabled ?? true,
			customModes,
			experiments: experiments ?? experimentDefault,
			mcpServers: this.mcpHub?.getAllServers() ?? [],
			maxOpenTabsContext: maxOpenTabsContext ?? 20,
			maxWorkspaceFiles: maxWorkspaceFiles ?? 200,
			cwd,
			browserToolEnabled: browserToolEnabled ?? true,
			machineId,
			showRooIgnoredFiles: showRooIgnoredFiles ?? true,
			showAutoApproveMenu: showAutoApproveMenu ?? false, // kilocode_change
			language, // kilocode_change
			renderContext: this.renderContext,
			maxReadFileLine: maxReadFileLine ?? 500,
			settingsImportedAt: this.settingsImportedAt,
			terminalCompressProgressBar: terminalCompressProgressBar ?? true,
			hasSystemPromptOverride,
			historyPreviewCollapsed: historyPreviewCollapsed ?? false,
		}
	}

	/**
	 * Storage
	 * https://dev.to/kompotkot/how-to-use-secretstorage-in-your-vscode-extensions-2hco
	 * https://www.eliostruyf.com/devhack-code-extension-storage-options/
	 */

	async getState() {
		const stateValues = this.contextProxy.getValues()

		const customModes = await this.customModesManager.getCustomModes()

		// Determine apiProvider with the same logic as before.
<<<<<<< HEAD
		const apiProvider: ApiProvider = stateValues.apiProvider ? stateValues.apiProvider : "kilocode" // kilocode_change: fall back to kilocode
=======
		const apiProvider: ProviderName = stateValues.apiProvider ? stateValues.apiProvider : "anthropic"
>>>>>>> 2caf974e

		// Build the apiConfiguration object combining state values and secrets.
		const providerSettings = this.contextProxy.getProviderSettings()

		// Ensure apiProvider is set properly if not already in state
		if (!providerSettings.apiProvider) {
			providerSettings.apiProvider = apiProvider
		}

		// Return the same structure as before
		return {
			apiConfiguration: providerSettings,
			lastShownAnnouncementId: stateValues.lastShownAnnouncementId,
			customInstructions: stateValues.customInstructions,
			apiModelId: stateValues.apiModelId,
			alwaysAllowReadOnly: stateValues.alwaysAllowReadOnly ?? true,
			alwaysAllowReadOnlyOutsideWorkspace: stateValues.alwaysAllowReadOnlyOutsideWorkspace ?? true,
			alwaysAllowWrite: stateValues.alwaysAllowWrite ?? true,
			alwaysAllowWriteOutsideWorkspace: stateValues.alwaysAllowWriteOutsideWorkspace ?? true,
			alwaysAllowExecute: stateValues.alwaysAllowExecute ?? true,
			alwaysAllowBrowser: stateValues.alwaysAllowBrowser ?? true,
			alwaysAllowMcp: stateValues.alwaysAllowMcp ?? true,
			alwaysAllowModeSwitch: stateValues.alwaysAllowModeSwitch ?? true,
			alwaysAllowSubtasks: stateValues.alwaysAllowSubtasks ?? true,
			taskHistory: stateValues.taskHistory,
			allowedCommands: stateValues.allowedCommands,
			soundEnabled: stateValues.soundEnabled ?? false,
			ttsEnabled: stateValues.ttsEnabled ?? false,
			ttsSpeed: stateValues.ttsSpeed ?? 1.0,
			diffEnabled: stateValues.diffEnabled ?? true,
			enableCheckpoints: stateValues.enableCheckpoints ?? true,
			soundVolume: stateValues.soundVolume,
			browserViewportSize: stateValues.browserViewportSize ?? "900x600",
			screenshotQuality: stateValues.screenshotQuality ?? 75,
			remoteBrowserHost: stateValues.remoteBrowserHost,
			remoteBrowserEnabled: stateValues.remoteBrowserEnabled ?? true,
			cachedChromeHostUrl: stateValues.cachedChromeHostUrl as string | undefined,
			fuzzyMatchThreshold: stateValues.fuzzyMatchThreshold ?? 1.0,
			writeDelayMs: stateValues.writeDelayMs ?? 1000,
			terminalOutputLineLimit: stateValues.terminalOutputLineLimit ?? 500,
			terminalShellIntegrationTimeout:
				stateValues.terminalShellIntegrationTimeout ?? Terminal.defaultShellIntegrationTimeout,
			terminalShellIntegrationDisabled: stateValues.terminalShellIntegrationDisabled ?? false,
			terminalCommandDelay: stateValues.terminalCommandDelay ?? 0,
			terminalPowershellCounter: stateValues.terminalPowershellCounter ?? false,
			terminalZshClearEolMark: stateValues.terminalZshClearEolMark ?? true,
			terminalZshOhMy: stateValues.terminalZshOhMy ?? false,
			terminalZshP10k: stateValues.terminalZshP10k ?? false,
			terminalZdotdir: stateValues.terminalZdotdir ?? false,
			terminalCompressProgressBar: stateValues.terminalCompressProgressBar ?? true,
			mode: stateValues.mode ?? defaultModeSlug,
			language: stateValues.language ?? formatLanguage(vscode.env.language),
			mcpEnabled: stateValues.mcpEnabled ?? true,
			enableMcpServerCreation: stateValues.enableMcpServerCreation ?? true,
			alwaysApproveResubmit: stateValues.alwaysApproveResubmit ?? false,
			requestDelaySeconds: Math.max(5, stateValues.requestDelaySeconds ?? 10),
			currentApiConfigName: stateValues.currentApiConfigName ?? "default",
			listApiConfigMeta: stateValues.listApiConfigMeta ?? [],
			pinnedApiConfigs: stateValues.pinnedApiConfigs ?? {},
			modeApiConfigs: stateValues.modeApiConfigs ?? ({} as Record<Mode, string>),
			customModePrompts: stateValues.customModePrompts ?? {},
			customSupportPrompts: stateValues.customSupportPrompts ?? {},
			enhancementApiConfigId: stateValues.enhancementApiConfigId,
			experiments: stateValues.experiments ?? experimentDefault,
			autoApprovalEnabled: stateValues.autoApprovalEnabled ?? true,
			customModes,
			maxOpenTabsContext: stateValues.maxOpenTabsContext ?? 20,
			maxWorkspaceFiles: stateValues.maxWorkspaceFiles ?? 200,
			openRouterUseMiddleOutTransform: stateValues.openRouterUseMiddleOutTransform ?? true,
			browserToolEnabled: stateValues.browserToolEnabled ?? true,
			showRooIgnoredFiles: stateValues.showRooIgnoredFiles ?? true,
			showAutoApproveMenu: stateValues.showAutoApproveMenu ?? false, // kilocode_change
			maxReadFileLine: stateValues.maxReadFileLine ?? 500,
			historyPreviewCollapsed: stateValues.historyPreviewCollapsed ?? false,
		}
	}

	async updateTaskHistory(item: HistoryItem): Promise<HistoryItem[]> {
		const history = (this.getGlobalState("taskHistory") as HistoryItem[] | undefined) || []
		const existingItemIndex = history.findIndex((h) => h.id === item.id)

		if (existingItemIndex !== -1) {
			history[existingItemIndex] = item
		} else {
			history.push(item)
		}

		await this.updateGlobalState("taskHistory", history)
		return history
	}

	// ContextProxy

	// @deprecated - Use `ContextProxy#setValue` instead.
	private async updateGlobalState<K extends keyof GlobalState>(key: K, value: GlobalState[K]) {
		await this.contextProxy.setValue(key, value)
	}

	// @deprecated - Use `ContextProxy#getValue` instead.
	private getGlobalState<K extends keyof GlobalState>(key: K) {
		return this.contextProxy.getValue(key)
	}

	public async setValue<K extends keyof RooCodeSettings>(key: K, value: RooCodeSettings[K]) {
		await this.contextProxy.setValue(key, value)
	}

	public getValue<K extends keyof RooCodeSettings>(key: K) {
		return this.contextProxy.getValue(key)
	}

	public getValues() {
		return this.contextProxy.getValues()
	}

	public async setValues(values: RooCodeSettings) {
		await this.contextProxy.setValues(values)
	}

	// cwd

	get cwd() {
		return getWorkspacePath()
	}

	// dev

	async resetState() {
		const answer = await vscode.window.showInformationMessage(
			t("common:confirmation.reset_state"),
			{ modal: true },
			t("common:answers.yes"),
		)

		if (answer !== t("common:answers.yes")) {
			return
		}

		await this.contextProxy.resetAllState()
		await this.providerSettingsManager.resetAllConfigs()
		await this.customModesManager.resetCustomModes()
		await this.removeClineFromStack()
		await this.postStateToWebview()
		await this.postMessageToWebview({ type: "action", action: "chatButtonClicked" })
	}

	// logging

	public log(message: string) {
		this.outputChannel.appendLine(message)
		console.log(message)
	}

	// integration tests

	get viewLaunched() {
		return this.isViewLaunched
	}

	get messages() {
		return this.getCurrentCline()?.clineMessages || []
	}

	// Add public getter
	public getMcpHub(): McpHub | undefined {
		return this.mcpHub
	}

<<<<<<< HEAD
	// kilocode_change:
	// MCP Marketplace
=======
	/**
	 * Returns properties to be included in every telemetry event
	 * This method is called by the telemetry service to get context information
	 * like the current mode, API provider, etc.
	 */
	public async getTelemetryProperties(): Promise<Record<string, any>> {
		const { mode, apiConfiguration, language } = await this.getState()
		const appVersion = this.context.extension?.packageJSON?.version
		const vscodeVersion = vscode.version
		const platform = process.platform
		const editorName = vscode.env.appName // Get the editor name (VS Code, Cursor, etc.)

		const properties: Record<string, any> = {
			vscodeVersion,
			platform,
			editorName,
		}
>>>>>>> 2caf974e

	private async fetchMcpMarketplaceFromApi(silent: boolean = false): Promise<McpMarketplaceCatalog | undefined> {
		try {
			const response = await axios.get("https://api.cline.bot/v1/mcp/marketplace", {
				headers: {
					"Content-Type": "application/json",
				},
			})

			if (!response.data) {
				throw new Error("Invalid response from MCP marketplace API")
			}

			const catalog: McpMarketplaceCatalog = {
				items: (response.data || []).map((item: any) => ({
					...item,
					githubStars: item.githubStars ?? 0,
					downloadCount: item.downloadCount ?? 0,
					tags: item.tags ?? [],
				})),
			}

			await this.updateGlobalState("mcpMarketplaceCatalog", catalog)
			return catalog
		} catch (error) {
			console.error("Failed to fetch MCP marketplace:", error)
			if (!silent) {
				const errorMessage = error instanceof Error ? error.message : "Failed to fetch MCP marketplace"
				await this.postMessageToWebview({
					type: "mcpMarketplaceCatalog",
					error: errorMessage,
				})
				vscode.window.showErrorMessage(errorMessage)
			}
			return undefined
		}
	}

	async silentlyRefreshMcpMarketplace() {
		try {
			const catalog = await this.fetchMcpMarketplaceFromApi(true)
			if (catalog) {
				await this.postMessageToWebview({
					type: "mcpMarketplaceCatalog",
					mcpMarketplaceCatalog: catalog,
				})
			}
		} catch (error) {
			console.error("Failed to silently refresh MCP marketplace:", error)
		}
	}

	async fetchMcpMarketplace(forceRefresh: boolean = false) {
		try {
			// Check if we have cached data
			const cachedCatalog = (await this.getGlobalState("mcpMarketplaceCatalog")) as
				| McpMarketplaceCatalog
				| undefined
			if (!forceRefresh && cachedCatalog?.items) {
				await this.postMessageToWebview({
					type: "mcpMarketplaceCatalog",
					mcpMarketplaceCatalog: cachedCatalog,
				})
				return
			}

			const catalog = await this.fetchMcpMarketplaceFromApi(false)
			if (catalog) {
				await this.postMessageToWebview({
					type: "mcpMarketplaceCatalog",
					mcpMarketplaceCatalog: catalog,
				})
			}
		} catch (error) {
			console.error("Failed to handle cached MCP marketplace:", error)
			const errorMessage = error instanceof Error ? error.message : "Failed to handle cached MCP marketplace"
			await this.postMessageToWebview({
				type: "mcpMarketplaceCatalog",
				error: errorMessage,
			})
			vscode.window.showErrorMessage(errorMessage)
		}
	}

	async downloadMcp(mcpId: string) {
		try {
			// First check if we already have this MCP server installed
			const servers = this.mcpHub?.getServers() || []
			const isInstalled = servers.some((server: McpServer) => server.name === mcpId)

			if (isInstalled) {
				throw new Error("This MCP server is already installed")
			}

			// Fetch server details from marketplace
			const response = await axios.post<McpDownloadResponse>(
				"https://api.cline.bot/v1/mcp/download",
				{ mcpId },
				{
					headers: { "Content-Type": "application/json" },
					timeout: 10000,
				},
			)

			if (!response.data) {
				throw new Error("Invalid response from MCP marketplace API")
			}

			console.log("[downloadMcp] Response from download API", { response })

			const mcpDetails = response.data

			// Validate required fields
			if (!mcpDetails.githubUrl) {
				throw new Error("Missing GitHub URL in MCP download response")
			}
			if (!mcpDetails.readmeContent) {
				throw new Error("Missing README content in MCP download response")
			}

			// Send details to webview
			await this.postMessageToWebview({
				type: "mcpDownloadDetails",
				mcpDownloadDetails: mcpDetails,
			})

			// Create task with context from README and added guidelines for MCP server installation
			const task = `Set up the MCP server from ${mcpDetails.githubUrl} while adhering to these MCP server installation rules:
- Use "${mcpDetails.mcpId}" as the server name in ${GlobalFileNames.mcpSettings}.
- Create the directory for the new MCP server before starting installation.
- Use commands aligned with the user's shell and operating system best practices.
- The following README may contain instructions that conflict with the user's OS, in which case proceed thoughtfully.
- Once installed, demonstrate the server's capabilities by using one of its tools.
Here is the project's README to help you get started:\n\n${mcpDetails.readmeContent}\n${mcpDetails.llmsInstallationContent}`

			// Initialize task and show chat view
			await this.initClineWithTask(task)
			await this.postMessageToWebview({
				type: "action",
				action: "chatButtonClicked",
			})
		} catch (error) {
			console.error("Failed to download MCP:", error)
			let errorMessage = "Failed to download MCP"

			if (axios.isAxiosError(error)) {
				if (error.code === "ECONNABORTED") {
					errorMessage = "Request timed out. Please try again."
				} else if (error.response?.status === 404) {
					errorMessage = "MCP server not found in marketplace."
				} else if (error.response?.status === 500) {
					errorMessage = "Internal server error. Please try again later."
				} else if (!error.response && error.request) {
					errorMessage = "Network error. Please check your internet connection."
				}
			} else if (error instanceof Error) {
				errorMessage = error.message
			}

			// Show error in both notification and marketplace UI
			vscode.window.showErrorMessage(errorMessage)
			await this.postMessageToWebview({
				type: "mcpDownloadDetails",
				error: errorMessage,
			})
		}
	}
	// end kilocode_change
}<|MERGE_RESOLUTION|>--- conflicted
+++ resolved
@@ -1007,7 +1007,7 @@
 
 	// kilocode_change:
 	async handleKiloCodeCallback(token: string) {
-		const kilocode: ApiProvider = "kilocode"
+		const kilocode: ProviderName = "kilocode"
 		let { apiConfiguration, currentApiConfigName } = await this.getState()
 
 		await this.upsertApiConfiguration(currentApiConfigName, {
@@ -1307,11 +1307,7 @@
 		const customModes = await this.customModesManager.getCustomModes()
 
 		// Determine apiProvider with the same logic as before.
-<<<<<<< HEAD
-		const apiProvider: ApiProvider = stateValues.apiProvider ? stateValues.apiProvider : "kilocode" // kilocode_change: fall back to kilocode
-=======
-		const apiProvider: ProviderName = stateValues.apiProvider ? stateValues.apiProvider : "anthropic"
->>>>>>> 2caf974e
+		const apiProvider: ProviderName = stateValues.apiProvider ? stateValues.apiProvider : "kilocode" // kilocode_change: fall back to kilocode
 
 		// Build the apiConfiguration object combining state values and secrets.
 		const providerSettings = this.contextProxy.getProviderSettings()
@@ -1480,28 +1476,8 @@
 		return this.mcpHub
 	}
 
-<<<<<<< HEAD
 	// kilocode_change:
 	// MCP Marketplace
-=======
-	/**
-	 * Returns properties to be included in every telemetry event
-	 * This method is called by the telemetry service to get context information
-	 * like the current mode, API provider, etc.
-	 */
-	public async getTelemetryProperties(): Promise<Record<string, any>> {
-		const { mode, apiConfiguration, language } = await this.getState()
-		const appVersion = this.context.extension?.packageJSON?.version
-		const vscodeVersion = vscode.version
-		const platform = process.platform
-		const editorName = vscode.env.appName // Get the editor name (VS Code, Cursor, etc.)
-
-		const properties: Record<string, any> = {
-			vscodeVersion,
-			platform,
-			editorName,
-		}
->>>>>>> 2caf974e
 
 	private async fetchMcpMarketplaceFromApi(silent: boolean = false): Promise<McpMarketplaceCatalog | undefined> {
 		try {
