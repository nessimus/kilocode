import os from "os"
import * as path from "path"
import fs from "fs/promises"
import EventEmitter from "events"

import { Anthropic } from "@anthropic-ai/sdk"
import delay from "delay"
import axios from "axios"
import pWaitFor from "p-wait-for"
import * as vscode from "vscode"

import {
	type TaskProviderLike,
	type TaskProviderEvents,
	type GlobalState,
	type ProviderName,
	type ProviderSettings,
	type RooCodeSettings,
	type ProviderSettingsEntry,
	type StaticAppProperties,
	type DynamicAppProperties,
	type CloudAppProperties,
	type TaskProperties,
	type GitProperties,
	type TelemetryProperties,
	type TelemetryPropertiesProvider,
	type CodeActionId,
	type CodeActionName,
	type TerminalActionId,
	type TerminalActionPromptType,
	type HistoryItem,
	type ClineAsk,
	RooCodeEventName,
	requestyDefaultModelId,
	openRouterDefaultModelId,
	glamaDefaultModelId,
	DEFAULT_TERMINAL_OUTPUT_CHARACTER_LIMIT,
	DEFAULT_WRITE_DELAY_MS,
} from "@roo-code/types"
import { TelemetryService } from "@roo-code/telemetry"
import { type CloudUserInfo, CloudService, ORGANIZATION_ALLOW_ALL, getRooCodeApiUrl } from "@roo-code/cloud"

import { Package } from "../../shared/package"
import { findLast } from "../../shared/array"
import { supportPrompt } from "../../shared/support-prompt"
import { GlobalFileNames } from "../../shared/globalFileNames"
import { ExtensionMessage, MarketplaceInstalledMetadata } from "../../shared/ExtensionMessage"
import { Mode, defaultModeSlug, getModeBySlug } from "../../shared/modes"
import { experimentDefault } from "../../shared/experiments"
import { formatLanguage } from "../../shared/language"
import { WebviewMessage } from "../../shared/WebviewMessage"
import { EMBEDDING_MODEL_PROFILES } from "../../shared/embeddingModels"
import { ProfileValidator } from "../../shared/ProfileValidator"

import { Terminal } from "../../integrations/terminal/Terminal"
import { downloadTask } from "../../integrations/misc/export-markdown"
import { getTheme } from "../../integrations/theme/getTheme"
import WorkspaceTracker from "../../integrations/workspace/WorkspaceTracker"

import { McpHub } from "../../services/mcp/McpHub"
import { McpServerManager } from "../../services/mcp/McpServerManager"
import { MarketplaceManager } from "../../services/marketplace"
import { ShadowCheckpointService } from "../../services/checkpoints/ShadowCheckpointService"
import { CodeIndexManager } from "../../services/code-index/manager"
import type { IndexProgressUpdate } from "../../services/code-index/interfaces/manager"
import { MdmService } from "../../services/mdm/MdmService"

import { fileExistsAtPath } from "../../utils/fs"
import { setTtsEnabled, setTtsSpeed } from "../../utils/tts"
import { getWorkspaceGitInfo } from "../../utils/git"
import { getWorkspacePath } from "../../utils/path"
import { isRemoteControlEnabled } from "../../utils/remoteControl"

import { setPanel } from "../../activate/registerCommands"

import { t } from "../../i18n"

import { buildApiHandler } from "../../api"
import { forceFullModelDetailsLoad, hasLoadedFullDetails } from "../../api/providers/fetchers/lmstudio"

import { ContextProxy } from "../config/ContextProxy"
import { getEnabledRules } from "./kilorules"
import { ProviderSettingsManager } from "../config/ProviderSettingsManager"
import { CustomModesManager } from "../config/CustomModesManager"
import { Task, TaskOptions } from "../task/Task"
import { getSystemPromptFilePath } from "../prompts/sections/custom-system-prompt"

import { webviewMessageHandler } from "./webviewMessageHandler"
import { getNonce } from "./getNonce"
import { getUri } from "./getUri"

//kilocode_change start
import { McpDownloadResponse, McpMarketplaceCatalog } from "../../shared/kilocode/mcp"
import { McpServer } from "../../shared/mcp"
import { OpenRouterHandler } from "../../api/providers"
import { stringifyError } from "../../shared/kilocode/errorUtils"
import isWsl from "is-wsl"
import { getKilocodeDefaultModel } from "../../api/providers/kilocode/getKilocodeDefaultModel"
// kilocode_change end

/**
 * https://github.com/microsoft/vscode-webview-ui-toolkit-samples/blob/main/default/weather-webview/src/providers/WeatherViewProvider.ts
 * https://github.com/KumarVariable/vscode-extension-sidebar-html/blob/master/src/customSidebarViewProvider.ts
 */

export class ClineProvider
	extends EventEmitter<TaskProviderEvents>
	implements vscode.WebviewViewProvider, TelemetryPropertiesProvider, TaskProviderLike
{
	// Used in package.json as the view's id. This value cannot be changed due
	// to how VSCode caches views based on their id, and updating the id would
	// break existing instances of the extension.
	public static readonly sideBarId = `${Package.name}.SidebarProvider`
	public static readonly tabPanelId = `${Package.name}.TabPanelProvider`
	private static activeInstances: Set<ClineProvider> = new Set()
	private disposables: vscode.Disposable[] = []
	private webviewDisposables: vscode.Disposable[] = []
	private view?: vscode.WebviewView | vscode.WebviewPanel
	private clineStack: Task[] = []
	private codeIndexStatusSubscription?: vscode.Disposable
	private currentWorkspaceManager?: CodeIndexManager
	private _workspaceTracker?: WorkspaceTracker // workSpaceTracker read-only for access outside this class
	protected mcpHub?: McpHub // Change from private to protected
	private marketplaceManager: MarketplaceManager
	private mdmService?: MdmService
	private taskCreationCallback: (task: Task) => void
	private taskEventListeners: WeakMap<Task, Array<() => void>> = new WeakMap()

	private recentTasksCache?: string[]

	public isViewLaunched = false
	public settingsImportedAt?: number
	public readonly latestAnnouncementId = "aug-20-2025-stealth-model" // Update for stealth model announcement
	public readonly providerSettingsManager: ProviderSettingsManager
	public readonly customModesManager: CustomModesManager

	constructor(
		readonly context: vscode.ExtensionContext,
		private readonly outputChannel: vscode.OutputChannel,
		private readonly renderContext: "sidebar" | "editor" = "sidebar",
		public readonly contextProxy: ContextProxy,
		mdmService?: MdmService,
	) {
		super()

		this.log("ClineProvider instantiated")
		ClineProvider.activeInstances.add(this)

		this.mdmService = mdmService
		this.updateGlobalState("codebaseIndexModels", EMBEDDING_MODEL_PROFILES)

		// Start configuration loading (which might trigger indexing) in the background.
		// Don't await, allowing activation to continue immediately.

		// Register this provider with the telemetry service to enable it to add
		// properties like mode and provider.
		TelemetryService.instance.setProvider(this)

		this._workspaceTracker = new WorkspaceTracker(this)

		this.providerSettingsManager = new ProviderSettingsManager(this.context)

		this.customModesManager = new CustomModesManager(this.context, async () => {
			await this.postStateToWebview()
		})

		// Initialize MCP Hub through the singleton manager
		McpServerManager.getInstance(this.context, this)
			.then((hub) => {
				this.mcpHub = hub
				this.mcpHub.registerClient()
			})
			.catch((error) => {
				this.log(`Failed to initialize MCP Hub: ${error}`)
			})

		this.marketplaceManager = new MarketplaceManager(this.context, this.customModesManager)

		this.taskCreationCallback = (instance: Task) => {
			this.emit(RooCodeEventName.TaskCreated, instance)

			// Create named listener functions so we can remove them later.
			const onTaskStarted = () => this.emit(RooCodeEventName.TaskStarted, instance.taskId)
			const onTaskCompleted = (taskId: string, tokenUsage: any, toolUsage: any) =>
				this.emit(RooCodeEventName.TaskCompleted, taskId, tokenUsage, toolUsage)
			const onTaskAborted = () => this.emit(RooCodeEventName.TaskAborted, instance.taskId)
			const onTaskFocused = () => this.emit(RooCodeEventName.TaskFocused, instance.taskId)
			const onTaskUnfocused = () => this.emit(RooCodeEventName.TaskUnfocused, instance.taskId)
			const onTaskActive = (taskId: string) => this.emit(RooCodeEventName.TaskActive, taskId)
			const onTaskInteractive = (taskId: string) => this.emit(RooCodeEventName.TaskInteractive, taskId)
			const onTaskResumable = (taskId: string) => this.emit(RooCodeEventName.TaskResumable, taskId)
			const onTaskIdle = (taskId: string) => this.emit(RooCodeEventName.TaskIdle, taskId)

			// Attach the listeners.
			instance.on(RooCodeEventName.TaskStarted, onTaskStarted)
			instance.on(RooCodeEventName.TaskCompleted, onTaskCompleted)
			instance.on(RooCodeEventName.TaskAborted, onTaskAborted)
			instance.on(RooCodeEventName.TaskFocused, onTaskFocused)
			instance.on(RooCodeEventName.TaskUnfocused, onTaskUnfocused)
			instance.on(RooCodeEventName.TaskActive, onTaskActive)
			instance.on(RooCodeEventName.TaskInteractive, onTaskInteractive)
			instance.on(RooCodeEventName.TaskResumable, onTaskResumable)
			instance.on(RooCodeEventName.TaskIdle, onTaskIdle)

			// Store the cleanup functions for later removal.
			this.taskEventListeners.set(instance, [
				() => instance.off(RooCodeEventName.TaskStarted, onTaskStarted),
				() => instance.off(RooCodeEventName.TaskCompleted, onTaskCompleted),
				() => instance.off(RooCodeEventName.TaskAborted, onTaskAborted),
				() => instance.off(RooCodeEventName.TaskFocused, onTaskFocused),
				() => instance.off(RooCodeEventName.TaskUnfocused, onTaskUnfocused),
				() => instance.off(RooCodeEventName.TaskActive, onTaskActive),
				() => instance.off(RooCodeEventName.TaskInteractive, onTaskInteractive),
				() => instance.off(RooCodeEventName.TaskResumable, onTaskResumable),
				() => instance.off(RooCodeEventName.TaskIdle, onTaskIdle),
			])
		}

		// Initialize Roo Code Cloud profile sync.
		this.initializeCloudProfileSync().catch((error) => {
			this.log(`Failed to initialize cloud profile sync: ${error}`)
		})
	}

	/**
	 * Override EventEmitter's on method to match TaskProviderLike interface
	 */
	override on<K extends keyof TaskProviderEvents>(
		event: K,
		listener: (...args: TaskProviderEvents[K]) => void | Promise<void>,
	): this {
		return super.on(event, listener as any)
	}

	/**
	 * Override EventEmitter's off method to match TaskProviderLike interface
	 */
	override off<K extends keyof TaskProviderEvents>(
		event: K,
		listener: (...args: TaskProviderEvents[K]) => void | Promise<void>,
	): this {
		return super.off(event, listener as any)
	}

	/**
	 * Initialize cloud profile synchronization
	 */
	private async initializeCloudProfileSync() {
		try {
			// Check if authenticated and sync profiles
			if (CloudService.hasInstance() && CloudService.instance.isAuthenticated()) {
				await this.syncCloudProfiles()
			}

			// Set up listener for future updates
			if (CloudService.hasInstance()) {
				CloudService.instance.on("settings-updated", this.handleCloudSettingsUpdate)
			}
		} catch (error) {
			this.log(`Error in initializeCloudProfileSync: ${error}`)
		}
	}

	/**
	 * Handle cloud settings updates
	 */
	private handleCloudSettingsUpdate = async () => {
		try {
			await this.syncCloudProfiles()
		} catch (error) {
			this.log(`Error handling cloud settings update: ${error}`)
		}
	}

	/**
	 * Synchronize cloud profiles with local profiles
	 */
	private async syncCloudProfiles() {
		try {
			const settings = CloudService.instance.getOrganizationSettings()
			if (!settings?.providerProfiles) {
				return
			}

			const currentApiConfigName = this.getGlobalState("currentApiConfigName")
			const result = await this.providerSettingsManager.syncCloudProfiles(
				settings.providerProfiles,
				currentApiConfigName,
			)

			if (result.hasChanges) {
				// Update list
				await this.updateGlobalState("listApiConfigMeta", await this.providerSettingsManager.listConfig())

				if (result.activeProfileChanged && result.activeProfileId) {
					// Reload full settings for new active profile
					const profile = await this.providerSettingsManager.getProfile({
						id: result.activeProfileId,
					})
					await this.activateProviderProfile({ name: profile.name })
				}

				await this.postStateToWebview()
			}
		} catch (error) {
			this.log(`Error syncing cloud profiles: ${error}`)
		}
	}

	// Adds a new Task instance to clineStack, marking the start of a new task.
	// The instance is pushed to the top of the stack (LIFO order).
	// When the task is completed, the top instance is removed, reactivating the previous task.
	async addClineToStack(task: Task) {
		console.log(`[subtasks] adding task ${task.taskId}.${task.instanceId} to stack`)

		// Add this cline instance into the stack that represents the order of all the called tasks.
		this.clineStack.push(task)
		task.emit(RooCodeEventName.TaskFocused)

		// Perform special setup provider specific tasks.
		await this.performPreparationTasks(task)

		// Ensure getState() resolves correctly.
		const state = await this.getState()

		if (!state || typeof state.mode !== "string") {
			throw new Error(t("common:errors.retrieve_current_mode"))
		}
	}

	async performPreparationTasks(cline: Task) {
		// LMStudio: We need to force model loading in order to read its context
		// size; we do it now since we're starting a task with that model selected.
		if (cline.apiConfiguration && cline.apiConfiguration.apiProvider === "lmstudio") {
			try {
				if (!hasLoadedFullDetails(cline.apiConfiguration.lmStudioModelId!)) {
					await forceFullModelDetailsLoad(
						cline.apiConfiguration.lmStudioBaseUrl ?? "http://localhost:1234",
						cline.apiConfiguration.lmStudioModelId!,
					)
				}
			} catch (error) {
				this.log(`Failed to load full model details for LM Studio: ${error}`)
				vscode.window.showErrorMessage(error.message)
			}
		}
	}

	// Removes and destroys the top Cline instance (the current finished task),
	// activating the previous one (resuming the parent task).
	async removeClineFromStack() {
		if (this.clineStack.length === 0) {
			return
		}

		// Pop the top Cline instance from the stack.
		let task = this.clineStack.pop()

		if (task) {
			console.log(`[subtasks] removing task ${task.taskId}.${task.instanceId} from stack`)

			try {
				// Abort the running task and set isAbandoned to true so
				// all running promises will exit as well.
				await task.abortTask(true)
			} catch (e) {
				this.log(
					`[subtasks] encountered error while aborting task ${task.taskId}.${task.instanceId}: ${e.message}`,
				)
			}

			task.emit(RooCodeEventName.TaskUnfocused)

			// Remove event listeners before clearing the reference.
			const cleanupFunctions = this.taskEventListeners.get(task)

			if (cleanupFunctions) {
				cleanupFunctions.forEach((cleanup) => cleanup())
				this.taskEventListeners.delete(task)
			}

			// Make sure no reference kept, once promises end it will be
			// garbage collected.
			task = undefined
		}
	}

	// returns the current cline object in the stack (the top one)
	// if the stack is empty, returns undefined
	getCurrentTask(): Task | undefined {
		if (this.clineStack.length === 0) {
			return undefined
		}
		return this.clineStack[this.clineStack.length - 1]
	}

	// returns the current clineStack length (how many cline objects are in the stack)
	getTaskStackSize(): number {
		return this.clineStack.length
	}

	public getCurrentTaskStack(): string[] {
		return this.clineStack.map((cline) => cline.taskId)
	}

	// remove the current task/cline instance (at the top of the stack), so this task is finished
	// and resume the previous task/cline instance (if it exists)
	// this is used when a sub task is finished and the parent task needs to be resumed
	async finishSubTask(lastMessage: string) {
		console.log(`[subtasks] finishing subtask ${lastMessage}`)
		// remove the last cline instance from the stack (this is the finished sub task)
		await this.removeClineFromStack()
		// resume the last cline instance in the stack (if it exists - this is the 'parent' calling task)
		await this.getCurrentTask()?.resumePausedTask(lastMessage)
	}

	// Clear the current task without treating it as a subtask
	// This is used when the user cancels a task that is not a subtask
	async clearTask() {
		await this.removeClineFromStack()
	}

	resumeTask(taskId: string): void {
		// Use the existing showTaskWithId method which handles both current and historical tasks
		this.showTaskWithId(taskId).catch((error) => {
			this.log(`Failed to resume task ${taskId}: ${error.message}`)
		})
	}

	getRecentTasks(): string[] {
		if (this.recentTasksCache) {
			return this.recentTasksCache
		}

		const history = this.getGlobalState("taskHistory") ?? []
		const workspaceTasks: HistoryItem[] = []

		for (const item of history) {
			if (!item.ts || !item.task || item.workspace !== this.cwd) {
				continue
			}

			workspaceTasks.push(item)
		}

		if (workspaceTasks.length === 0) {
			this.recentTasksCache = []
			return this.recentTasksCache
		}

		workspaceTasks.sort((a, b) => b.ts - a.ts)
		let recentTaskIds: string[] = []

		if (workspaceTasks.length >= 100) {
			// If we have at least 100 tasks, return tasks from the last 7 days.
			const sevenDaysAgo = Date.now() - 7 * 24 * 60 * 60 * 1000

			for (const item of workspaceTasks) {
				// Stop when we hit tasks older than 7 days.
				if (item.ts < sevenDaysAgo) {
					break
				}

				recentTaskIds.push(item.id)
			}
		} else {
			// Otherwise, return the most recent 100 tasks (or all if less than 100).
			recentTaskIds = workspaceTasks.slice(0, Math.min(100, workspaceTasks.length)).map((item) => item.id)
		}

		this.recentTasksCache = recentTaskIds
		return this.recentTasksCache
	}

	/*
	VSCode extensions use the disposable pattern to clean up resources when the sidebar/editor tab is closed by the user or system. This applies to event listening, commands, interacting with the UI, etc.
	- https://vscode-docs.readthedocs.io/en/stable/extensions/patterns-and-principles/
	- https://github.com/microsoft/vscode-extension-samples/blob/main/webview-sample/src/extension.ts
	*/
	private clearWebviewResources() {
		while (this.webviewDisposables.length) {
			const x = this.webviewDisposables.pop()
			if (x) {
				x.dispose()
			}
		}
	}

	async dispose() {
		this.log("Disposing ClineProvider...")

		// Clear all tasks from the stack.
		while (this.clineStack.length > 0) {
			await this.removeClineFromStack()
		}

		this.log("Cleared all tasks")

		if (this.view && "dispose" in this.view) {
			this.view.dispose()
			this.log("Disposed webview")
		}

		this.clearWebviewResources()

		// Clean up cloud service event listener
		if (CloudService.hasInstance()) {
			CloudService.instance.off("settings-updated", this.handleCloudSettingsUpdate)
		}

		while (this.disposables.length) {
			const x = this.disposables.pop()

			if (x) {
				x.dispose()
			}
		}

		this._workspaceTracker?.dispose()
		this._workspaceTracker = undefined
		await this.mcpHub?.unregisterClient()
		this.mcpHub = undefined
		this.marketplaceManager?.cleanup()
		this.customModesManager?.dispose()
		this.log("Disposed all disposables")
		ClineProvider.activeInstances.delete(this)

		// Clean up any event listeners attached to this provider
		this.removeAllListeners()

		McpServerManager.unregisterProvider(this)
	}

	public static getVisibleInstance(): ClineProvider | undefined {
		return findLast(Array.from(this.activeInstances), (instance) => instance.view?.visible === true)
	}

	public static async getInstance(): Promise<ClineProvider | undefined> {
		let visibleProvider = ClineProvider.getVisibleInstance()

		// If no visible provider, try to show the sidebar view
		if (!visibleProvider) {
			await vscode.commands.executeCommand(`${Package.name}.SidebarProvider.focus`)
			// Wait briefly for the view to become visible
			await delay(100)
			visibleProvider = ClineProvider.getVisibleInstance()
		}

		// If still no visible provider, return
		if (!visibleProvider) {
			return
		}

		return visibleProvider
	}

	public static async isActiveTask(): Promise<boolean> {
		const visibleProvider = await ClineProvider.getInstance()

		if (!visibleProvider) {
			return false
		}

		// Check if there is a cline instance in the stack (if this provider has an active task)
		if (visibleProvider.getCurrentTask()) {
			return true
		}

		return false
	}

	public static async handleCodeAction(
		command: CodeActionId,
		promptType: CodeActionName,
		params: Record<string, string | any[]>,
	): Promise<void> {
		// Capture telemetry for code action usage
		TelemetryService.instance.captureCodeActionUsed(promptType)

		const visibleProvider = await ClineProvider.getInstance()

		if (!visibleProvider) {
			return
		}

		const { customSupportPrompts } = await visibleProvider.getState()

		// TODO: Improve type safety for promptType.
		const prompt = supportPrompt.create(promptType, params, customSupportPrompts)

		if (command === "addToContext") {
			await visibleProvider.postMessageToWebview({ type: "invoke", invoke: "setChatBoxMessage", text: prompt })
			return
		}

		await visibleProvider.createTask(prompt)
	}

	public static async handleTerminalAction(
		command: TerminalActionId,
		promptType: TerminalActionPromptType,
		params: Record<string, string | any[]>,
	): Promise<void> {
		TelemetryService.instance.captureCodeActionUsed(promptType)

		const visibleProvider = await ClineProvider.getInstance()

		if (!visibleProvider) {
			return
		}

		const { customSupportPrompts } = await visibleProvider.getState()
		const prompt = supportPrompt.create(promptType, params, customSupportPrompts)

		if (command === "terminalAddToContext") {
			await visibleProvider.postMessageToWebview({ type: "invoke", invoke: "setChatBoxMessage", text: prompt })
			return
		}

		try {
			await visibleProvider.createTask(prompt)
		} catch (error) {
			if (error instanceof OrganizationAllowListViolationError) {
				// Errors from terminal commands seem to get swallowed / ignored.
				vscode.window.showErrorMessage(error.message)
			}

			throw error
		}
	}

	async resolveWebviewView(webviewView: vscode.WebviewView | vscode.WebviewPanel) {
		this.log("Resolving webview view")

		this.view = webviewView
<<<<<<< HEAD

		// kilocode_change start: extract constant inTabMode
		// Set panel reference according to webview type
=======
>>>>>>> 81cba186
		const inTabMode = "onDidChangeViewState" in webviewView

		if (inTabMode) {
			setPanel(webviewView, "tab")
		} else if ("onDidChangeVisibility" in webviewView) {
			setPanel(webviewView, "sidebar")
		}
		// kilocode_change end

		// Initialize out-of-scope variables that need to receive persistent
		// global state values.
		this.getState().then(
			({
				terminalShellIntegrationTimeout = Terminal.defaultShellIntegrationTimeout,
				terminalShellIntegrationDisabled = true, // kilocode_change: default
				terminalCommandDelay = 0,
				terminalZshClearEolMark = true,
				terminalZshOhMy = false,
				terminalZshP10k = false,
				terminalPowershellCounter = false,
				terminalZdotdir = false,
			}) => {
				Terminal.setShellIntegrationTimeout(terminalShellIntegrationTimeout)
				Terminal.setShellIntegrationDisabled(terminalShellIntegrationDisabled)
				Terminal.setCommandDelay(terminalCommandDelay)
				Terminal.setTerminalZshClearEolMark(terminalZshClearEolMark)
				Terminal.setTerminalZshOhMy(terminalZshOhMy)
				Terminal.setTerminalZshP10k(terminalZshP10k)
				Terminal.setPowershellCounter(terminalPowershellCounter)
				Terminal.setTerminalZdotdir(terminalZdotdir)
			},
		)

		this.getState().then(({ ttsEnabled }) => {
			setTtsEnabled(ttsEnabled ?? false)
		})

		this.getState().then(({ ttsSpeed }) => {
			setTtsSpeed(ttsSpeed ?? 1)
		})

		webviewView.webview.options = {
			enableScripts: true,
			localResourceRoots: [this.contextProxy.extensionUri],
		}

		webviewView.webview.html =
			this.contextProxy.extensionMode === vscode.ExtensionMode.Development
				? await this.getHMRHtmlContent(webviewView.webview)
				: this.getHtmlContent(webviewView.webview)

		// Sets up an event listener to listen for messages passed from the webview view context
		// and executes code based on the message that is received.
		this.setWebviewMessageListener(webviewView.webview)

		// Initialize code index status subscription for the current workspace.
		this.updateCodeIndexStatusSubscription()

		// Listen for active editor changes to update code index status for the
		// current workspace.
		const activeEditorSubscription = vscode.window.onDidChangeActiveTextEditor(() => {
			// Update subscription when workspace might have changed.
			this.updateCodeIndexStatusSubscription()
		})
		this.webviewDisposables.push(activeEditorSubscription)

		// Listen for when the panel becomes visible.
		// https://github.com/microsoft/vscode-discussions/discussions/840
		if ("onDidChangeViewState" in webviewView) {
			// WebviewView and WebviewPanel have all the same properties except
			// for this visibility listener panel.
			const viewStateDisposable = webviewView.onDidChangeViewState(() => {
				if (this.view?.visible) {
					this.postMessageToWebview({ type: "action", action: "didBecomeVisible" })
				}
			})

			this.webviewDisposables.push(viewStateDisposable)
		} else if ("onDidChangeVisibility" in webviewView) {
			// sidebar
			const visibilityDisposable = webviewView.onDidChangeVisibility(() => {
				if (this.view?.visible) {
					this.postMessageToWebview({ type: "action", action: "didBecomeVisible" })
				}
			})

			this.webviewDisposables.push(visibilityDisposable)
		}

		// Listen for when the view is disposed
		// This happens when the user closes the view or when the view is closed programmatically
		webviewView.onDidDispose(
			async () => {
				if (inTabMode) {
					this.log("Disposing ClineProvider instance for tab view")
					await this.dispose()
				} else {
					this.log("Clearing webview resources for sidebar view")
					this.clearWebviewResources()
					// Reset current workspace manager reference when view is disposed
					this.currentWorkspaceManager = undefined
				}
			},
			null,
			this.disposables,
		)

		// Listen for when color changes
		const configDisposable = vscode.workspace.onDidChangeConfiguration(async (e) => {
			if (e && e.affectsConfiguration("workbench.colorTheme")) {
				// Sends latest theme name to webview
				await this.postMessageToWebview({ type: "theme", text: JSON.stringify(await getTheme()) })
			}
		})
		this.webviewDisposables.push(configDisposable)

		// If the extension is starting a new session, clear previous task state.
		await this.removeClineFromStack()

		this.log("Webview view resolved")
	}

	// When initializing a new task, (not from history but from a tool command
	// new_task) there is no need to remove the previous task since the new
	// task is a subtask of the previous one, and when it finishes it is removed
	// from the stack and the caller is resumed in this way we can have a chain
	// of tasks, each one being a sub task of the previous one until the main
	// task is finished.
	public async createTask(
		text?: string,
		images?: string[],
		parentTask?: Task,
		options: Partial<
			Pick<
				TaskOptions,
				"enableDiff" | "enableCheckpoints" | "fuzzyMatchThreshold" | "consecutiveMistakeLimit" | "experiments"
			>
		> = {},
	) {
		const {
			apiConfiguration,
			organizationAllowList,
			diffEnabled: enableDiff,
			enableCheckpoints,
			fuzzyMatchThreshold,
			experiments,
			cloudUserInfo,
			remoteControlEnabled,
		} = await this.getState()

		if (!ProfileValidator.isProfileAllowed(apiConfiguration, organizationAllowList)) {
			throw new OrganizationAllowListViolationError(t("common:errors.violated_organization_allowlist"))
		}

		const task = new Task({
			context: this.context, // kilocode_change
			provider: this,
			apiConfiguration,
			enableDiff,
			enableCheckpoints,
			fuzzyMatchThreshold,
			consecutiveMistakeLimit: apiConfiguration.consecutiveMistakeLimit,
			task: text,
			images,
			experiments,
			rootTask: this.clineStack.length > 0 ? this.clineStack[0] : undefined,
			parentTask,
			taskNumber: this.clineStack.length + 1,
			onCreated: this.taskCreationCallback,
			enableTaskBridge: isRemoteControlEnabled(cloudUserInfo, remoteControlEnabled),
			...options,
		})

		await this.addClineToStack(task)

		this.log(
			`[subtasks] ${task.parentTask ? "child" : "parent"} task ${task.taskId}.${task.instanceId} instantiated`,
		)

		return task
	}

	public async createTaskWithHistoryItem(historyItem: HistoryItem & { rootTask?: Task; parentTask?: Task }) {
		await this.removeClineFromStack()

		// If the history item has a saved mode, restore it and its associated API configuration
		if (historyItem.mode) {
			// Validate that the mode still exists
			const customModes = await this.customModesManager.getCustomModes()
			const modeExists = getModeBySlug(historyItem.mode, customModes) !== undefined

			if (!modeExists) {
				// Mode no longer exists, fall back to default mode
				this.log(
					`Mode '${historyItem.mode}' from history no longer exists. Falling back to default mode '${defaultModeSlug}'.`,
				)
				historyItem.mode = defaultModeSlug
			}

			await this.updateGlobalState("mode", historyItem.mode)

			// Load the saved API config for the restored mode if it exists
			const savedConfigId = await this.providerSettingsManager.getModeConfigId(historyItem.mode)
			const listApiConfig = await this.providerSettingsManager.listConfig()

			// Update listApiConfigMeta first to ensure UI has latest data
			await this.updateGlobalState("listApiConfigMeta", listApiConfig)

			// If this mode has a saved config, use it
			if (savedConfigId) {
				const profile = listApiConfig.find(({ id }) => id === savedConfigId)

				if (profile?.name) {
					try {
						await this.activateProviderProfile({ name: profile.name })
					} catch (error) {
						// Log the error but continue with task restoration
						this.log(
							`Failed to restore API configuration for mode '${historyItem.mode}': ${
								error instanceof Error ? error.message : String(error)
							}. Continuing with default configuration.`,
						)
						// The task will continue with the current/default configuration
					}
				}
			}
		}

		const {
			apiConfiguration,
			diffEnabled: enableDiff,
			enableCheckpoints,
			fuzzyMatchThreshold,
			experiments,
			cloudUserInfo,
			remoteControlEnabled,
		} = await this.getState()

		// Determine if TaskBridge should be enabled
		const enableTaskBridge = isRemoteControlEnabled(cloudUserInfo, remoteControlEnabled)

		const task = new Task({
			context: this.context, // kilocode_change
			provider: this,
			apiConfiguration,
			enableDiff,
			enableCheckpoints,
			fuzzyMatchThreshold,
			consecutiveMistakeLimit: apiConfiguration.consecutiveMistakeLimit,
			historyItem,
			experiments,
			rootTask: historyItem.rootTask,
			parentTask: historyItem.parentTask,
			taskNumber: historyItem.number,
			onCreated: this.taskCreationCallback,
			enableTaskBridge,
		})

		await this.addClineToStack(task)

		this.log(
			`[subtasks] ${task.parentTask ? "child" : "parent"} task ${task.taskId}.${task.instanceId} instantiated`,
		)

		return task
	}

	public async postMessageToWebview(message: ExtensionMessage) {
		await this.view?.webview.postMessage(message)
	}

	private async getHMRHtmlContent(webview: vscode.Webview): Promise<string> {
		let localPort = "5173"

		try {
			const fs = require("fs")
			const path = require("path")
			const portFilePath = path.resolve(__dirname, "../../.vite-port")

			if (fs.existsSync(portFilePath)) {
				localPort = fs.readFileSync(portFilePath, "utf8").trim()
				console.log(`[ClineProvider:Vite] Using Vite server port from ${portFilePath}: ${localPort}`)
			} else {
				console.log(
					`[ClineProvider:Vite] Port file not found at ${portFilePath}, using default port: ${localPort}`,
				)
			}
		} catch (err) {
			console.error("[ClineProvider:Vite] Failed to read Vite port file:", err)
		}

		const localServerUrl = `localhost:${localPort}`

		// Check if local dev server is running.
		try {
			await axios.get(`http://${localServerUrl}`)
		} catch (error) {
			vscode.window.showErrorMessage(t("common:errors.hmr_not_running"))
			return this.getHtmlContent(webview)
		}

		const nonce = getNonce()

		const stylesUri = getUri(webview, this.contextProxy.extensionUri, [
			"webview-ui",
			"build",
			"assets",
			"index.css",
		])

		const codiconsUri = getUri(webview, this.contextProxy.extensionUri, ["assets", "codicons", "codicon.css"])
		const materialIconsUri = getUri(webview, this.contextProxy.extensionUri, [
			"assets",
			"vscode-material-icons",
			"icons",
		])
		const imagesUri = getUri(webview, this.contextProxy.extensionUri, ["assets", "images"])
		const audioUri = getUri(webview, this.contextProxy.extensionUri, ["webview-ui", "audio"])

		const file = "src/index.tsx"
		const scriptUri = `http://${localServerUrl}/${file}`

		const reactRefresh = /*html*/ `
			<script nonce="${nonce}" type="module">
				import RefreshRuntime from "http://localhost:${localPort}/@react-refresh"
				RefreshRuntime.injectIntoGlobalHook(window)
				window.$RefreshReg$ = () => {}
				window.$RefreshSig$ = () => (type) => type
				window.__vite_plugin_react_preamble_installed__ = true
			</script>
		`

		const csp = [
			"default-src 'none'",
			`font-src ${webview.cspSource} data:`,
			`style-src ${webview.cspSource} 'unsafe-inline' https://* http://${localServerUrl} http://0.0.0.0:${localPort}`,
			`img-src ${webview.cspSource} https://storage.googleapis.com https://img.clerk.com data: https://*.googleusercontent.com https://*.googleapis.com https://*.githubusercontent.com`, // kilocode_change: add https://*.googleusercontent.com and https://*.googleapis.com and https://*.githubusercontent.com
			`media-src ${webview.cspSource}`,
			`script-src 'unsafe-eval' ${webview.cspSource} https://* https://*.posthog.com http://${localServerUrl} http://0.0.0.0:${localPort} 'nonce-${nonce}'`,
			`connect-src ${webview.cspSource} https://* http://localhost:3000 https://*.posthog.com ws://${localServerUrl} ws://0.0.0.0:${localPort} http://${localServerUrl} http://0.0.0.0:${localPort}`, // kilocode_change: add http://localhost:3000
		]

		return /*html*/ `
			<!DOCTYPE html>
			<html lang="en">
				<head>
					<meta charset="utf-8">
					<meta name="viewport" content="width=device-width,initial-scale=1,shrink-to-fit=no">
					<meta http-equiv="Content-Security-Policy" content="${csp.join("; ")}">
					<link rel="stylesheet" type="text/css" href="${stylesUri}">
					<link href="${codiconsUri}" rel="stylesheet" />
					<script nonce="${nonce}">
						window.IMAGES_BASE_URI = "${imagesUri}"
						window.AUDIO_BASE_URI = "${audioUri}"
						window.MATERIAL_ICONS_BASE_URI = "${materialIconsUri}"
					</script>
					<title>Kilo Code</title>
				</head>
				<body>
					<div id="root"></div>
					${reactRefresh}
					<script type="module" src="${scriptUri}"></script>
				</body>
			</html>
		`
	}

	/**
	 * Defines and returns the HTML that should be rendered within the webview panel.
	 *
	 * @remarks This is also the place where references to the React webview build files
	 * are created and inserted into the webview HTML.
	 *
	 * @param webview A reference to the extension webview
	 * @param extensionUri The URI of the directory containing the extension
	 * @returns A template string literal containing the HTML that should be
	 * rendered within the webview panel
	 */
	private getHtmlContent(webview: vscode.Webview): string {
		// Get the local path to main script run in the webview,
		// then convert it to a uri we can use in the webview.

		// The CSS file from the React build output
		const stylesUri = getUri(webview, this.contextProxy.extensionUri, [
			"webview-ui",
			"build",
			"assets",
			"index.css",
		])

		const scriptUri = getUri(webview, this.contextProxy.extensionUri, ["webview-ui", "build", "assets", "index.js"])
		const codiconsUri = getUri(webview, this.contextProxy.extensionUri, ["assets", "codicons", "codicon.css"])
		const materialIconsUri = getUri(webview, this.contextProxy.extensionUri, [
			"assets",
			"vscode-material-icons",
			"icons",
		])
		const imagesUri = getUri(webview, this.contextProxy.extensionUri, ["assets", "images"])
		const audioUri = getUri(webview, this.contextProxy.extensionUri, ["webview-ui", "audio"])

		// Use a nonce to only allow a specific script to be run.
		/*
		content security policy of your webview to only allow scripts that have a specific nonce
		create a content security policy meta tag so that only loading scripts with a nonce is allowed
		As your extension grows you will likely want to add custom styles, fonts, and/or images to your webview. If you do, you will need to update the content security policy meta tag to explicitly allow for these resources. E.g.
				<meta http-equiv="Content-Security-Policy" content="default-src 'none'; style-src ${webview.cspSource}; font-src ${webview.cspSource}; img-src ${webview.cspSource} https:; script-src 'nonce-${nonce}';">
		- 'unsafe-inline' is required for styles due to vscode-webview-toolkit's dynamic style injection
		- since we pass base64 images to the webview, we need to specify img-src ${webview.cspSource} data:;

		in meta tag we add nonce attribute: A cryptographic nonce (only used once) to allow scripts. The server must generate a unique nonce value each time it transmits a policy. It is critical to provide a nonce that cannot be guessed as bypassing a resource's policy is otherwise trivial.
		*/
		const nonce = getNonce()

		// Tip: Install the es6-string-html VS Code extension to enable code highlighting below
		return /*html*/ `
        <!DOCTYPE html>
        <html lang="en">
          <head>
            <meta charset="utf-8">
            <meta name="viewport" content="width=device-width,initial-scale=1,shrink-to-fit=no">
            <meta name="theme-color" content="#000000">
			<!-- kilocode_change: add https://*.googleusercontent.com https://*.googleapis.com https://*.githubusercontent.com to img-src, https://*, http://localhost:3000 to connect-src -->
            <meta http-equiv="Content-Security-Policy" content="default-src 'none'; font-src ${webview.cspSource} data:; style-src ${webview.cspSource} 'unsafe-inline'; img-src ${webview.cspSource} https://*.googleusercontent.com https://storage.googleapis.com https://*.githubusercontent.com https://img.clerk.com data: https://*.googleapis.com; media-src ${webview.cspSource}; script-src ${webview.cspSource} 'wasm-unsafe-eval' 'nonce-${nonce}' https://us-assets.i.posthog.com 'strict-dynamic'; connect-src ${webview.cspSource} https://* http://localhost:3000 https://openrouter.ai https://api.requesty.ai https://us.i.posthog.com https://us-assets.i.posthog.com;">
            <link rel="stylesheet" type="text/css" href="${stylesUri}">
			<link href="${codiconsUri}" rel="stylesheet" />
			<script nonce="${nonce}">
				window.IMAGES_BASE_URI = "${imagesUri}"
				window.AUDIO_BASE_URI = "${audioUri}"
				window.MATERIAL_ICONS_BASE_URI = "${materialIconsUri}"
			</script>
            <title>Kilo Code</title>
          </head>
          <body>
            <noscript>You need to enable JavaScript to run this app.</noscript>
            <div id="root"></div>
            <script nonce="${nonce}" type="module" src="${scriptUri}"></script>
          </body>
        </html>
      `
	}

	/**
	 * Sets up an event listener to listen for messages passed from the webview context and
	 * executes code based on the message that is received.
	 *
	 * @param webview A reference to the extension webview
	 */
	private setWebviewMessageListener(webview: vscode.Webview) {
		const onReceiveMessage = async (message: WebviewMessage) =>
			webviewMessageHandler(this, message, this.marketplaceManager)

		const messageDisposable = webview.onDidReceiveMessage(onReceiveMessage)
		this.webviewDisposables.push(messageDisposable)
	}

	/**
	 * Handle switching to a new mode, including updating the associated API configuration
	 * @param newMode The mode to switch to
	 */
	public async handleModeSwitch(newMode: Mode) {
		const cline = this.getCurrentTask()

		if (cline) {
			TelemetryService.instance.captureModeSwitch(cline.taskId, newMode)
			cline.emit(RooCodeEventName.TaskModeSwitched, cline.taskId, newMode)

			// Store the current mode in case we need to rollback
			const previousMode = (cline as any)._taskMode

			try {
				// Update the task history with the new mode first
				const history = this.getGlobalState("taskHistory") ?? []
				const taskHistoryItem = history.find((item) => item.id === cline.taskId)
				if (taskHistoryItem) {
					taskHistoryItem.mode = newMode
					await this.updateTaskHistory(taskHistoryItem)
				}

				// Only update the task's mode after successful persistence
				;(cline as any)._taskMode = newMode
			} catch (error) {
				// If persistence fails, log the error but don't update the in-memory state
				this.log(
					`Failed to persist mode switch for task ${cline.taskId}: ${error instanceof Error ? error.message : String(error)}`,
				)

				// Optionally, we could emit an event to notify about the failure
				// This ensures the in-memory state remains consistent with persisted state
				throw error
			}
		}

		await this.updateGlobalState("mode", newMode)

		// Load the saved API config for the new mode if it exists
		const savedConfigId = await this.providerSettingsManager.getModeConfigId(newMode)
		const listApiConfig = await this.providerSettingsManager.listConfig()

		// Update listApiConfigMeta first to ensure UI has latest data
		await this.updateGlobalState("listApiConfigMeta", listApiConfig)

		// If this mode has a saved config, use it.
		if (savedConfigId) {
			const profile = listApiConfig.find(({ id }) => id === savedConfigId)

			if (profile?.name) {
				await this.activateProviderProfile({ name: profile.name })
			}
		} else {
			// If no saved config for this mode, save current config as default.
			const currentApiConfigName = this.getGlobalState("currentApiConfigName")

			if (currentApiConfigName) {
				const config = listApiConfig.find((c) => c.name === currentApiConfigName)

				if (config?.id) {
					await this.providerSettingsManager.setModeConfig(newMode, config.id)
				}
			}
		}

		await this.postStateToWebview()
	}

	// Provider Profile Management

	getProviderProfileEntries(): ProviderSettingsEntry[] {
		return this.contextProxy.getValues().listApiConfigMeta || []
	}

	getProviderProfileEntry(name: string): ProviderSettingsEntry | undefined {
		return this.getProviderProfileEntries().find((profile) => profile.name === name)
	}

	public hasProviderProfileEntry(name: string): boolean {
		return !!this.getProviderProfileEntry(name)
	}

	async upsertProviderProfile(
		name: string,
		providerSettings: ProviderSettings,
		activate: boolean = true,
	): Promise<string | undefined> {
		try {
			// TODO: Do we need to be calling `activateProfile`? It's not
			// clear to me what the source of truth should be; in some cases
			// we rely on the `ContextProxy`'s data store and in other cases
			// we rely on the `ProviderSettingsManager`'s data store. It might
			// be simpler to unify these two.
			const id = await this.providerSettingsManager.saveConfig(name, providerSettings)

			if (activate) {
				const { mode } = await this.getState()

				// These promises do the following:
				// 1. Adds or updates the list of provider profiles.
				// 2. Sets the current provider profile.
				// 3. Sets the current mode's provider profile.
				// 4. Copies the provider settings to the context.
				//
				// Note: 1, 2, and 4 can be done in one `ContextProxy` call:
				// this.contextProxy.setValues({ ...providerSettings, listApiConfigMeta: ..., currentApiConfigName: ... })
				// We should probably switch to that and verify that it works.
				// I left the original implementation in just to be safe.
				await Promise.all([
					this.updateGlobalState("listApiConfigMeta", await this.providerSettingsManager.listConfig()),
					this.updateGlobalState("currentApiConfigName", name),
					this.providerSettingsManager.setModeConfig(mode, id),
					this.contextProxy.setProviderSettings(providerSettings),
				])

				// Change the provider for the current task.
				// TODO: We should rename `buildApiHandler` for clarity (e.g. `getProviderClient`).
				const task = this.getCurrentTask()

				if (task) {
					task.api = buildApiHandler(providerSettings)
				}

				await TelemetryService.instance.updateIdentity(providerSettings.kilocodeToken ?? "") // kilocode_change
			} else {
				await this.updateGlobalState("listApiConfigMeta", await this.providerSettingsManager.listConfig())
			}

			await this.postStateToWebview()
			return id
		} catch (error) {
			this.log(
				`Error create new api configuration: ${JSON.stringify(error, Object.getOwnPropertyNames(error), 2)}`,
			)

			vscode.window.showErrorMessage(t("common:errors.create_api_config"))
			return undefined
		}
	}

	async deleteProviderProfile(profileToDelete: ProviderSettingsEntry) {
		const globalSettings = this.contextProxy.getValues()
		let profileToActivate: string | undefined = globalSettings.currentApiConfigName

		if (profileToDelete.name === profileToActivate) {
			profileToActivate = this.getProviderProfileEntries().find(({ name }) => name !== profileToDelete.name)?.name
		}

		if (!profileToActivate) {
			throw new Error("You cannot delete the last profile")
		}

		const entries = this.getProviderProfileEntries().filter(({ name }) => name !== profileToDelete.name)

		await this.contextProxy.setValues({
			...globalSettings,
			currentApiConfigName: profileToActivate,
			listApiConfigMeta: entries,
		})

		await this.postStateToWebview()
	}

	async activateProviderProfile(args: { name: string } | { id: string }) {
		const { name, id, ...providerSettings } = await this.providerSettingsManager.activateProfile(args)

		// See `upsertProviderProfile` for a description of what this is doing.
		await Promise.all([
			this.contextProxy.setValue("listApiConfigMeta", await this.providerSettingsManager.listConfig()),
			this.contextProxy.setValue("currentApiConfigName", name),
			this.contextProxy.setProviderSettings(providerSettings),
		])

		const { mode } = await this.getState()

		if (id) {
			await this.providerSettingsManager.setModeConfig(mode, id)
		}

		// Change the provider for the current task.
		const task = this.getCurrentTask()

		if (task) {
			task.api = buildApiHandler(providerSettings)
		}

		await this.postStateToWebview()
		await TelemetryService.instance.updateIdentity(providerSettings.kilocodeToken ?? "") // kilocode_change
	}

	// Task Management

	async cancelTask() {
		const cline = this.getCurrentTask()

		if (!cline) {
			return
		}

		console.log(`[subtasks] cancelling task ${cline.taskId}.${cline.instanceId}`)

		const { historyItem } = await this.getTaskWithId(cline.taskId)
		// Preserve parent and root task information for history item.
		const rootTask = cline.rootTask
		const parentTask = cline.parentTask

		cline.abortTask()

		await pWaitFor(
			() =>
				this.getCurrentTask()! === undefined ||
				this.getCurrentTask()!.isStreaming === false ||
				this.getCurrentTask()!.didFinishAbortingStream ||
				// If only the first chunk is processed, then there's no
				// need to wait for graceful abort (closes edits, browser,
				// etc).
				this.getCurrentTask()!.isWaitingForFirstChunk,
			{
				timeout: 3_000,
			},
		).catch(() => {
			console.error("Failed to abort task")
		})

		if (this.getCurrentTask()) {
			// 'abandoned' will prevent this Cline instance from affecting
			// future Cline instances. This may happen if its hanging on a
			// streaming request.
			this.getCurrentTask()!.abandoned = true
		}

		// Clears task again, so we need to abortTask manually above.
		await this.createTaskWithHistoryItem({ ...historyItem, rootTask, parentTask })
	}

	async updateCustomInstructions(instructions?: string) {
		// User may be clearing the field.
		await this.updateGlobalState("customInstructions", instructions || undefined)
		await this.postStateToWebview()
	}

	// MCP

	async ensureMcpServersDirectoryExists(): Promise<string> {
		// Get platform-specific application data directory
		let mcpServersDir: string
		if (process.platform === "win32") {
			// Windows: %APPDATA%\Kilo-Code\MCP
			mcpServersDir = path.join(os.homedir(), "AppData", "Roaming", "Kilo-Code", "MCP")
		} else if (process.platform === "darwin") {
			// macOS: ~/Documents/Kilo-Code/MCP
			mcpServersDir = path.join(os.homedir(), "Documents", "Kilo-Code", "MCP")
		} else {
			// Linux: ~/.local/share/Kilo-Code/MCP
			mcpServersDir = path.join(os.homedir(), ".local", "share", "Kilo-Code", "MCP")
		}

		try {
			await fs.mkdir(mcpServersDir, { recursive: true })
		} catch (error) {
			// Fallback to a relative path if directory creation fails
			return path.join(os.homedir(), ".kilocode", "mcp")
		}
		return mcpServersDir
	}

	async ensureSettingsDirectoryExists(): Promise<string> {
		const { getSettingsDirectoryPath } = await import("../../utils/storage")
		const globalStoragePath = this.contextProxy.globalStorageUri.fsPath
		return getSettingsDirectoryPath(globalStoragePath)
	}

	// OpenRouter

	async handleOpenRouterCallback(code: string) {
		let { apiConfiguration, currentApiConfigName } = await this.getState()

		let apiKey: string
		try {
			const baseUrl = apiConfiguration.openRouterBaseUrl || "https://openrouter.ai/api/v1"
			// Extract the base domain for the auth endpoint
			const baseUrlDomain = baseUrl.match(/^(https?:\/\/[^\/]+)/)?.[1] || "https://openrouter.ai"
			const response = await axios.post(`${baseUrlDomain}/api/v1/auth/keys`, { code })
			if (response.data && response.data.key) {
				apiKey = response.data.key
			} else {
				throw new Error("Invalid response from OpenRouter API")
			}
		} catch (error) {
			this.log(
				`Error exchanging code for API key: ${JSON.stringify(error, Object.getOwnPropertyNames(error), 2)}`,
			)
			throw error
		}

		const newConfiguration: ProviderSettings = {
			...apiConfiguration,
			apiProvider: "openrouter",
			openRouterApiKey: apiKey,
			openRouterModelId: apiConfiguration?.openRouterModelId || openRouterDefaultModelId,
		}

		await this.upsertProviderProfile(currentApiConfigName, newConfiguration)
	}

	// Glama

	async handleGlamaCallback(code: string) {
		let apiKey: string
		try {
			const response = await axios.post("https://glama.ai/api/gateway/v1/auth/exchange-code", { code })
			if (response.data && response.data.apiKey) {
				apiKey = response.data.apiKey
			} else {
				throw new Error("Invalid response from Glama API")
			}
		} catch (error) {
			this.log(
				`Error exchanging code for API key: ${JSON.stringify(error, Object.getOwnPropertyNames(error), 2)}`,
			)
			throw error
		}

		const { apiConfiguration, currentApiConfigName } = await this.getState()

		const newConfiguration: ProviderSettings = {
			...apiConfiguration,
			apiProvider: "glama",
			glamaApiKey: apiKey,
			glamaModelId: apiConfiguration?.glamaModelId || glamaDefaultModelId,
		}

		await this.upsertProviderProfile(currentApiConfigName, newConfiguration)
	}

	// Requesty

	async handleRequestyCallback(code: string) {
		let { apiConfiguration, currentApiConfigName } = await this.getState()

		const newConfiguration: ProviderSettings = {
			...apiConfiguration,
			apiProvider: "requesty",
			requestyApiKey: code,
			requestyModelId: apiConfiguration?.requestyModelId || requestyDefaultModelId,
		}

		await this.upsertProviderProfile(currentApiConfigName, newConfiguration)
	}

	// kilocode_change:
	async handleKiloCodeCallback(token: string) {
		const kilocode: ProviderName = "kilocode"
		let { apiConfiguration, currentApiConfigName } = await this.getState()

		await this.upsertProviderProfile(currentApiConfigName, {
			...apiConfiguration,
			apiProvider: "kilocode",
			kilocodeToken: token,
		})

		vscode.window.showInformationMessage("Kilo Code successfully configured!")

		if (this.getCurrentCline()) {
			this.getCurrentCline()!.api = buildApiHandler({
				apiProvider: kilocode,
				kilocodeToken: token,
			})
		}
	}

	// Task history

	async getTaskWithId(id: string): Promise<{
		historyItem: HistoryItem
		taskDirPath: string
		apiConversationHistoryFilePath: string
		uiMessagesFilePath: string
		apiConversationHistory: Anthropic.MessageParam[]
	}> {
		const history = this.getGlobalState("taskHistory") ?? []
		const historyItem = history.find((item) => item.id === id)

		if (historyItem) {
			const { getTaskDirectoryPath } = await import("../../utils/storage")
			const globalStoragePath = this.contextProxy.globalStorageUri.fsPath
			const taskDirPath = await getTaskDirectoryPath(globalStoragePath, id)
			const apiConversationHistoryFilePath = path.join(taskDirPath, GlobalFileNames.apiConversationHistory)
			const uiMessagesFilePath = path.join(taskDirPath, GlobalFileNames.uiMessages)
			const fileExists = await fileExistsAtPath(apiConversationHistoryFilePath)

			if (fileExists) {
				const apiConversationHistory = JSON.parse(await fs.readFile(apiConversationHistoryFilePath, "utf8"))

				return {
					historyItem,
					taskDirPath,
					apiConversationHistoryFilePath,
					uiMessagesFilePath,
					apiConversationHistory,
				}
			} else {
				vscode.window.showErrorMessage(
					`Task file not found for task ID: ${id} (file ${apiConversationHistoryFilePath})`,
				) //kilocode_change show extra debugging information to debug task not found issues
			}
		} else {
			vscode.window.showErrorMessage(`Task with ID: ${id} not found in history.`) // kilocode_change show extra debugging information to debug task not found issues
		}

		// if we tried to get a task that doesn't exist, remove it from state
		// FIXME: this seems to happen sometimes when the json file doesnt save to disk for some reason
		// await this.deleteTaskFromState(id) // kilocode_change disable confusing behaviour
		await this.setTaskFileNotFound(id) // kilocode_change
		throw new Error("Task not found")
	}

	async showTaskWithId(id: string) {
		if (id !== this.getCurrentTask()?.taskId) {
			// Non-current task.
			const { historyItem } = await this.getTaskWithId(id)
			await this.createTaskWithHistoryItem(historyItem) // Clears existing task.
		}

		await this.postMessageToWebview({ type: "action", action: "chatButtonClicked" })
	}

	async exportTaskWithId(id: string) {
		const { historyItem, apiConversationHistory } = await this.getTaskWithId(id)
		await downloadTask(historyItem.ts, apiConversationHistory)
	}

	/* Condenses a task's message history to use fewer tokens. */
	async condenseTaskContext(taskId: string) {
		let task: Task | undefined
		for (let i = this.clineStack.length - 1; i >= 0; i--) {
			if (this.clineStack[i].taskId === taskId) {
				task = this.clineStack[i]
				break
			}
		}
		if (!task) {
			throw new Error(`Task with id ${taskId} not found in stack`)
		}
		await task.condenseContext()
		await this.postMessageToWebview({ type: "condenseTaskContextResponse", text: taskId })
	}

	// this function deletes a task from task hidtory, and deletes it's checkpoints and delete the task folder
	async deleteTaskWithId(id: string) {
		try {
			// get the task directory full path
			const { taskDirPath } = await this.getTaskWithId(id)

			// kilocode_change start
			// Check if task is favorited
			const history = this.getGlobalState("taskHistory") ?? []
			const task = history.find((item) => item.id === id)
			if (task?.isFavorited) {
				throw new Error("Cannot delete a favorited task. Please unfavorite it first.")
			}
			// kilocode_change end

			// remove task from stack if it's the current task
			if (id === this.getCurrentTask()?.taskId) {
				// if we found the taskid to delete - call finish to abort this task and allow a new task to be started,
				// if we are deleting a subtask and parent task is still waiting for subtask to finish - it allows the parent to resume (this case should neve exist)
				await this.finishSubTask(t("common:tasks.deleted"))
			}

			// delete task from the task history state
			await this.deleteTaskFromState(id)

			// Delete associated shadow repository or branch.
			// TODO: Store `workspaceDir` in the `HistoryItem` object.
			const globalStorageDir = this.contextProxy.globalStorageUri.fsPath
			const workspaceDir = this.cwd

			try {
				await ShadowCheckpointService.deleteTask({ taskId: id, globalStorageDir, workspaceDir })
			} catch (error) {
				console.error(
					`[deleteTaskWithId${id}] failed to delete associated shadow repository or branch: ${error instanceof Error ? error.message : String(error)}`,
				)
			}

			// delete the entire task directory including checkpoints and all content
			try {
				await fs.rm(taskDirPath, { recursive: true, force: true })
				console.log(`[deleteTaskWithId${id}] removed task directory`)
			} catch (error) {
				console.error(
					`[deleteTaskWithId${id}] failed to remove task directory: ${error instanceof Error ? error.message : String(error)}`,
				)
			}
		} catch (error) {
			// If task is not found, just remove it from state
			if (error instanceof Error && error.message === "Task not found") {
				await this.deleteTaskFromState(id)
				return
			}
			throw error
		}
	}

	async deleteTaskFromState(id: string) {
		const taskHistory = this.getGlobalState("taskHistory") ?? []
		const updatedTaskHistory = taskHistory.filter((task) => task.id !== id)
		await this.updateGlobalState("taskHistory", updatedTaskHistory)
		this.recentTasksCache = undefined
		await this.postStateToWebview()
	}

	async postStateToWebview() {
		const state = await this.getStateToPostToWebview()
		this.postMessageToWebview({ type: "state", state })

		// Check MDM compliance and send user to account tab if not compliant
		if (!this.checkMdmCompliance()) {
			await this.postMessageToWebview({ type: "action", action: "accountButtonClicked" })
		}
	}

	// kilocode_change start
	async postRulesDataToWebview() {
		const workspacePath = this.cwd
		if (workspacePath) {
			this.postMessageToWebview({
				type: "rulesData",
				...(await getEnabledRules(workspacePath, this.contextProxy, this.context)),
			})
		}
	}
	// kilocode_change end

	/**
	 * Fetches marketplace dataon demand to avoid blocking main state updates
	 */
	async fetchMarketplaceData() {
		try {
			const [marketplaceResult, marketplaceInstalledMetadata] = await Promise.all([
				this.marketplaceManager.getMarketplaceItems().catch((error) => {
					console.error("Failed to fetch marketplace items:", error)
					return { organizationMcps: [], marketplaceItems: [], errors: [error.message] }
				}),
				this.marketplaceManager.getInstallationMetadata().catch((error) => {
					console.error("Failed to fetch installation metadata:", error)
					return { project: {}, global: {} } as MarketplaceInstalledMetadata
				}),
			])

			// Send marketplace data separately
			this.postMessageToWebview({
				type: "marketplaceData",
				organizationMcps: marketplaceResult.organizationMcps || [],
				marketplaceItems: marketplaceResult.marketplaceItems || [],
				marketplaceInstalledMetadata: marketplaceInstalledMetadata || { project: {}, global: {} },
				errors: marketplaceResult.errors,
			})
		} catch (error) {
			console.error("Failed to fetch marketplace data:", error)
			// Send empty data on error to prevent UI from hanging
			this.postMessageToWebview({
				type: "marketplaceData",
				organizationMcps: [],
				marketplaceItems: [],
				marketplaceInstalledMetadata: { project: {}, global: {} },
				errors: [error instanceof Error ? error.message : String(error)],
			})

			// Show user-friendly error notification for network issues
			if (error instanceof Error && error.message.includes("timeout")) {
				vscode.window.showWarningMessage(
					"Marketplace data could not be loaded due to network restrictions. Core functionality remains available.",
				)
			}
		}
	}

	/**
	 * Checks if there is a file-based system prompt override for the given mode
	 */
	async hasFileBasedSystemPromptOverride(mode: Mode): Promise<boolean> {
		const promptFilePath = getSystemPromptFilePath(this.cwd, mode)
		return await fileExistsAtPath(promptFilePath)
	}

	/**
	 * Merges allowed commands from global state and workspace configuration
	 * with proper validation and deduplication
	 */
	private mergeAllowedCommands(globalStateCommands?: string[]): string[] {
		return this.mergeCommandLists("allowedCommands", "allowed", globalStateCommands)
	}

	/**
	 * Merges denied commands from global state and workspace configuration
	 * with proper validation and deduplication
	 */
	private mergeDeniedCommands(globalStateCommands?: string[]): string[] {
		return this.mergeCommandLists("deniedCommands", "denied", globalStateCommands)
	}

	/**
	 * Common utility for merging command lists from global state and workspace configuration.
	 * Implements the Command Denylist feature's merging strategy with proper validation.
	 *
	 * @param configKey - VSCode workspace configuration key
	 * @param commandType - Type of commands for error logging
	 * @param globalStateCommands - Commands from global state
	 * @returns Merged and deduplicated command list
	 */
	private mergeCommandLists(
		configKey: "allowedCommands" | "deniedCommands",
		commandType: "allowed" | "denied",
		globalStateCommands?: string[],
	): string[] {
		try {
			// Validate and sanitize global state commands
			const validGlobalCommands = Array.isArray(globalStateCommands)
				? globalStateCommands.filter((cmd) => typeof cmd === "string" && cmd.trim().length > 0)
				: []

			// Get workspace configuration commands
			const workspaceCommands = vscode.workspace.getConfiguration(Package.name).get<string[]>(configKey) || []

			// Validate and sanitize workspace commands
			const validWorkspaceCommands = Array.isArray(workspaceCommands)
				? workspaceCommands.filter((cmd) => typeof cmd === "string" && cmd.trim().length > 0)
				: []

			// Combine and deduplicate commands
			// Global state takes precedence over workspace configuration
			const mergedCommands = [...new Set([...validGlobalCommands, ...validWorkspaceCommands])]

			return mergedCommands
		} catch (error) {
			console.error(`Error merging ${commandType} commands:`, error)
			// Return empty array as fallback to prevent crashes
			return []
		}
	}

	async getStateToPostToWebview() {
		const {
			apiConfiguration,
			customInstructions,
			alwaysAllowReadOnly,
			alwaysAllowReadOnlyOutsideWorkspace,
			alwaysAllowWrite,
			alwaysAllowWriteOutsideWorkspace,
			alwaysAllowWriteProtected,
			alwaysAllowExecute,
			allowedCommands,
			deniedCommands,
			alwaysAllowBrowser,
			alwaysAllowMcp,
			alwaysAllowModeSwitch,
			alwaysAllowSubtasks,
			alwaysAllowUpdateTodoList,
			allowedMaxRequests,
			allowedMaxCost,
			autoCondenseContext,
			autoCondenseContextPercent,
			soundEnabled,
			ttsEnabled,
			ttsSpeed,
			diffEnabled,
			enableCheckpoints,
			taskHistory,
			soundVolume,
			browserViewportSize,
			screenshotQuality,
			remoteBrowserHost,
			remoteBrowserEnabled,
			cachedChromeHostUrl,
			writeDelayMs,
			terminalOutputLineLimit,
			terminalOutputCharacterLimit,
			terminalShellIntegrationTimeout,
			terminalShellIntegrationDisabled,
			terminalCommandDelay,
			terminalPowershellCounter,
			terminalZshClearEolMark,
			terminalZshOhMy,
			terminalZshP10k,
			terminalZdotdir,
			fuzzyMatchThreshold,
			// mcpEnabled,  // kilocode_change: always true
			enableMcpServerCreation,
			alwaysApproveResubmit,
			requestDelaySeconds,
			currentApiConfigName,
			listApiConfigMeta,
			pinnedApiConfigs,
			mode,
			customModePrompts,
			customSupportPrompts,
			enhancementApiConfigId,
			commitMessageApiConfigId, // kilocode_change
			terminalCommandApiConfigId, // kilocode_change
			autoApprovalEnabled,
			customModes,
			experiments,
			maxOpenTabsContext,
			maxWorkspaceFiles,
			browserToolEnabled,
			telemetrySetting,
			showRooIgnoredFiles,
			language,
			showAutoApproveMenu, // kilocode_change
			showTaskTimeline, // kilocode_change
			maxReadFileLine,
			maxImageFileSize,
			maxTotalImageSize,
			terminalCompressProgressBar,
			historyPreviewCollapsed,
			cloudUserInfo,
			cloudIsAuthenticated,
			sharingEnabled,
			organizationAllowList,
			organizationSettingsVersion,
			maxConcurrentFileReads,
			allowVeryLargeReads, // kilocode_change
			ghostServiceSettings, // kilocode_changes
			condensingApiConfigId,
			customCondensingPrompt,
			codebaseIndexConfig,
			codebaseIndexModels,
			profileThresholds,
			systemNotificationsEnabled, // kilocode_change
			dismissedNotificationIds, // kilocode_change
			alwaysAllowFollowupQuestions,
			followupAutoApproveTimeoutMs,
			includeDiagnosticMessages,
			maxDiagnosticMessages,
			includeTaskHistoryInEnhance,
			remoteControlEnabled,
		} = await this.getState()

		const telemetryKey = process.env.KILOCODE_POSTHOG_API_KEY
		const machineId = vscode.env.machineId

		const mergedAllowedCommands = this.mergeAllowedCommands(allowedCommands)
		const mergedDeniedCommands = this.mergeDeniedCommands(deniedCommands)
		const cwd = this.cwd

		// Check if there's a system prompt override for the current mode
		const currentMode = mode ?? defaultModeSlug
		const hasSystemPromptOverride = await this.hasFileBasedSystemPromptOverride(currentMode)

		return {
			version: this.context.extension?.packageJSON?.version ?? "",
			apiConfiguration,
			customInstructions,
			alwaysAllowReadOnly: alwaysAllowReadOnly ?? true,
			alwaysAllowReadOnlyOutsideWorkspace: alwaysAllowReadOnlyOutsideWorkspace ?? true,
			alwaysAllowWrite: alwaysAllowWrite ?? true,
			alwaysAllowWriteOutsideWorkspace: alwaysAllowWriteOutsideWorkspace ?? true,
			alwaysAllowWriteProtected: alwaysAllowWriteProtected ?? false,
			alwaysAllowExecute: alwaysAllowExecute ?? true,
			alwaysAllowBrowser: alwaysAllowBrowser ?? true,
			alwaysAllowMcp: alwaysAllowMcp ?? true,
			alwaysAllowModeSwitch: alwaysAllowModeSwitch ?? true,
			alwaysAllowSubtasks: alwaysAllowSubtasks ?? true,
			alwaysAllowUpdateTodoList: alwaysAllowUpdateTodoList ?? true,
			allowedMaxRequests,
			allowedMaxCost,
			autoCondenseContext: autoCondenseContext ?? true,
			autoCondenseContextPercent: autoCondenseContextPercent ?? 100,
			uriScheme: vscode.env.uriScheme,
<<<<<<< HEAD
			uiKind: vscode.UIKind[vscode.env.uiKind], // kilocode_change
			kilocodeDefaultModel: await getKilocodeDefaultModel(apiConfiguration.kilocodeToken),
			currentTaskItem: this.getCurrentCline()?.taskId
				? (taskHistory || []).find((item: HistoryItem) => item.id === this.getCurrentCline()?.taskId)
=======
			currentTaskItem: this.getCurrentTask()?.taskId
				? (taskHistory || []).find((item: HistoryItem) => item.id === this.getCurrentTask()?.taskId)
>>>>>>> 81cba186
				: undefined,
			clineMessages: this.getCurrentTask()?.clineMessages || [],
			taskHistory: (taskHistory || [])
				.filter((item: HistoryItem) => item.ts && item.task)
				.sort((a: HistoryItem, b: HistoryItem) => b.ts - a.ts),
			soundEnabled: soundEnabled ?? false,
			ttsEnabled: ttsEnabled ?? false,
			ttsSpeed: ttsSpeed ?? 1.0,
			diffEnabled: diffEnabled ?? true,
			enableCheckpoints: enableCheckpoints ?? true,
			shouldShowAnnouncement: false, // kilocode_change
			allowedCommands: mergedAllowedCommands,
			deniedCommands: mergedDeniedCommands,
			soundVolume: soundVolume ?? 0.5,
			browserViewportSize: browserViewportSize ?? "900x600",
			screenshotQuality: screenshotQuality ?? 75,
			remoteBrowserHost,
			remoteBrowserEnabled: remoteBrowserEnabled ?? false,
			cachedChromeHostUrl: cachedChromeHostUrl,
			writeDelayMs: writeDelayMs ?? DEFAULT_WRITE_DELAY_MS,
			terminalOutputLineLimit: terminalOutputLineLimit ?? 500,
			terminalOutputCharacterLimit: terminalOutputCharacterLimit ?? DEFAULT_TERMINAL_OUTPUT_CHARACTER_LIMIT,
			terminalShellIntegrationTimeout: terminalShellIntegrationTimeout ?? Terminal.defaultShellIntegrationTimeout,
			terminalShellIntegrationDisabled: terminalShellIntegrationDisabled ?? true, // kilocode_change: default
			terminalCommandDelay: terminalCommandDelay ?? 0,
			terminalPowershellCounter: terminalPowershellCounter ?? false,
			terminalZshClearEolMark: terminalZshClearEolMark ?? true,
			terminalZshOhMy: terminalZshOhMy ?? false,
			terminalZshP10k: terminalZshP10k ?? false,
			terminalZdotdir: terminalZdotdir ?? false,
			fuzzyMatchThreshold: fuzzyMatchThreshold ?? 1.0,
			mcpEnabled: true, // kilocode_change: always true
			enableMcpServerCreation: enableMcpServerCreation ?? true,
			alwaysApproveResubmit: alwaysApproveResubmit ?? false,
			requestDelaySeconds: requestDelaySeconds ?? 10,
			currentApiConfigName: currentApiConfigName ?? "default",
			listApiConfigMeta: listApiConfigMeta ?? [],
			pinnedApiConfigs: pinnedApiConfigs ?? {},
			mode: mode ?? defaultModeSlug,
			customModePrompts: customModePrompts ?? {},
			customSupportPrompts: customSupportPrompts ?? {},
			enhancementApiConfigId,
			commitMessageApiConfigId, // kilocode_change
			terminalCommandApiConfigId, // kilocode_change
			autoApprovalEnabled: autoApprovalEnabled ?? true,
			customModes,
			experiments: experiments ?? experimentDefault,
			mcpServers: this.mcpHub?.getAllServers() ?? [],
			maxOpenTabsContext: maxOpenTabsContext ?? 20,
			maxWorkspaceFiles: maxWorkspaceFiles ?? 200,
			cwd,
			browserToolEnabled: browserToolEnabled ?? true,
			telemetrySetting,
			telemetryKey,
			machineId,
			showRooIgnoredFiles: showRooIgnoredFiles ?? true,
			showAutoApproveMenu: showAutoApproveMenu ?? false, // kilocode_change
			showTaskTimeline: showTaskTimeline ?? true, // kilocode_change
			language, // kilocode_change
			renderContext: this.renderContext,
			maxReadFileLine: maxReadFileLine ?? -1,
			maxImageFileSize: maxImageFileSize ?? 5,
			maxTotalImageSize: maxTotalImageSize ?? 20,
			maxConcurrentFileReads: maxConcurrentFileReads ?? 5,
			allowVeryLargeReads: allowVeryLargeReads ?? false, // kilocode_change
			settingsImportedAt: this.settingsImportedAt,
			terminalCompressProgressBar: terminalCompressProgressBar ?? true,
			hasSystemPromptOverride,
			historyPreviewCollapsed: historyPreviewCollapsed ?? false,
			cloudUserInfo,
			cloudIsAuthenticated: cloudIsAuthenticated ?? false,
			sharingEnabled: sharingEnabled ?? false,
			organizationAllowList,
			ghostServiceSettings: ghostServiceSettings ?? {}, // kilocode_change
			organizationSettingsVersion,
			condensingApiConfigId,
			customCondensingPrompt,
			codebaseIndexModels: codebaseIndexModels ?? EMBEDDING_MODEL_PROFILES,
			codebaseIndexConfig: {
				codebaseIndexEnabled: codebaseIndexConfig?.codebaseIndexEnabled ?? true,
				codebaseIndexQdrantUrl: codebaseIndexConfig?.codebaseIndexQdrantUrl ?? "http://localhost:6333",
				codebaseIndexEmbedderProvider: codebaseIndexConfig?.codebaseIndexEmbedderProvider ?? "openai",
				codebaseIndexEmbedderBaseUrl: codebaseIndexConfig?.codebaseIndexEmbedderBaseUrl ?? "",
				codebaseIndexEmbedderModelId: codebaseIndexConfig?.codebaseIndexEmbedderModelId ?? "",
				codebaseIndexEmbedderModelDimension: codebaseIndexConfig?.codebaseIndexEmbedderModelDimension ?? 1536,
				codebaseIndexOpenAiCompatibleBaseUrl: codebaseIndexConfig?.codebaseIndexOpenAiCompatibleBaseUrl,
				codebaseIndexSearchMaxResults: codebaseIndexConfig?.codebaseIndexSearchMaxResults,
				codebaseIndexSearchMinScore: codebaseIndexConfig?.codebaseIndexSearchMinScore,
			},
			mdmCompliant: this.checkMdmCompliance(),
			profileThresholds: profileThresholds ?? {},
			cloudApiUrl: getRooCodeApiUrl(),
			hasOpenedModeSelector: this.getGlobalState("hasOpenedModeSelector") ?? false,
			systemNotificationsEnabled: systemNotificationsEnabled ?? false, // kilocode_change
			dismissedNotificationIds: dismissedNotificationIds ?? [], // kilocode_change
			alwaysAllowFollowupQuestions: alwaysAllowFollowupQuestions ?? false,
			followupAutoApproveTimeoutMs: followupAutoApproveTimeoutMs ?? 60000,
			includeDiagnosticMessages: includeDiagnosticMessages ?? true,
			maxDiagnosticMessages: maxDiagnosticMessages ?? 50,
			includeTaskHistoryInEnhance: includeTaskHistoryInEnhance ?? true,
			remoteControlEnabled: remoteControlEnabled ?? false,
		}
	}

	/**
	 * Storage
	 * https://dev.to/kompotkot/how-to-use-secretstorage-in-your-vscode-extensions-2hco
	 * https://www.eliostruyf.com/devhack-code-extension-storage-options/
	 */

	async getState() {
		const stateValues = this.contextProxy.getValues()
		const customModes = await this.customModesManager.getCustomModes()

		// Determine apiProvider with the same logic as before.
		const apiProvider: ProviderName = stateValues.apiProvider ? stateValues.apiProvider : "kilocode" // kilocode_change: fall back to kilocode

		// Build the apiConfiguration object combining state values and secrets.
		const providerSettings = this.contextProxy.getProviderSettings()

		// Ensure apiProvider is set properly if not already in state
		if (!providerSettings.apiProvider) {
			providerSettings.apiProvider = apiProvider
		}

		let organizationAllowList = ORGANIZATION_ALLOW_ALL

		try {
			organizationAllowList = await CloudService.instance.getAllowList()
		} catch (error) {
			console.error(
				`[getState] failed to get organization allow list: ${error instanceof Error ? error.message : String(error)}`,
			)
		}

		let cloudUserInfo: CloudUserInfo | null = null

		try {
			cloudUserInfo = CloudService.instance.getUserInfo()
		} catch (error) {
			console.error(
				`[getState] failed to get cloud user info: ${error instanceof Error ? error.message : String(error)}`,
			)
		}

		let cloudIsAuthenticated: boolean = false

		try {
			cloudIsAuthenticated = CloudService.instance.isAuthenticated()
		} catch (error) {
			console.error(
				`[getState] failed to get cloud authentication state: ${error instanceof Error ? error.message : String(error)}`,
			)
		}

		let sharingEnabled: boolean = false

		try {
			sharingEnabled = await CloudService.instance.canShareTask()
		} catch (error) {
			console.error(
				`[getState] failed to get sharing enabled state: ${error instanceof Error ? error.message : String(error)}`,
			)
		}

		let organizationSettingsVersion: number = -1

		try {
			if (CloudService.hasInstance()) {
				const settings = CloudService.instance.getOrganizationSettings()
				organizationSettingsVersion = settings?.version ?? -1
			}
		} catch (error) {
			console.error(
				`[getState] failed to get organization settings version: ${error instanceof Error ? error.message : String(error)}`,
			)
		}

		// Return the same structure as before
		return {
			apiConfiguration: providerSettings,
			lastShownAnnouncementId: stateValues.lastShownAnnouncementId,
			customInstructions: stateValues.customInstructions,
			apiModelId: stateValues.apiModelId,
			alwaysAllowReadOnly: stateValues.alwaysAllowReadOnly ?? true,
			alwaysAllowReadOnlyOutsideWorkspace: stateValues.alwaysAllowReadOnlyOutsideWorkspace ?? true,
			alwaysAllowWrite: stateValues.alwaysAllowWrite ?? true,
			alwaysAllowWriteOutsideWorkspace: stateValues.alwaysAllowWriteOutsideWorkspace ?? true,
			alwaysAllowWriteProtected: stateValues.alwaysAllowWriteProtected ?? false,
			alwaysAllowExecute: stateValues.alwaysAllowExecute ?? true,
			alwaysAllowBrowser: stateValues.alwaysAllowBrowser ?? true,
			alwaysAllowMcp: stateValues.alwaysAllowMcp ?? true,
			alwaysAllowModeSwitch: stateValues.alwaysAllowModeSwitch ?? true,
			alwaysAllowSubtasks: stateValues.alwaysAllowSubtasks ?? true,
			alwaysAllowFollowupQuestions: stateValues.alwaysAllowFollowupQuestions ?? false,
			alwaysAllowUpdateTodoList: stateValues.alwaysAllowUpdateTodoList ?? true, // kilocode_change
			followupAutoApproveTimeoutMs: stateValues.followupAutoApproveTimeoutMs ?? 60000,
			diagnosticsEnabled: stateValues.diagnosticsEnabled ?? true,
			allowedMaxRequests: stateValues.allowedMaxRequests,
			allowedMaxCost: stateValues.allowedMaxCost,
			autoCondenseContext: stateValues.autoCondenseContext ?? true,
			autoCondenseContextPercent: stateValues.autoCondenseContextPercent ?? 100,
			taskHistory: stateValues.taskHistory,
			allowedCommands: stateValues.allowedCommands,
			deniedCommands: stateValues.deniedCommands,
			soundEnabled: stateValues.soundEnabled ?? false,
			ttsEnabled: stateValues.ttsEnabled ?? false,
			ttsSpeed: stateValues.ttsSpeed ?? 1.0,
			diffEnabled: stateValues.diffEnabled ?? true,
			enableCheckpoints: stateValues.enableCheckpoints ?? true,
			soundVolume: stateValues.soundVolume,
			browserViewportSize: stateValues.browserViewportSize ?? "900x600",
			screenshotQuality: stateValues.screenshotQuality ?? 75,
			remoteBrowserHost: stateValues.remoteBrowserHost,
			remoteBrowserEnabled: stateValues.remoteBrowserEnabled ?? true,
			cachedChromeHostUrl: stateValues.cachedChromeHostUrl as string | undefined,
			fuzzyMatchThreshold: stateValues.fuzzyMatchThreshold ?? 1.0,
			writeDelayMs: stateValues.writeDelayMs ?? DEFAULT_WRITE_DELAY_MS,
			terminalOutputLineLimit: stateValues.terminalOutputLineLimit ?? 500,
			terminalOutputCharacterLimit:
				stateValues.terminalOutputCharacterLimit ?? DEFAULT_TERMINAL_OUTPUT_CHARACTER_LIMIT,
			terminalShellIntegrationTimeout:
				stateValues.terminalShellIntegrationTimeout ?? Terminal.defaultShellIntegrationTimeout,
			terminalShellIntegrationDisabled: stateValues.terminalShellIntegrationDisabled ?? true, // kilocode_change: default
			terminalCommandDelay: stateValues.terminalCommandDelay ?? 0,
			terminalPowershellCounter: stateValues.terminalPowershellCounter ?? false,
			terminalZshClearEolMark: stateValues.terminalZshClearEolMark ?? true,
			terminalZshOhMy: stateValues.terminalZshOhMy ?? false,
			terminalZshP10k: stateValues.terminalZshP10k ?? false,
			terminalZdotdir: stateValues.terminalZdotdir ?? false,
			terminalCompressProgressBar: stateValues.terminalCompressProgressBar ?? true,
			mode: stateValues.mode ?? defaultModeSlug,
			language: stateValues.language ?? formatLanguage(vscode.env.language),
			mcpEnabled: true, // kilocode_change: always true
			enableMcpServerCreation: stateValues.enableMcpServerCreation ?? true,
			alwaysApproveResubmit: stateValues.alwaysApproveResubmit ?? false,
			requestDelaySeconds: Math.max(5, stateValues.requestDelaySeconds ?? 10),
			currentApiConfigName: stateValues.currentApiConfigName ?? "default",
			listApiConfigMeta: stateValues.listApiConfigMeta ?? [],
			pinnedApiConfigs: stateValues.pinnedApiConfigs ?? {},
			modeApiConfigs: stateValues.modeApiConfigs ?? ({} as Record<Mode, string>),
			customModePrompts: stateValues.customModePrompts ?? {},
			customSupportPrompts: stateValues.customSupportPrompts ?? {},
			enhancementApiConfigId: stateValues.enhancementApiConfigId,
			commitMessageApiConfigId: stateValues.commitMessageApiConfigId, // kilocode_change
			terminalCommandApiConfigId: stateValues.terminalCommandApiConfigId, // kilocode_change
			ghostServiceSettings: stateValues.ghostServiceSettings ?? {}, // kilocode_change
			experiments: stateValues.experiments ?? experimentDefault,
			autoApprovalEnabled: stateValues.autoApprovalEnabled ?? true,
			customModes,
			maxOpenTabsContext: stateValues.maxOpenTabsContext ?? 20,
			maxWorkspaceFiles: stateValues.maxWorkspaceFiles ?? 200,
			openRouterUseMiddleOutTransform: stateValues.openRouterUseMiddleOutTransform ?? true,
			browserToolEnabled: stateValues.browserToolEnabled ?? true,
			telemetrySetting: stateValues.telemetrySetting || "unset",
			showRooIgnoredFiles: stateValues.showRooIgnoredFiles ?? true,
			showAutoApproveMenu: stateValues.showAutoApproveMenu ?? false, // kilocode_change
			showTaskTimeline: stateValues.showTaskTimeline ?? true, // kilocode_change
			maxReadFileLine: stateValues.maxReadFileLine ?? -1,
			maxImageFileSize: stateValues.maxImageFileSize ?? 5,
			maxTotalImageSize: stateValues.maxTotalImageSize ?? 20,
			maxConcurrentFileReads: stateValues.maxConcurrentFileReads ?? 5,
			allowVeryLargeReads: stateValues.allowVeryLargeReads ?? false, // kilocode_change
			systemNotificationsEnabled: stateValues.systemNotificationsEnabled ?? true, // kilocode_change
			dismissedNotificationIds: stateValues.dismissedNotificationIds ?? [], // kilocode_change
			historyPreviewCollapsed: stateValues.historyPreviewCollapsed ?? false,
			cloudUserInfo,
			cloudIsAuthenticated,
			sharingEnabled,
			organizationAllowList,
			organizationSettingsVersion,
			// Explicitly add condensing settings
			condensingApiConfigId: stateValues.condensingApiConfigId,
			customCondensingPrompt: stateValues.customCondensingPrompt,
			codebaseIndexModels: stateValues.codebaseIndexModels ?? EMBEDDING_MODEL_PROFILES,
			codebaseIndexConfig: {
				codebaseIndexEnabled: stateValues.codebaseIndexConfig?.codebaseIndexEnabled ?? true,
				codebaseIndexQdrantUrl:
					stateValues.codebaseIndexConfig?.codebaseIndexQdrantUrl ?? "http://localhost:6333",
				codebaseIndexEmbedderProvider:
					stateValues.codebaseIndexConfig?.codebaseIndexEmbedderProvider ?? "openai",
				codebaseIndexEmbedderBaseUrl: stateValues.codebaseIndexConfig?.codebaseIndexEmbedderBaseUrl ?? "",
				codebaseIndexEmbedderModelId: stateValues.codebaseIndexConfig?.codebaseIndexEmbedderModelId ?? "",
				codebaseIndexEmbedderModelDimension:
					stateValues.codebaseIndexConfig?.codebaseIndexEmbedderModelDimension,
				codebaseIndexOpenAiCompatibleBaseUrl:
					stateValues.codebaseIndexConfig?.codebaseIndexOpenAiCompatibleBaseUrl,
				codebaseIndexSearchMaxResults: stateValues.codebaseIndexConfig?.codebaseIndexSearchMaxResults,
				codebaseIndexSearchMinScore: stateValues.codebaseIndexConfig?.codebaseIndexSearchMinScore,
			},
			profileThresholds: stateValues.profileThresholds ?? {},
			// Add diagnostic message settings
			includeDiagnosticMessages: stateValues.includeDiagnosticMessages ?? true,
			maxDiagnosticMessages: stateValues.maxDiagnosticMessages ?? 50,
			// Add includeTaskHistoryInEnhance setting
			includeTaskHistoryInEnhance: stateValues.includeTaskHistoryInEnhance ?? true,
			// Add remoteControlEnabled setting
			remoteControlEnabled: stateValues.remoteControlEnabled ?? false,
		}
	}

	async updateTaskHistory(item: HistoryItem): Promise<HistoryItem[]> {
		const history = (this.getGlobalState("taskHistory") as HistoryItem[] | undefined) || []
		const existingItemIndex = history.findIndex((h) => h.id === item.id)

		if (existingItemIndex !== -1) {
			history[existingItemIndex] = item
		} else {
			history.push(item)
		}

		await this.updateGlobalState("taskHistory", history)
		this.recentTasksCache = undefined

		return history
	}

	// ContextProxy

	// @deprecated - Use `ContextProxy#setValue` instead.
	private async updateGlobalState<K extends keyof GlobalState>(key: K, value: GlobalState[K]) {
		await this.contextProxy.setValue(key, value)
	}

	// @deprecated - Use `ContextProxy#getValue` instead.
	private getGlobalState<K extends keyof GlobalState>(key: K) {
		return this.contextProxy.getValue(key)
	}

	public async setValue<K extends keyof RooCodeSettings>(key: K, value: RooCodeSettings[K]) {
		await this.contextProxy.setValue(key, value)
	}

	public getValue<K extends keyof RooCodeSettings>(key: K) {
		return this.contextProxy.getValue(key)
	}

	public getValues() {
		return this.contextProxy.getValues()
	}

	public async setValues(values: RooCodeSettings) {
		await this.contextProxy.setValues(values)
	}

	// cwd

	get cwd() {
		return getWorkspacePath()
	}

	// dev

	async resetState() {
		const answer = await vscode.window.showInformationMessage(
			t("common:confirmation.reset_state"),
			{ modal: true },
			t("common:answers.yes"),
		)

		if (answer !== t("common:answers.yes")) {
			return
		}

		// Logout from Kilo Code provider before resetting (same approach as ProfileView logout)
		const { apiConfiguration, currentApiConfigName } = await this.getState()
		if (apiConfiguration.kilocodeToken) {
			await this.upsertProviderProfile(currentApiConfigName, {
				...apiConfiguration,
				kilocodeToken: "",
			})
		}

		await this.contextProxy.resetAllState()
		await this.providerSettingsManager.resetAllConfigs()
		await this.customModesManager.resetCustomModes()

		await this.removeClineFromStack()
		await this.postStateToWebview()
		await this.postMessageToWebview({ type: "action", action: "chatButtonClicked" })
	}

	// logging

	public log(message: string) {
		this.outputChannel.appendLine(message)
		console.log(message)
	}

	// getters

	public get workspaceTracker(): WorkspaceTracker | undefined {
		return this._workspaceTracker
	}

	get viewLaunched() {
		return this.isViewLaunched
	}

	get messages() {
		return this.getCurrentTask()?.clineMessages || []
	}

	public getMcpHub(): McpHub | undefined {
		return this.mcpHub
	}

	/**
	 * Check if the current state is compliant with MDM policy
	 * @returns true if compliant, false if blocked
	 */
	public checkMdmCompliance(): boolean {
		if (!this.mdmService) {
			return true // No MDM service, allow operation
		}

		const compliance = this.mdmService.isCompliant()

		if (!compliance.compliant) {
			return false
		}

		return true
	}

	public async handleRemoteControlToggle(enabled: boolean) {
		const { CloudService: CloudServiceImport, ExtensionBridgeService } = await import("@roo-code/cloud")

		const userInfo = CloudServiceImport.instance.getUserInfo()

		const bridgeConfig = await CloudServiceImport.instance.cloudAPI?.bridgeConfig().catch(() => undefined)

		if (!bridgeConfig) {
			this.log("[ClineProvider#handleRemoteControlToggle] Failed to get bridge config")
			return
		}

		await ExtensionBridgeService.handleRemoteControlState(
			userInfo,
			enabled,
<<<<<<< HEAD
			{ ...bridgeConfig, provider: this as any },
=======
			{ ...bridgeConfig, provider: this, sessionId: vscode.env.sessionId },
>>>>>>> 81cba186
			(message: string) => this.log(message),
		)

		if (isRemoteControlEnabled(userInfo, enabled)) {
			const currentTask = this.getCurrentTask()

			if (currentTask && !currentTask.bridgeService) {
				try {
					currentTask.bridgeService = ExtensionBridgeService.getInstance()

					if (currentTask.bridgeService) {
						await currentTask.bridgeService.subscribeToTask(currentTask as any)
					}
				} catch (error) {
					const message = `[ClineProvider#handleRemoteControlToggle] subscribeToTask failed - ${error instanceof Error ? error.message : String(error)}`
					this.log(message)
					console.error(message)
				}
			}
		} else {
			for (const task of this.clineStack) {
				if (task.bridgeService) {
					try {
						await task.bridgeService.unsubscribeFromTask(task.taskId)
						task.bridgeService = null
					} catch (error) {
						const message = `[ClineProvider#handleRemoteControlToggle] unsubscribeFromTask failed - ${error instanceof Error ? error.message : String(error)}`
						this.log(message)
						console.error(message)
					}
				}
			}

			ExtensionBridgeService.resetInstance()
		}
	}

<<<<<<< HEAD
	/**
	 * Returns properties to be included in every telemetry event
	 * This method is called by the telemetry service to get context information
	 * like the current mode, API provider, git repository information, etc.
	 */
	public async getTelemetryProperties(): Promise<TelemetryProperties> {
		const {
			mode,
			apiConfiguration,
			language,
			experiments, // kilocode_change
		} = await this.getState()
		const task = this.getCurrentCline()
=======
	private _appProperties?: StaticAppProperties
>>>>>>> 81cba186

	private getAppProperties(): StaticAppProperties {
		if (!this._appProperties) {
			const packageJSON = this.context.extension?.packageJSON

			this._appProperties = {
				appName: packageJSON?.name ?? Package.name,
				appVersion: packageJSON?.version ?? Package.version,
				vscodeVersion: vscode.version,
				platform: process.platform,
				editorName: vscode.env.appName,
			}
		}

		return this._appProperties
	}

	public get appProperties(): StaticAppProperties {
		return this._appProperties ?? this.getAppProperties()
	}

	private getCloudProperties(): CloudAppProperties {
		let cloudIsAuthenticated: boolean | undefined

		try {
			if (CloudService.hasInstance()) {
				cloudIsAuthenticated = CloudService.instance.isAuthenticated()
			}
		} catch (error) {
			// Silently handle errors to avoid breaking telemetry collection.
			this.log(`[getTelemetryProperties] Failed to get cloud auth state: ${error}`)
		}

		return {
			cloudIsAuthenticated,
		}
	}

<<<<<<< HEAD
		// kilocode_change start
		async function getModelId() {
			try {
				if (task?.api instanceof OpenRouterHandler) {
					return { modelId: (await task.api.fetchModel()).id }
				} else {
					return { modelId: task?.api?.getModel().id }
				}
			} catch (error) {
				return {
					modelException: stringifyError(error),
				}
			}
		}

		function getOpenRouter() {
			if (
				apiConfiguration &&
				(apiConfiguration.apiProvider === "openrouter" || apiConfiguration.apiProvider === "kilocode")
			) {
				return {
					openRouter: {
						sort: apiConfiguration.openRouterProviderSort,
						dataCollection: apiConfiguration.openRouterProviderDataCollection,
						specificProvider: apiConfiguration.openRouterSpecificProvider,
					},
				}
			}
			return {}
		}

		function getMemory() {
			try {
				return { memory: { ...process.memoryUsage() } }
			} catch (error) {
				return {
					memoryException: stringifyError(error),
				}
			}
		}

		function getFastApply() {
			try {
				return {
					fastApply: {
						morphFastApply: Boolean(experiments.morphFastApply),
						morphApiKey: Boolean(apiConfiguration.morphApiKey),
					},
				}
			} catch (error) {
				return {
					fastApplyException: stringifyError(error),
				}
			}
		}
		// kilocode_change end

		// Calculate todo list statistics
=======
	private async getTaskProperties(): Promise<DynamicAppProperties & TaskProperties> {
		const { language, mode, apiConfiguration } = await this.getState()

		const task = this.getCurrentTask()
>>>>>>> 81cba186
		const todoList = task?.todoList
		let todos: { total: number; completed: number; inProgress: number; pending: number } | undefined

		if (todoList && todoList.length > 0) {
			todos = {
				total: todoList.length,
				completed: todoList.filter((todo) => todo.status === "completed").length,
				inProgress: todoList.filter((todo) => todo.status === "in_progress").length,
				pending: todoList.filter((todo) => todo.status === "pending").length,
			}
		}

		return {
<<<<<<< HEAD
			appName: packageJSON?.name ?? Package.name,
			appVersion: packageJSON?.version ?? Package.version,
			vscodeVersion: vscode.version,
			platform: isWsl ? "wsl" /* kilocode_change */ : process.platform,
			editorName: vscode.env.appName,
=======
>>>>>>> 81cba186
			language,
			mode,
			taskId: task?.taskId,
			apiProvider: apiConfiguration?.apiProvider,
			// kilocode_change start
			...(await getModelId()),
			...getMemory(),
			...getFastApply(),
			...getOpenRouter(),
			// kilocode_change end
			diffStrategy: task?.diffStrategy?.getName(),
			isSubtask: task ? !!task.parentTask : undefined,
			...(todos && { todos }),
		}
	}

	private _gitProperties?: GitProperties

	private async getGitProperties(): Promise<GitProperties> {
		if (!this._gitProperties) {
			this._gitProperties = await getWorkspaceGitInfo()
		}

		return this._gitProperties
	}

	public get gitProperties(): GitProperties | undefined {
		return this._gitProperties
	}

	public async getTelemetryProperties(): Promise<TelemetryProperties> {
		return {
			...this.getAppProperties(),
			...this.getCloudProperties(),
			...(await this.getTaskProperties()),
			...(await this.getGitProperties()),
		}
	}

	// kilocode_change:
	// MCP Marketplace
	private async fetchMcpMarketplaceFromApi(silent: boolean = false): Promise<McpMarketplaceCatalog | undefined> {
		try {
			const response = await axios.get("https://api.cline.bot/v1/mcp/marketplace", {
				headers: {
					"Content-Type": "application/json",
				},
			})

			if (!response.data) {
				throw new Error("Invalid response from MCP marketplace API")
			}

			const catalog: McpMarketplaceCatalog = {
				items: (response.data || []).map((item: any) => ({
					...item,
					githubStars: item.githubStars ?? 0,
					downloadCount: item.downloadCount ?? 0,
					tags: item.tags ?? [],
				})),
			}

			await this.updateGlobalState("mcpMarketplaceCatalog", catalog)
			return catalog
		} catch (error) {
			console.error("Failed to fetch MCP marketplace:", error)
			if (!silent) {
				const errorMessage = error instanceof Error ? error.message : "Failed to fetch MCP marketplace"
				await this.postMessageToWebview({
					type: "mcpMarketplaceCatalog",
					error: errorMessage,
				})
				vscode.window.showErrorMessage(errorMessage)
			}
			return undefined
		}
	}

	async silentlyRefreshMcpMarketplace() {
		try {
			const catalog = await this.fetchMcpMarketplaceFromApi(true)
			if (catalog) {
				await this.postMessageToWebview({
					type: "mcpMarketplaceCatalog",
					mcpMarketplaceCatalog: catalog,
				})
			}
		} catch (error) {
			console.error("Failed to silently refresh MCP marketplace:", error)
		}
	}

	async fetchMcpMarketplace(forceRefresh: boolean = false) {
		try {
			// Check if we have cached data
			const cachedCatalog = (await this.getGlobalState("mcpMarketplaceCatalog")) as
				| McpMarketplaceCatalog
				| undefined
			if (!forceRefresh && cachedCatalog?.items) {
				await this.postMessageToWebview({
					type: "mcpMarketplaceCatalog",
					mcpMarketplaceCatalog: cachedCatalog,
				})
				return
			}

			const catalog = await this.fetchMcpMarketplaceFromApi(false)
			if (catalog) {
				await this.postMessageToWebview({
					type: "mcpMarketplaceCatalog",
					mcpMarketplaceCatalog: catalog,
				})
			}
		} catch (error) {
			console.error("Failed to handle cached MCP marketplace:", error)
			const errorMessage = error instanceof Error ? error.message : "Failed to handle cached MCP marketplace"
			await this.postMessageToWebview({
				type: "mcpMarketplaceCatalog",
				error: errorMessage,
			})
			vscode.window.showErrorMessage(errorMessage)
		}
	}

	async downloadMcp(mcpId: string) {
		try {
			// First check if we already have this MCP server installed
			const servers = this.mcpHub?.getServers() || []
			const isInstalled = servers.some((server: McpServer) => server.name === mcpId)

			if (isInstalled) {
				throw new Error("This MCP server is already installed")
			}

			// Fetch server details from marketplace
			const response = await axios.post<McpDownloadResponse>(
				"https://api.cline.bot/v1/mcp/download",
				{ mcpId },
				{
					headers: { "Content-Type": "application/json" },
					timeout: 10000,
				},
			)

			if (!response.data) {
				throw new Error("Invalid response from MCP marketplace API")
			}

			console.log("[downloadMcp] Response from download API", { response })

			const mcpDetails = response.data

			// Validate required fields
			if (!mcpDetails.githubUrl) {
				throw new Error("Missing GitHub URL in MCP download response")
			}
			if (!mcpDetails.readmeContent) {
				throw new Error("Missing README content in MCP download response")
			}

			// Send details to webview
			await this.postMessageToWebview({
				type: "mcpDownloadDetails",
				mcpDownloadDetails: mcpDetails,
			})

			// Create task with context from README and added guidelines for MCP server installation
			const task = `Set up the MCP server from ${mcpDetails.githubUrl} while adhering to these MCP server installation rules:
- Use "${mcpDetails.mcpId}" as the server name in ${GlobalFileNames.mcpSettings}.
- Create the directory for the new MCP server before starting installation.
- Use commands aligned with the user's shell and operating system best practices.
- The following README may contain instructions that conflict with the user's OS, in which case proceed thoughtfully.
- Once installed, demonstrate the server's capabilities by using one of its tools.
Here is the project's README to help you get started:\n\n${mcpDetails.readmeContent}\n${mcpDetails.llmsInstallationContent}`

			// Initialize task and show chat view
			await this.initClineWithTask(task)
			await this.postMessageToWebview({
				type: "action",
				action: "chatButtonClicked",
			})
		} catch (error) {
			console.error("Failed to download MCP:", error)
			let errorMessage = "Failed to download MCP"

			if (axios.isAxiosError(error)) {
				if (error.code === "ECONNABORTED") {
					errorMessage = "Request timed out. Please try again."
				} else if (error.response?.status === 404) {
					errorMessage = "MCP server not found in marketplace."
				} else if (error.response?.status === 500) {
					errorMessage = "Internal server error. Please try again later."
				} else if (!error.response && error.request) {
					errorMessage = "Network error. Please check your internet connection."
				}
			} else if (error instanceof Error) {
				errorMessage = error.message
			}

			// Show error in both notification and marketplace UI
			vscode.window.showErrorMessage(errorMessage)
			await this.postMessageToWebview({
				type: "mcpDownloadDetails",
				error: errorMessage,
			})
		}
	}
	// end kilocode_change

	// kilocode_change start
	// Add new methods for favorite functionality
	async toggleTaskFavorite(id: string) {
		const history = this.getGlobalState("taskHistory") ?? []
		const updatedHistory = history.map((item) => {
			if (item.id === id) {
				return { ...item, isFavorited: !item.isFavorited }
			}
			return item
		})
		await this.updateGlobalState("taskHistory", updatedHistory)
		await this.postStateToWebview()
	}

	async getFavoriteTasks(): Promise<HistoryItem[]> {
		const history = this.getGlobalState("taskHistory") ?? []
		return history.filter((item) => item.isFavorited)
	}

	// Modify batch delete to respect favorites
	async deleteMultipleTasks(taskIds: string[]) {
		const history = this.getGlobalState("taskHistory") ?? []
		const favoritedTaskIds = taskIds.filter((id) => history.find((item) => item.id === id)?.isFavorited)

		if (favoritedTaskIds.length > 0) {
			throw new Error("Cannot delete favorited tasks. Please unfavorite them first.")
		}

		for (const id of taskIds) {
			await this.deleteTaskWithId(id)
		}
	}

	async setTaskFileNotFound(id: string) {
		const history = this.getGlobalState("taskHistory") ?? []
		const updatedHistory = history.map((item) => {
			if (item.id === id) {
				return { ...item, fileNotfound: true }
			}
			return item
		})
		await this.updateGlobalState("taskHistory", updatedHistory)
		await this.postStateToWebview()
	}

	// kilocode_change end
	/**
	 * Gets the CodeIndexManager for the current active workspace
	 * @returns CodeIndexManager instance for the current workspace or the default one
	 */
	public getCurrentWorkspaceCodeIndexManager(): CodeIndexManager | undefined {
		return CodeIndexManager.getInstance(this.context)
	}

	/**
	 * Updates the code index status subscription to listen to the current workspace manager
	 */
	private updateCodeIndexStatusSubscription(): void {
		// Get the current workspace manager
		const currentManager = this.getCurrentWorkspaceCodeIndexManager()

		// If the manager hasn't changed, no need to update subscription
		if (currentManager === this.currentWorkspaceManager) {
			return
		}

		// Dispose the old subscription if it exists
		if (this.codeIndexStatusSubscription) {
			this.codeIndexStatusSubscription.dispose()
			this.codeIndexStatusSubscription = undefined
		}

		// Update the current workspace manager reference
		this.currentWorkspaceManager = currentManager

		// Subscribe to the new manager's progress updates if it exists
		if (currentManager) {
			this.codeIndexStatusSubscription = currentManager.onProgressUpdate((update: IndexProgressUpdate) => {
				// Only send updates if this manager is still the current one
				if (currentManager === this.getCurrentWorkspaceCodeIndexManager()) {
					// Get the full status from the manager to ensure we have all fields correctly formatted
					const fullStatus = currentManager.getCurrentStatus()
					this.postMessageToWebview({
						type: "indexingStatusUpdate",
						values: fullStatus,
					})
				}
			})

			if (this.view) {
				this.webviewDisposables.push(this.codeIndexStatusSubscription)
			}

			// Send initial status for the current workspace
			this.postMessageToWebview({
				type: "indexingStatusUpdate",
				values: currentManager.getCurrentStatus(),
			})
		}
	}
}

class OrganizationAllowListViolationError extends Error {
	constructor(message: string) {
		super(message)
	}
}<|MERGE_RESOLUTION|>--- conflicted
+++ resolved
@@ -633,12 +633,9 @@
 		this.log("Resolving webview view")
 
 		this.view = webviewView
-<<<<<<< HEAD
 
 		// kilocode_change start: extract constant inTabMode
 		// Set panel reference according to webview type
-=======
->>>>>>> 81cba186
 		const inTabMode = "onDidChangeViewState" in webviewView
 
 		if (inTabMode) {
@@ -1458,8 +1455,8 @@
 
 		vscode.window.showInformationMessage("Kilo Code successfully configured!")
 
-		if (this.getCurrentCline()) {
-			this.getCurrentCline()!.api = buildApiHandler({
+		if (this.getCurrentTask()) {
+			this.getCurrentTask()!.api = buildApiHandler({
 				apiProvider: kilocode,
 				kilocodeToken: token,
 			})
@@ -1866,15 +1863,10 @@
 			autoCondenseContext: autoCondenseContext ?? true,
 			autoCondenseContextPercent: autoCondenseContextPercent ?? 100,
 			uriScheme: vscode.env.uriScheme,
-<<<<<<< HEAD
 			uiKind: vscode.UIKind[vscode.env.uiKind], // kilocode_change
 			kilocodeDefaultModel: await getKilocodeDefaultModel(apiConfiguration.kilocodeToken),
-			currentTaskItem: this.getCurrentCline()?.taskId
-				? (taskHistory || []).find((item: HistoryItem) => item.id === this.getCurrentCline()?.taskId)
-=======
 			currentTaskItem: this.getCurrentTask()?.taskId
 				? (taskHistory || []).find((item: HistoryItem) => item.id === this.getCurrentTask()?.taskId)
->>>>>>> 81cba186
 				: undefined,
 			clineMessages: this.getCurrentTask()?.clineMessages || [],
 			taskHistory: (taskHistory || [])
@@ -2315,11 +2307,7 @@
 		await ExtensionBridgeService.handleRemoteControlState(
 			userInfo,
 			enabled,
-<<<<<<< HEAD
-			{ ...bridgeConfig, provider: this as any },
-=======
-			{ ...bridgeConfig, provider: this, sessionId: vscode.env.sessionId },
->>>>>>> 81cba186
+			{ ...bridgeConfig, provider: this as any, sessionId: vscode.env.sessionId },
 			(message: string) => this.log(message),
 		)
 
@@ -2357,63 +2345,98 @@
 		}
 	}
 
-<<<<<<< HEAD
-	/**
-	 * Returns properties to be included in every telemetry event
-	 * This method is called by the telemetry service to get context information
-	 * like the current mode, API provider, git repository information, etc.
-	 */
+	private _appProperties?: StaticAppProperties
+
+	private getAppProperties(): StaticAppProperties {
+		if (!this._appProperties) {
+			const packageJSON = this.context.extension?.packageJSON
+
+			this._appProperties = {
+				appName: packageJSON?.name ?? Package.name,
+				appVersion: packageJSON?.version ?? Package.version,
+				vscodeVersion: vscode.version,
+				platform: process.platform,
+				editorName: vscode.env.appName,
+			}
+		}
+
+		return this._appProperties
+	}
+
+	public get appProperties(): StaticAppProperties {
+		return this._appProperties ?? this.getAppProperties()
+	}
+
+	private getCloudProperties(): CloudAppProperties {
+		let cloudIsAuthenticated: boolean | undefined
+
+		try {
+			if (CloudService.hasInstance()) {
+				cloudIsAuthenticated = CloudService.instance.isAuthenticated()
+			}
+		} catch (error) {
+			// Silently handle errors to avoid breaking telemetry collection.
+			this.log(`[getTelemetryProperties] Failed to get cloud auth state: ${error}`)
+		}
+
+		return {
+			cloudIsAuthenticated,
+		}
+	}
+
+	private async getTaskProperties(): Promise<DynamicAppProperties & TaskProperties> {
+		const { language, mode, apiConfiguration } = await this.getState()
+
+		const task = this.getCurrentTask()
+		const todoList = task?.todoList
+		let todos: { total: number; completed: number; inProgress: number; pending: number } | undefined
+
+		if (todoList && todoList.length > 0) {
+			todos = {
+				total: todoList.length,
+				completed: todoList.filter((todo) => todo.status === "completed").length,
+				inProgress: todoList.filter((todo) => todo.status === "in_progress").length,
+				pending: todoList.filter((todo) => todo.status === "pending").length,
+			}
+		}
+
+		return {
+			language,
+			mode,
+			taskId: task?.taskId,
+			apiProvider: apiConfiguration?.apiProvider,
+			diffStrategy: task?.diffStrategy?.getName(),
+			isSubtask: task ? !!task.parentTask : undefined,
+			...(todos && { todos }),
+		}
+	}
+
+	private _gitProperties?: GitProperties
+
+	private async getGitProperties(): Promise<GitProperties> {
+		if (!this._gitProperties) {
+			this._gitProperties = await getWorkspaceGitInfo()
+		}
+
+		return this._gitProperties
+	}
+
+	public get gitProperties(): GitProperties | undefined {
+		return this._gitProperties
+	}
+
 	public async getTelemetryProperties(): Promise<TelemetryProperties> {
+		// kilocode_change start
 		const {
 			mode,
 			apiConfiguration,
 			language,
 			experiments, // kilocode_change
 		} = await this.getState()
-		const task = this.getCurrentCline()
-=======
-	private _appProperties?: StaticAppProperties
->>>>>>> 81cba186
-
-	private getAppProperties(): StaticAppProperties {
-		if (!this._appProperties) {
-			const packageJSON = this.context.extension?.packageJSON
-
-			this._appProperties = {
-				appName: packageJSON?.name ?? Package.name,
-				appVersion: packageJSON?.version ?? Package.version,
-				vscodeVersion: vscode.version,
-				platform: process.platform,
-				editorName: vscode.env.appName,
-			}
-		}
-
-		return this._appProperties
-	}
-
-	public get appProperties(): StaticAppProperties {
-		return this._appProperties ?? this.getAppProperties()
-	}
-
-	private getCloudProperties(): CloudAppProperties {
-		let cloudIsAuthenticated: boolean | undefined
-
-		try {
-			if (CloudService.hasInstance()) {
-				cloudIsAuthenticated = CloudService.instance.isAuthenticated()
-			}
-		} catch (error) {
-			// Silently handle errors to avoid breaking telemetry collection.
-			this.log(`[getTelemetryProperties] Failed to get cloud auth state: ${error}`)
-		}
-
-		return {
-			cloudIsAuthenticated,
-		}
-	}
-
-<<<<<<< HEAD
-		// kilocode_change start
+		const task = this.getCurrentTask()
+
+		const packageJSON = this.context.extension?.packageJSON
+
 		async function getModelId() {
 			try {
 				if (task?.api instanceof OpenRouterHandler) {
@@ -2470,68 +2493,15 @@
 		}
 		// kilocode_change end
 
-		// Calculate todo list statistics
-=======
-	private async getTaskProperties(): Promise<DynamicAppProperties & TaskProperties> {
-		const { language, mode, apiConfiguration } = await this.getState()
-
-		const task = this.getCurrentTask()
->>>>>>> 81cba186
-		const todoList = task?.todoList
-		let todos: { total: number; completed: number; inProgress: number; pending: number } | undefined
-
-		if (todoList && todoList.length > 0) {
-			todos = {
-				total: todoList.length,
-				completed: todoList.filter((todo) => todo.status === "completed").length,
-				inProgress: todoList.filter((todo) => todo.status === "in_progress").length,
-				pending: todoList.filter((todo) => todo.status === "pending").length,
-			}
-		}
-
 		return {
-<<<<<<< HEAD
-			appName: packageJSON?.name ?? Package.name,
-			appVersion: packageJSON?.version ?? Package.version,
-			vscodeVersion: vscode.version,
-			platform: isWsl ? "wsl" /* kilocode_change */ : process.platform,
-			editorName: vscode.env.appName,
-=======
->>>>>>> 81cba186
-			language,
-			mode,
-			taskId: task?.taskId,
-			apiProvider: apiConfiguration?.apiProvider,
+			...this.getAppProperties(),
+			// ...this.getCloudProperties(), kilocode_change: disable
 			// kilocode_change start
 			...(await getModelId()),
 			...getMemory(),
 			...getFastApply(),
 			...getOpenRouter(),
 			// kilocode_change end
-			diffStrategy: task?.diffStrategy?.getName(),
-			isSubtask: task ? !!task.parentTask : undefined,
-			...(todos && { todos }),
-		}
-	}
-
-	private _gitProperties?: GitProperties
-
-	private async getGitProperties(): Promise<GitProperties> {
-		if (!this._gitProperties) {
-			this._gitProperties = await getWorkspaceGitInfo()
-		}
-
-		return this._gitProperties
-	}
-
-	public get gitProperties(): GitProperties | undefined {
-		return this._gitProperties
-	}
-
-	public async getTelemetryProperties(): Promise<TelemetryProperties> {
-		return {
-			...this.getAppProperties(),
-			...this.getCloudProperties(),
 			...(await this.getTaskProperties()),
 			...(await this.getGitProperties()),
 		}
@@ -2674,7 +2644,7 @@
 Here is the project's README to help you get started:\n\n${mcpDetails.readmeContent}\n${mcpDetails.llmsInstallationContent}`
 
 			// Initialize task and show chat view
-			await this.initClineWithTask(task)
+			await this.createTask(task)
 			await this.postMessageToWebview({
 				type: "action",
 				action: "chatButtonClicked",
