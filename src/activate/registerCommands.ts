--- conflicted
+++ resolved
@@ -1,7 +1,7 @@
 import * as vscode from "vscode"
 import delay from "delay"
 
-import { CommandId, Package } from "../schemas"
+import { CommandId } from "../schemas"
 import { getCommand } from "../utils/commands"
 import { ClineProvider } from "../core/webview/ClineProvider"
 import { t } from "../i18n" // kilocode_change
@@ -66,149 +66,7 @@
 	}
 }
 
-<<<<<<< HEAD
-const getCommandsMap = ({ context, outputChannel }: RegisterCommandOptions) => {
-	return {
-		"kilo-code.activationCompleted": () => {},
-		"kilo-code.plusButtonClicked": async () => {
-			const visibleProvider = getVisibleProviderOrLog(outputChannel)
-
-			if (!visibleProvider) {
-				return
-			}
-
-			await visibleProvider.removeClineFromStack()
-			await visibleProvider.postStateToWebview()
-			await visibleProvider.postMessageToWebview({ type: "action", action: "chatButtonClicked" })
-		},
-		"kilo-code.promptsButtonClicked": () => {
-			const visibleProvider = getVisibleProviderOrLog(outputChannel)
-
-			if (!visibleProvider) {
-				return
-			}
-
-			visibleProvider.postMessageToWebview({ type: "action", action: "promptsButtonClicked" })
-		},
-		"kilo-code.popoutButtonClicked": () => openClineInNewTab({ context, outputChannel }),
-		"kilo-code.openInNewTab": () => openClineInNewTab({ context, outputChannel }),
-		"kilo-code.settingsButtonClicked": () => {
-			const visibleProvider = getVisibleProviderOrLog(outputChannel)
-
-			if (!visibleProvider) {
-				return
-			}
-
-			visibleProvider.postMessageToWebview({ type: "action", action: "settingsButtonClicked" })
-			// Also explicitly post the visibility message to trigger scroll reliably
-			visibleProvider.postMessageToWebview({ type: "action", action: "didBecomeVisible" })
-		},
-		"kilo-code.historyButtonClicked": () => {
-			const visibleProvider = getVisibleProviderOrLog(outputChannel)
-
-			if (!visibleProvider) {
-				return
-			}
-
-			visibleProvider.postMessageToWebview({ type: "action", action: "historyButtonClicked" })
-		},
-		// kilocode_change begin
-		"kilo-code.profileButtonClicked": () => {
-			const visibleProvider = getVisibleProviderOrLog(outputChannel)
-
-			if (!visibleProvider) {
-				return
-			}
-
-			visibleProvider.postMessageToWebview({ type: "action", action: "profileButtonClicked" })
-		},
-		// kilocode_change end
-		"kilo-code.helpButtonClicked": () => {
-			vscode.env.openExternal(vscode.Uri.parse("https://kilocode.ai"))
-		},
-		"kilo-code.showHumanRelayDialog": (params: { requestId: string; promptText: string }) => {
-			const panel = getPanel()
-
-			if (panel) {
-				panel?.webview.postMessage({
-					type: "showHumanRelayDialog",
-					requestId: params.requestId,
-					promptText: params.promptText,
-				})
-			}
-		},
-		"kilo-code.registerHumanRelayCallback": registerHumanRelayCallback,
-		"kilo-code.unregisterHumanRelayCallback": unregisterHumanRelayCallback,
-		"kilo-code.handleHumanRelayResponse": handleHumanRelayResponse,
-		"kilo-code.newTask": handleNewTask,
-		"kilo-code.setCustomStoragePath": async () => {
-			const { promptForCustomStoragePath } = await import("../shared/storagePathManager")
-			await promptForCustomStoragePath()
-		},
-		// kilocode_change begin
-		"kilo-code.focusChatInput": async () => {
-			try {
-				await vscode.commands.executeCommand("kilo-code.SidebarProvider.focus")
-				await delay(100)
-
-				let visibleProvider = getVisibleProviderOrLog(outputChannel)
-
-				if (!visibleProvider) {
-					// If still no visible provider, try opening in a new tab
-					const tabProvider = await openClineInNewTab({ context, outputChannel })
-					await delay(100)
-					visibleProvider = tabProvider
-				}
-
-				visibleProvider?.postMessageToWebview({
-					type: "action",
-					action: "focusChatInput",
-				})
-			} catch (error) {
-				outputChannel.appendLine(`Error in focusChatInput: ${error}`)
-			}
-		},
-		// kilocode_change end
-		"kilo-code.acceptInput": () => {
-			const visibleProvider = getVisibleProviderOrLog(outputChannel)
-
-			if (!visibleProvider) {
-				return
-			}
-
-			visibleProvider.postMessageToWebview({ type: "acceptInput" })
-		},
-		// kilocode_change start
-		"kilo-code.importSettings": async () => {
-			const visibleProvider = getVisibleProviderOrLog(outputChannel)
-			if (!visibleProvider) return
-
-			const { success } = await importSettings({
-				providerSettingsManager: visibleProvider.providerSettingsManager,
-				contextProxy: visibleProvider.contextProxy,
-				customModesManager: visibleProvider.customModesManager,
-			})
-
-			if (success) {
-				visibleProvider.settingsImportedAt = Date.now()
-				await visibleProvider.postStateToWebview()
-				await vscode.window.showInformationMessage(t("kilocode:info.settings_imported"))
-			}
-		},
-		"kilo-code.exportSettings": async () => {
-			const visibleProvider = getVisibleProviderOrLog(outputChannel)
-			if (!visibleProvider) return
-
-			await exportSettings({
-				providerSettingsManager: visibleProvider.providerSettingsManager,
-				contextProxy: visibleProvider.contextProxy,
-			})
-		},
-		// kilocode_change end
-	}
-}
-=======
-const getCommandsMap = ({ context, outputChannel, provider }: RegisterCommandOptions): Record<CommandId, any> => ({
+const getCommandsMap = ({ context, outputChannel }: RegisterCommandOptions): Record<CommandId, any> => ({
 	activationCompleted: () => {},
 	plusButtonClicked: async () => {
 		const visibleProvider = getVisibleProviderOrLog(outputChannel)
@@ -216,24 +74,11 @@
 		if (!visibleProvider) {
 			return
 		}
-
-		telemetryService.captureTitleButtonClicked("plus")
 
 		await visibleProvider.removeClineFromStack()
 		await visibleProvider.postStateToWebview()
 		await visibleProvider.postMessageToWebview({ type: "action", action: "chatButtonClicked" })
 	},
-	mcpButtonClicked: () => {
-		const visibleProvider = getVisibleProviderOrLog(outputChannel)
-
-		if (!visibleProvider) {
-			return
-		}
-
-		telemetryService.captureTitleButtonClicked("mcp")
-
-		visibleProvider.postMessageToWebview({ type: "action", action: "mcpButtonClicked" })
-	},
 	promptsButtonClicked: () => {
 		const visibleProvider = getVisibleProviderOrLog(outputChannel)
 
@@ -241,13 +86,9 @@
 			return
 		}
 
-		telemetryService.captureTitleButtonClicked("prompts")
-
 		visibleProvider.postMessageToWebview({ type: "action", action: "promptsButtonClicked" })
 	},
 	popoutButtonClicked: () => {
-		telemetryService.captureTitleButtonClicked("popout")
-
 		return openClineInNewTab({ context, outputChannel })
 	},
 	openInNewTab: () => openClineInNewTab({ context, outputChannel }),
@@ -257,8 +98,6 @@
 		if (!visibleProvider) {
 			return
 		}
-
-		telemetryService.captureTitleButtonClicked("settings")
 
 		visibleProvider.postMessageToWebview({ type: "action", action: "settingsButtonClicked" })
 		// Also explicitly post the visibility message to trigger scroll reliably
@@ -271,10 +110,22 @@
 			return
 		}
 
-		telemetryService.captureTitleButtonClicked("history")
-
 		visibleProvider.postMessageToWebview({ type: "action", action: "historyButtonClicked" })
 	},
+	// kilocode_change begin
+	profileButtonClicked: () => {
+		const visibleProvider = getVisibleProviderOrLog(outputChannel)
+
+		if (!visibleProvider) {
+			return
+		}
+
+		visibleProvider.postMessageToWebview({ type: "action", action: "profileButtonClicked" })
+	},
+	helpButtonClicked: () => {
+		vscode.env.openExternal(vscode.Uri.parse("https://kilocode.ai"))
+	},
+	// kilocode_change end
 	showHumanRelayDialog: (params: { requestId: string; promptText: string }) => {
 		const panel = getPanel()
 
@@ -294,33 +145,64 @@
 		const { promptForCustomStoragePath } = await import("../utils/storage")
 		await promptForCustomStoragePath()
 	},
-	focusInput: async () => {
+	acceptInput: () => {
+		const visibleProvider = getVisibleProviderOrLog(outputChannel)
+
+		if (!visibleProvider) {
+			return
+		}
+
+		visibleProvider.postMessageToWebview({ type: "acceptInput" })
+	}, // kilocode_change begin
+	focusChatInput: async () => {
 		try {
-			const panel = getPanel()
-
-			if (!panel) {
-				await vscode.commands.executeCommand(`workbench.view.extension.${Package.name}-ActivityBar`)
-			} else if (panel === tabPanel) {
-				panel.reveal(vscode.ViewColumn.Active, false)
-			} else if (panel === sidebarPanel) {
-				await vscode.commands.executeCommand(`${ClineProvider.sideBarId}.focus`)
-				provider.postMessageToWebview({ type: "action", action: "focusInput" })
+			await vscode.commands.executeCommand("kilo-code.SidebarProvider.focus")
+			await delay(100)
+
+			let visibleProvider = getVisibleProviderOrLog(outputChannel)
+
+			if (!visibleProvider) {
+				// If still no visible provider, try opening in a new tab
+				const tabProvider = await openClineInNewTab({ context, outputChannel })
+				await delay(100)
+				visibleProvider = tabProvider
 			}
+
+			visibleProvider?.postMessageToWebview({
+				type: "action",
+				action: "focusChatInput",
+			})
 		} catch (error) {
-			outputChannel.appendLine(`Error focusing input: ${error}`)
-		}
-	},
-	acceptInput: () => {
-		const visibleProvider = getVisibleProviderOrLog(outputChannel)
-
-		if (!visibleProvider) {
-			return
-		}
-
-		visibleProvider.postMessageToWebview({ type: "acceptInput" })
-	},
+			outputChannel.appendLine(`Error in focusChatInput: ${error}`)
+		}
+	},
+	importSettings: async () => {
+		const visibleProvider = getVisibleProviderOrLog(outputChannel)
+		if (!visibleProvider) return
+
+		const { success } = await importSettings({
+			providerSettingsManager: visibleProvider.providerSettingsManager,
+			contextProxy: visibleProvider.contextProxy,
+			customModesManager: visibleProvider.customModesManager,
+		})
+
+		if (success) {
+			visibleProvider.settingsImportedAt = Date.now()
+			await visibleProvider.postStateToWebview()
+			await vscode.window.showInformationMessage(t("kilocode:info.settings_imported"))
+		}
+	},
+	exportSettings: async () => {
+		const visibleProvider = getVisibleProviderOrLog(outputChannel)
+		if (!visibleProvider) return
+
+		await exportSettings({
+			providerSettingsManager: visibleProvider.providerSettingsManager,
+			contextProxy: visibleProvider.contextProxy,
+		})
+	},
+	// kilocode_change end
 })
->>>>>>> dbb58f08
 
 export const openClineInNewTab = async ({ context, outputChannel }: Omit<RegisterCommandOptions, "provider">) => {
 	// (This example uses webviewProvider activation event which is necessary to
