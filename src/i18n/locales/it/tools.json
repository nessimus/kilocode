{
	"readFile": {
		"linesRange": " (righe {{start}}-{{end}})",
		"linesFromToEnd": " (righe {{start}}-fine)",
		"linesFromStartTo": " (righe 1-{{end}})",
		"definitionsOnly": " (solo definizioni)",
		"maxLines": " (max {{max}} righe)"
	},
<<<<<<< HEAD
	"toolRepetitionLimitReached": "Kilo Code sembra essere bloccato in un ciclo, tentando ripetutamente la stessa azione ({{toolName}}). Questo potrebbe indicare un problema con la sua strategia attuale. Considera di riformulare l'attività, fornire istruzioni più specifiche o guidarlo verso un approccio diverso."
=======
	"toolRepetitionLimitReached": "Roo sembra essere bloccato in un ciclo, tentando ripetutamente la stessa azione ({{toolName}}). Questo potrebbe indicare un problema con la sua strategia attuale. Considera di riformulare l'attività, fornire istruzioni più specifiche o guidarlo verso un approccio diverso.",
	"codebaseSearch": {
		"approval": "Ricerca di '{{query}}' nella base di codice..."
	}
>>>>>>> 582a117a
}<|MERGE_RESOLUTION|>--- conflicted
+++ resolved
@@ -6,12 +6,8 @@
 		"definitionsOnly": " (solo definizioni)",
 		"maxLines": " (max {{max}} righe)"
 	},
-<<<<<<< HEAD
-	"toolRepetitionLimitReached": "Kilo Code sembra essere bloccato in un ciclo, tentando ripetutamente la stessa azione ({{toolName}}). Questo potrebbe indicare un problema con la sua strategia attuale. Considera di riformulare l'attività, fornire istruzioni più specifiche o guidarlo verso un approccio diverso."
-=======
-	"toolRepetitionLimitReached": "Roo sembra essere bloccato in un ciclo, tentando ripetutamente la stessa azione ({{toolName}}). Questo potrebbe indicare un problema con la sua strategia attuale. Considera di riformulare l'attività, fornire istruzioni più specifiche o guidarlo verso un approccio diverso.",
+	"toolRepetitionLimitReached": "Kilo Code sembra essere bloccato in un ciclo, tentando ripetutamente la stessa azione ({{toolName}}). Questo potrebbe indicare un problema con la sua strategia attuale. Considera di riformulare l'attività, fornire istruzioni più specifiche o guidarlo verso un approccio diverso.",
 	"codebaseSearch": {
 		"approval": "Ricerca di '{{query}}' nella base di codice..."
 	}
->>>>>>> 582a117a
 }