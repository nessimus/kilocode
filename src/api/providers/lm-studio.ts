--- conflicted
+++ resolved
@@ -17,11 +17,7 @@
 
 const LMSTUDIO_TIMEOUT_MS = 3_600_000 // kilocode_change
 import { getModels, getModelsFromCache } from "./fetchers/modelCache"
-<<<<<<< HEAD
-=======
-import { getApiRequestTimeout } from "./utils/timeout-config"
 import { handleOpenAIError } from "./utils/openai-error-handler"
->>>>>>> 173acdb1
 
 export class LmStudioHandler extends BaseProvider implements SingleCompletionHandler {
 	protected options: ApiHandlerOptions
@@ -31,22 +27,11 @@
 	constructor(options: ApiHandlerOptions) {
 		super()
 		this.options = options
-<<<<<<< HEAD
 		this.client = new OpenAI({
 			baseURL: (this.options.lmStudioBaseUrl || "http://localhost:1234") + "/v1",
 			apiKey: "noop",
 			timeout: LMSTUDIO_TIMEOUT_MS, // kilocode_change
 			fetch: fetchWithTimeout(LMSTUDIO_TIMEOUT_MS), // kilocode_change
-=======
-
-		// LM Studio uses "noop" as a placeholder API key
-		const apiKey = "noop"
-
-		this.client = new OpenAI({
-			baseURL: (this.options.lmStudioBaseUrl || "http://localhost:1234") + "/v1",
-			apiKey: apiKey,
-			timeout: getApiRequestTimeout(),
->>>>>>> 173acdb1
 		})
 	}
 
