import axios from "axios"
import { z } from "zod"

import { ApiHandlerOptions, ModelInfo, anthropicModels, COMPUTER_USE_MODELS } from "../../../shared/api"
import { parseApiPrice } from "../../../utils/cost"

/**
 * OpenRouterBaseModel
 */

const openRouterArchitectureSchema = z.object({
	modality: z.string().nullish(),
	tokenizer: z.string().nullish(),
})

const openRouterPricingSchema = z.object({
	prompt: z.string().nullish(),
	completion: z.string().nullish(),
	input_cache_write: z.string().nullish(),
	input_cache_read: z.string().nullish(),
})

const modelRouterBaseModelSchema = z.object({
	name: z.string(),
	description: z.string().optional(),
	context_length: z.number(),
	max_completion_tokens: z.number().nullish(),
<<<<<<< HEAD
	preferredIndex: z.number().optional(), // kilocode_change
	pricing: openRouterPricingSchema.optional(),
})

export type OpenRouterBaseModel = z.infer<typeof modelRouterBaseModelSchema>

/**
 * OpenRouterModel
 */

export const openRouterModelSchema = modelRouterBaseModelSchema.extend({
	id: z.string(),
	architecture: openRouterArchitectureSchema.optional(),
	top_provider: z.object({ max_completion_tokens: z.number().nullish() }).optional(),
=======
	preferredIndex: z.number().nullish(), // kilocode_change
	architecture: z
		.object({
			modality: z.string().nullish(),
			tokenizer: z.string().nullish(),
		})
		.optional(),
	pricing: z
		.object({
			prompt: z.string().nullish(),
			completion: z.string().nullish(),
			input_cache_write: z.string().nullish(),
			input_cache_read: z.string().nullish(),
		})
		.optional(),
	top_provider: z
		.object({
			max_completion_tokens: z.number().nullish(),
		})
		.optional(),
>>>>>>> 44ed7adf
})

export type OpenRouterModel = z.infer<typeof openRouterModelSchema>

/**
 * OpenRouterModelEndpoint
 */

export const openRouterModelEndpointSchema = modelRouterBaseModelSchema.extend({
	provider_name: z.string(),
})

export type OpenRouterModelEndpoint = z.infer<typeof openRouterModelEndpointSchema>

/**
 * OpenRouterModelsResponse
 */

const openRouterModelsResponseSchema = z.object({
	data: z.array(openRouterModelSchema),
})

type OpenRouterModelsResponse = z.infer<typeof openRouterModelsResponseSchema>

/**
 * OpenRouterModelEndpointsResponse
 */

const openRouterModelEndpointsResponseSchema = z.object({
	data: z.object({
		id: z.string(),
		name: z.string(),
		description: z.string().optional(),
		architecture: openRouterArchitectureSchema.optional(),
		endpoints: z.array(openRouterModelEndpointSchema),
	}),
})

type OpenRouterModelEndpointsResponse = z.infer<typeof openRouterModelEndpointsResponseSchema>

/**
 * getOpenRouterModels
 */

export async function getOpenRouterModels(options?: ApiHandlerOptions): Promise<Record<string, ModelInfo>> {
	const models: Record<string, ModelInfo> = {}
	const baseURL = options?.openRouterBaseUrl || "https://openrouter.ai/api/v1"

	try {
		// kilocode_change begin
		// Use optional headers if provided in options
		const headers = (options as any)?.headers || {}
		const response = await axios.get<OpenRouterModelsResponse>(`${baseURL}/models`, { headers })
		// kilocode_change end
		const result = openRouterModelsResponseSchema.safeParse(response.data)
		const data = result.success ? result.data.data : response.data.data

		if (!result.success) {
			console.error("OpenRouter models response is invalid", result.error.format())
		}

		for (const model of data) {
			const { id, architecture, top_provider } = model

			models[id] = parseOpenRouterModel({
				id,
				model,
				modality: architecture?.modality,
				maxTokens: id.startsWith("anthropic/") ? top_provider?.max_completion_tokens : 0,
			})
		}
	} catch (error) {
		console.error(
			`Error fetching OpenRouter models: ${JSON.stringify(error, Object.getOwnPropertyNames(error), 2)}`,
		)
	}

	return models
}

/**
 * getOpenRouterModelEndpoints
 */

export async function getOpenRouterModelEndpoints(
	modelId: string,
	options?: ApiHandlerOptions,
): Promise<Record<string, ModelInfo>> {
	const models: Record<string, ModelInfo> = {}
	const baseURL = options?.openRouterBaseUrl || "https://openrouter.ai/api/v1"

	try {
		const response = await axios.get<OpenRouterModelEndpointsResponse>(`${baseURL}/models/${modelId}/endpoints`)
		const result = openRouterModelEndpointsResponseSchema.safeParse(response.data)
		const data = result.success ? result.data.data : response.data.data

		if (!result.success) {
			console.error("OpenRouter model endpoints response is invalid", result.error.format())
		}

		const { id, architecture, endpoints } = data

		for (const endpoint of endpoints) {
			models[endpoint.provider_name] = parseOpenRouterModel({
				id,
				model: endpoint,
				modality: architecture?.modality,
				maxTokens: id.startsWith("anthropic/") ? endpoint.max_completion_tokens : 0,
			})
		}
	} catch (error) {
		console.error(
			`Error fetching OpenRouter model endpoints: ${JSON.stringify(error, Object.getOwnPropertyNames(error), 2)}`,
		)
	}

	return models
}

/**
 * parseOpenRouterModel
 */

export const parseOpenRouterModel = ({
	id,
	model,
	modality,
	maxTokens,
}: {
	id: string
	model: OpenRouterBaseModel
	modality: string | null | undefined
	maxTokens: number | null | undefined
}): ModelInfo => {
	const cacheWritesPrice = model.pricing?.input_cache_write
		? parseApiPrice(model.pricing?.input_cache_write)
		: undefined

	const cacheReadsPrice = model.pricing?.input_cache_read ? parseApiPrice(model.pricing?.input_cache_read) : undefined

	const supportsPromptCache = typeof cacheWritesPrice !== "undefined" && typeof cacheReadsPrice !== "undefined"

	const modelInfo: ModelInfo = {
		maxTokens: maxTokens || 0,
		contextWindow: model.context_length,
		supportsImages: modality?.includes("image") ?? false,
		supportsPromptCache,
		inputPrice: parseApiPrice(model.pricing?.prompt),
		outputPrice: parseApiPrice(model.pricing?.completion),
		cacheWritesPrice,
		cacheReadsPrice,
		description: model.description,
		thinking: id === "anthropic/claude-3.7-sonnet:thinking",
		preferredIndex: model.preferredIndex, // kilocode_change
	}

	// The OpenRouter model definition doesn't give us any hints about
	// computer use, so we need to set that manually.
	if (COMPUTER_USE_MODELS.has(id)) {
		modelInfo.supportsComputerUse = true
	}

	// Claude 3.7 Sonnet is a "hybrid" thinking model, and the `maxTokens`
	// values can be configured. For the non-thinking variant we want to
	// use 8k. The `thinking` variant can be run in 64k and 128k modes,
	// and we want to use 128k.
	if (id.startsWith("anthropic/claude-3.7-sonnet")) {
		modelInfo.maxTokens = id.includes("thinking")
			? anthropicModels["claude-3-7-sonnet-20250219:thinking"].maxTokens
			: anthropicModels["claude-3-7-sonnet-20250219"].maxTokens
	}

	return modelInfo
}<|MERGE_RESOLUTION|>--- conflicted
+++ resolved
@@ -25,8 +25,7 @@
 	description: z.string().optional(),
 	context_length: z.number(),
 	max_completion_tokens: z.number().nullish(),
-<<<<<<< HEAD
-	preferredIndex: z.number().optional(), // kilocode_change
+	preferredIndex: z.number().nullish(), // kilocode_change
 	pricing: openRouterPricingSchema.optional(),
 })
 
@@ -40,28 +39,6 @@
 	id: z.string(),
 	architecture: openRouterArchitectureSchema.optional(),
 	top_provider: z.object({ max_completion_tokens: z.number().nullish() }).optional(),
-=======
-	preferredIndex: z.number().nullish(), // kilocode_change
-	architecture: z
-		.object({
-			modality: z.string().nullish(),
-			tokenizer: z.string().nullish(),
-		})
-		.optional(),
-	pricing: z
-		.object({
-			prompt: z.string().nullish(),
-			completion: z.string().nullish(),
-			input_cache_write: z.string().nullish(),
-			input_cache_read: z.string().nullish(),
-		})
-		.optional(),
-	top_provider: z
-		.object({
-			max_completion_tokens: z.number().nullish(),
-		})
-		.optional(),
->>>>>>> 44ed7adf
 })
 
 export type OpenRouterModel = z.infer<typeof openRouterModelSchema>
