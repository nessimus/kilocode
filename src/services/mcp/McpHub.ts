import { Client } from "@modelcontextprotocol/sdk/client/index.js"
import { StdioClientTransport } from "@modelcontextprotocol/sdk/client/stdio.js"
import { SSEClientTransport } from "@modelcontextprotocol/sdk/client/sse.js"
import { StreamableHTTPClientTransport } from "@modelcontextprotocol/sdk/client/streamableHttp.js"
import ReconnectingEventSource from "reconnecting-eventsource"
import {
	CallToolResultSchema,
	ListResourcesResultSchema,
	ListResourceTemplatesResultSchema,
	ListToolsResultSchema,
	ReadResourceResultSchema,
} from "@modelcontextprotocol/sdk/types.js"
import chokidar, { FSWatcher } from "chokidar"
import delay from "delay"
import deepEqual from "fast-deep-equal"
import * as fs from "fs/promises"
import * as path from "path"
import * as vscode from "vscode"
import { z } from "zod"
import { t } from "../../i18n"

import { ClineProvider } from "../../core/webview/ClineProvider"
import { GlobalFileNames } from "../../shared/globalFileNames"
import {
	McpResource,
	McpResourceResponse,
	McpResourceTemplate,
	McpServer,
	McpTool,
	McpToolCallResponse,
} from "../../shared/mcp"
import { fileExistsAtPath } from "../../utils/fs"
import { arePathsEqual } from "../../utils/path"
import { injectEnv } from "../../utils/config"

type Transport = StdioClientTransport | SSEClientTransport | StreamableHTTPClientTransport

export type McpConnection = {
	server: McpServer
	client: Client
<<<<<<< HEAD
	transport: Transport
=======
	transport: StdioClientTransport | SSEClientTransport | StreamableHTTPClientTransport
>>>>>>> 69f72002
}

// Base configuration schema for common settings
const BaseConfigSchema = z.object({
	disabled: z.boolean().optional(),
	timeout: z.number().min(1).max(3600).optional().default(60),
	alwaysAllow: z.array(z.string()).default([]),
	watchPaths: z.array(z.string()).optional(), // paths to watch for changes and restart server
})

// Custom error messages for better user feedback
<<<<<<< HEAD
const typeErrorMessage = "Server type must be one of: 'stdio', 'sse', or 'streamableHttp'"
const stdioFieldsErrorMessage =
	"For 'stdio' type servers, you must provide a 'command' field and can optionally include 'args' and 'env'"
const urlFieldsErrorMessage =
	"For url based type servers, you must provide a 'url' field and can optionally include 'headers'"
=======
const typeErrorMessage = "Server type must be 'stdio', 'sse', or 'streamable-http'"
const stdioFieldsErrorMessage =
	"For 'stdio' type servers, you must provide a 'command' field and can optionally include 'args' and 'env'"
const sseFieldsErrorMessage =
	"For 'sse' type servers, you must provide a 'url' field and can optionally include 'headers'"
const streamableHttpFieldsErrorMessage =
	"For 'streamable-http' type servers, you must provide a 'url' field and can optionally include 'headers'"
>>>>>>> 69f72002
const mixedFieldsErrorMessage =
	"Cannot mix 'stdio' and ('sse' or 'streamable-http') fields. For 'stdio' use 'command', 'args', and 'env'. For 'sse'/'streamable-http' use 'url' and 'headers'"
const missingFieldsErrorMessage =
	"Server configuration must include either 'command' (for stdio) or 'url' (for sse/streamable-http) and a corresponding 'type' if 'url' is used."

function inferUrlBasedType(config: any): "sse" | "streamableHttp" | null {
	if (!config.headers || typeof config.headers !== "object") {
		return "streamableHttp"
	}

	const headers = Object.fromEntries(Object.entries(config.headers).map(([k, v]) => [k.toLowerCase(), v]))

	if (typeof headers["accept"] === "string" && headers["accept"].includes("text/event-stream")) {
		return "sse"
	}

	return "streamableHttp"
}

// Helper function to create a refined schema with better error messages
const createServerTypeSchema = () => {
	return z.union([
		// Stdio config (has command field)
		BaseConfigSchema.extend({
			type: z.enum(["stdio"]).optional(),
			command: z.string().min(1, "Command cannot be empty"),
			args: z.array(z.string()).optional(),
			cwd: z.string().default(() => vscode.workspace.workspaceFolders?.at(0)?.uri.fsPath ?? process.cwd()),
			env: z.record(z.string()).optional(),
			// Ensure no SSE fields are present
			url: z.undefined().optional(),
			headers: z.undefined().optional(),
		})
			.transform((data) => ({
				...data,
				type: "stdio" as const,
			}))
			.refine((data) => data.type === undefined || data.type === "stdio", { message: typeErrorMessage }),
		// SSE config (has url field)
		BaseConfigSchema.extend({
			type: z.enum(["sse"]).optional(),
			url: z.string().url("URL must be a valid URL format"),
			headers: z.record(z.string()).optional(),
			// Ensure no stdio fields are present
			command: z.undefined().optional(),
			args: z.undefined().optional(),
			env: z.undefined().optional(),
		})
			.transform((data) => ({
				...data,
				type: "sse" as const,
			}))
			.refine((data) => data.type === undefined || data.type === "sse", { message: typeErrorMessage }),
<<<<<<< HEAD
		// Streamable HTTP config (has url field)
		BaseConfigSchema.extend({
			type: z.literal("streamableHttp").optional(),
			url: z.string().url("URL must be a valid URL format"),
			headers: z.record(z.string()).optional(),
			// Explicitly disallow other types' fields
=======
		// StreamableHTTP config (has url field)
		BaseConfigSchema.extend({
			type: z.enum(["streamable-http"]).optional(),
			url: z.string().url("URL must be a valid URL format"),
			headers: z.record(z.string()).optional(),
			// Ensure no stdio fields are present
>>>>>>> 69f72002
			command: z.undefined().optional(),
			args: z.undefined().optional(),
			env: z.undefined().optional(),
		})
			.transform((data) => ({
				...data,
<<<<<<< HEAD
				type: "streamableHttp" as const,
			}))
			.refine((data) => data.type === undefined || data.type === "streamableHttp", {
=======
				type: "streamable-http" as const,
			}))
			.refine((data) => data.type === undefined || data.type === "streamable-http", {
>>>>>>> 69f72002
				message: typeErrorMessage,
			}),
	])
}

// Server configuration schema with automatic type inference and validation
export const ServerConfigSchema = createServerTypeSchema()

// Settings schema
const McpSettingsSchema = z.object({
	mcpServers: z.record(ServerConfigSchema),
})

export class McpHub {
	private providerRef: WeakRef<ClineProvider>
	private disposables: vscode.Disposable[] = []
	private settingsWatcher?: vscode.FileSystemWatcher
	private fileWatchers: Map<string, FSWatcher[]> = new Map()
	private projectMcpWatcher?: vscode.FileSystemWatcher
	private isDisposed: boolean = false
	connections: McpConnection[] = []
	isConnecting: boolean = false
	private refCount: number = 0 // Reference counter for active clients

	constructor(provider: ClineProvider) {
		this.providerRef = new WeakRef(provider)
		this.watchMcpSettingsFile()
		this.watchProjectMcpFile()
		this.setupWorkspaceFoldersWatcher()
		this.initializeGlobalMcpServers()
		this.initializeProjectMcpServers()
	}
	/**
	 * Registers a client (e.g., ClineProvider) using this hub.
	 * Increments the reference count.
	 */
	public registerClient(): void {
		this.refCount++
		console.log(`McpHub: Client registered. Ref count: ${this.refCount}`)
	}

	/**
	 * Unregisters a client. Decrements the reference count.
	 * If the count reaches zero, disposes the hub.
	 */
	public async unregisterClient(): Promise<void> {
		this.refCount--
		console.log(`McpHub: Client unregistered. Ref count: ${this.refCount}`)
		if (this.refCount <= 0) {
			console.log("McpHub: Last client unregistered. Disposing hub.")
			await this.dispose()
		}
	}

	/**
	 * Validates and normalizes server configuration
	 * @param config The server configuration to validate
	 * @param serverName Optional server name for error messages
	 * @returns The validated configuration
	 * @throws Error if the configuration is invalid
	 */
	private validateServerConfig(config: any, serverName?: string): z.infer<typeof ServerConfigSchema> {
		// Detect configuration issues before validation
		const hasStdioFields = config.command !== undefined
		const hasUrlFields = config.url !== undefined // Covers sse and streamable-http

		// Check for mixed fields (stdio vs url-based)
		if (hasStdioFields && hasUrlFields) {
			throw new Error(mixedFieldsErrorMessage)
		}

<<<<<<< HEAD
		// Check if it's a stdio or SSE config and add type if missing
		if (!config.type) {
			if (hasStdioFields && !hasSseFields) {
				config.type = "stdio"
			} else if (hasSseFields && !hasStdioFields) {
				// Ambiguous: multiple types use URL. Try to infer more accurately.
				const guessedType = inferUrlBasedType(config)
				if (guessedType) {
					config.type = guessedType
				} else {
					throw new Error("Cannot infer server type from provided fields. Please specify 'type' explicitly.")
				}
			} else {
				throw new Error(missingFieldsErrorMessage)
			}
		} else if (!["stdio", "sse", "streamableHttp"].includes(config.type)) {
=======
		// Infer type for stdio if not provided
		if (!config.type && hasStdioFields) {
			config.type = "stdio"
		}

		// For url-based configs, type must be provided by the user
		if (hasUrlFields && !config.type) {
			throw new Error("Configuration with 'url' must explicitly specify 'type' as 'sse' or 'streamable-http'.")
		}

		// Validate type if provided
		if (config.type && !["stdio", "sse", "streamable-http"].includes(config.type)) {
>>>>>>> 69f72002
			throw new Error(typeErrorMessage)
		}

		// Check for type/field mismatch
		const urlBasedTypes = new Set(["sse", "streamableHttp"])
		const stdioBasedTypes = new Set(["stdio"])

		if (stdioBasedTypes.has(config.type) && !hasStdioFields) {
			throw new Error(stdioFieldsErrorMessage)
		}
<<<<<<< HEAD

		if (urlBasedTypes.has(config.type) && !hasSseFields) {
			throw new Error(urlFieldsErrorMessage)
=======
		if (config.type === "sse" && !hasUrlFields) {
			throw new Error(sseFieldsErrorMessage)
>>>>>>> 69f72002
		}
		if (config.type === "streamable-http" && !hasUrlFields) {
			throw new Error(streamableHttpFieldsErrorMessage)
		}

		// If neither command nor url is present (type alone is not enough)
		if (!hasStdioFields && !hasUrlFields) {
			throw new Error(missingFieldsErrorMessage)
		}

		// Validate the config against the schema
		try {
			return ServerConfigSchema.parse(config)
		} catch (validationError) {
			if (validationError instanceof z.ZodError) {
				// Extract and format validation errors
				const errorMessages = validationError.errors
					.map((err) => `${err.path.join(".")}: ${err.message}`)
					.join("; ")
				throw new Error(
					serverName
						? `Invalid configuration for server "${serverName}": ${errorMessages}`
						: `Invalid server configuration: ${errorMessages}`,
				)
			}
			throw validationError
		}
	}

	/**
	 * Formats and displays error messages to the user
	 * @param message The error message prefix
	 * @param error The error object
	 */
	private showErrorMessage(message: string, error: unknown): void {
		console.error(`${message}:`, error)
	}

	public setupWorkspaceFoldersWatcher(): void {
		// Skip if test environment is detected
		if (process.env.NODE_ENV === "test" || process.env.JEST_WORKER_ID !== undefined) {
			return
		}
		this.disposables.push(
			vscode.workspace.onDidChangeWorkspaceFolders(async () => {
				await this.updateProjectMcpServers()
				this.watchProjectMcpFile()
			}),
		)
	}

	private async handleConfigFileChange(filePath: string, source: "global" | "project"): Promise<void> {
		try {
			const content = await fs.readFile(filePath, "utf-8")
			const config = JSON.parse(content)
			const result = McpSettingsSchema.safeParse(config)

			if (!result.success) {
				const errorMessages = result.error.errors
					.map((err) => `${err.path.join(".")}: ${err.message}`)
					.join("\n")
				vscode.window.showErrorMessage(t("common:errors.invalid_mcp_settings_validation", { errorMessages }))
				return
			}

			await this.updateServerConnections(result.data.mcpServers || {}, source)
		} catch (error) {
			if (error instanceof SyntaxError) {
				vscode.window.showErrorMessage(t("common:errors.invalid_mcp_settings_format"))
			} else {
				this.showErrorMessage(`Failed to process ${source} MCP settings change`, error)
			}
		}
	}

	private watchProjectMcpFile(): void {
		this.disposables.push(
			vscode.workspace.onDidSaveTextDocument(async (document) => {
				const projectMcpPath = await this.getProjectMcpPath()
				if (projectMcpPath && arePathsEqual(document.uri.fsPath, projectMcpPath)) {
					await this.handleConfigFileChange(projectMcpPath, "project")
				}
			}),
		)
	}

	private async updateProjectMcpServers(): Promise<void> {
		try {
			const projectMcpPath = await this.getProjectMcpPath()
			if (!projectMcpPath) return

			const content = await fs.readFile(projectMcpPath, "utf-8")
			let config: any

			try {
				config = JSON.parse(content)
			} catch (parseError) {
				const errorMessage = t("common:errors.invalid_mcp_settings_syntax")
				console.error(errorMessage, parseError)
				vscode.window.showErrorMessage(errorMessage)
				return
			}

			// Validate configuration structure
			const result = McpSettingsSchema.safeParse(config)
			if (result.success) {
				await this.updateServerConnections(result.data.mcpServers || {}, "project")
			} else {
				// Format validation errors for better user feedback
				const errorMessages = result.error.errors
					.map((err) => `${err.path.join(".")}: ${err.message}`)
					.join("\n")
				console.error("Invalid project MCP settings format:", errorMessages)
				vscode.window.showErrorMessage(t("common:errors.invalid_mcp_settings_validation", { errorMessages }))
			}
		} catch (error) {
			this.showErrorMessage(t("common:errors.failed_update_project_mcp"), error)
		}
	}

	private async cleanupProjectMcpServers(): Promise<void> {
		const projectServers = this.connections.filter((conn) => conn.server.source === "project")

		for (const conn of projectServers) {
			await this.deleteConnection(conn.server.name, "project")
		}

		await this.notifyWebviewOfServerChanges()
	}

	getServers(): McpServer[] {
		// Only return enabled servers
		return this.connections.filter((conn) => !conn.server.disabled).map((conn) => conn.server)
	}

	getAllServers(): McpServer[] {
		// Return all servers regardless of state
		return this.connections.map((conn) => conn.server)
	}

	async getMcpServersPath(): Promise<string> {
		const provider = this.providerRef.deref()
		if (!provider) {
			throw new Error("Provider not available")
		}
		const mcpServersPath = await provider.ensureMcpServersDirectoryExists()
		return mcpServersPath
	}

	async getMcpSettingsFilePath(): Promise<string> {
		const provider = this.providerRef.deref()
		if (!provider) {
			throw new Error("Provider not available")
		}
		const mcpSettingsFilePath = path.join(
			await provider.ensureSettingsDirectoryExists(),
			GlobalFileNames.mcpSettings,
		)
		const fileExists = await fileExistsAtPath(mcpSettingsFilePath)
		if (!fileExists) {
			await fs.writeFile(
				mcpSettingsFilePath,
				`{
  "mcpServers": {

  }
}`,
			)
		}
		return mcpSettingsFilePath
	}

	private async watchMcpSettingsFile(): Promise<void> {
		const settingsPath = await this.getMcpSettingsFilePath()
		this.disposables.push(
			vscode.workspace.onDidSaveTextDocument(async (document) => {
				if (arePathsEqual(document.uri.fsPath, settingsPath)) {
					await this.handleConfigFileChange(settingsPath, "global")
				}
			}),
		)
	}

	private async initializeMcpServers(source: "global" | "project"): Promise<void> {
		try {
			const configPath =
				source === "global" ? await this.getMcpSettingsFilePath() : await this.getProjectMcpPath()

			if (!configPath) {
				return
			}

			const content = await fs.readFile(configPath, "utf-8")
			const config = JSON.parse(content)
			const result = McpSettingsSchema.safeParse(config)

			if (result.success) {
				await this.updateServerConnections(result.data.mcpServers || {}, source)
			} else {
				const errorMessages = result.error.errors
					.map((err) => `${err.path.join(".")}: ${err.message}`)
					.join("\n")
				console.error(`Invalid ${source} MCP settings format:`, errorMessages)
				vscode.window.showErrorMessage(t("common:errors.invalid_mcp_settings_validation", { errorMessages }))

				if (source === "global") {
					// Still try to connect with the raw config, but show warnings
					try {
						await this.updateServerConnections(config.mcpServers || {}, source)
					} catch (error) {
						this.showErrorMessage(`Failed to initialize ${source} MCP servers with raw config`, error)
					}
				}
			}
		} catch (error) {
			if (error instanceof SyntaxError) {
				const errorMessage = t("common:errors.invalid_mcp_settings_syntax")
				console.error(errorMessage, error)
				vscode.window.showErrorMessage(errorMessage)
			} else {
				this.showErrorMessage(`Failed to initialize ${source} MCP servers`, error)
			}
		}
	}

	private async initializeGlobalMcpServers(): Promise<void> {
		await this.initializeMcpServers("global")
	}

	// Get project-level MCP configuration path
	private async getProjectMcpPath(): Promise<string | null> {
		if (!vscode.workspace.workspaceFolders?.length) {
			return null
		}

		const workspaceFolder = vscode.workspace.workspaceFolders[0]
		// kilocode_change
		// First, we try the standard location: .kilocode/mcp.json
		// If not found, fall back to .mcp.json in the project root
		const projectMcpDir = path.join(workspaceFolder.uri.fsPath, ".kilocode")
		const projectMcpPath = path.join(projectMcpDir, "mcp.json")

		try {
			await fs.access(projectMcpPath)
			return projectMcpPath
		} catch {
			// If not found in .kilocode/, fall back to .mcp.json in root directory
			const rootMcpPath = path.join(workspaceFolder.uri.fsPath, ".mcp.json")
			try {
				await fs.access(rootMcpPath)
				return rootMcpPath
			} catch {
				return null
			}
		}
	}

	// Initialize project-level MCP servers
	private async initializeProjectMcpServers(): Promise<void> {
		await this.initializeMcpServers("project")
	}

	private async connectToServer(
		name: string,
		config: z.infer<typeof ServerConfigSchema>,
		source: "global" | "project" = "global",
	): Promise<void> {
		// Remove existing connection if it exists with the same source
		await this.deleteConnection(name, source)

		try {
			const client = new Client(
				{
					name: "Kilo Code",
					version: this.providerRef.deref()?.context.extension?.packageJSON?.version ?? "1.0.0",
				},
				{
					capabilities: {},
				},
			)

			let transport: StdioClientTransport | SSEClientTransport | StreamableHTTPClientTransport

<<<<<<< HEAD
			switch (config.type) {
				case "stdio": {
					transport = new StdioClientTransport({
						command: config.command,
						args: config.args,
						cwd: config.cwd,
						env: {
							...(config.env ? await injectEnv(config.env) : {}),
							...(process.env.PATH ? { PATH: process.env.PATH } : {}),
							...(process.env.HOME ? { HOME: process.env.HOME } : {}),
						},
						stderr: "pipe",
					})
=======
			// Inject environment variables to the config
			const configInjected = (await injectEnv(config)) as typeof config

			if (configInjected.type === "stdio") {
				transport = new StdioClientTransport({
					command: configInjected.command,
					args: configInjected.args,
					cwd: configInjected.cwd,
					env: {
						...(configInjected.env || {}),
						...(process.env.PATH ? { PATH: process.env.PATH } : {}),
						...(process.env.HOME ? { HOME: process.env.HOME } : {}),
					},
					stderr: "pipe",
				})
>>>>>>> 69f72002

					transport.onerror = async (error) => {
						console.error(`Transport error for "${name}":`, error)
						const connection = this.findConnection(name, source)
						if (connection) {
							connection.server.status = "disconnected"
							this.appendErrorMessage(connection, error instanceof Error ? error.message : `${error}`)
						}
						await this.notifyWebviewOfServerChanges()
					}

					transport.onclose = async () => {
						const connection = this.findConnection(name, source)
						if (connection) {
							connection.server.status = "disconnected"
						}
						await this.notifyWebviewOfServerChanges()
					}

					await transport.start()
					const stderrStream = transport.stderr
					if (stderrStream) {
						stderrStream.on("data", async (data: Buffer) => {
							const output = data.toString()
							const isInfoLog = /INFO/i.test(output)

							if (isInfoLog) {
								console.log(`Server "${name}" info:`, output)
							} else {
								console.error(`Server "${name}" stderr:`, output)
								const connection = this.findConnection(name, source)
								if (connection) {
									this.appendErrorMessage(connection, output)
									if (connection.server.status === "disconnected") {
										await this.notifyWebviewOfServerChanges()
									}
								}
							}
<<<<<<< HEAD
						})
					} else {
						console.error(`No stderr stream for ${name}`)
					}

					transport.start = async () => {}
					break
				}

				case "sse": {
					const sseOptions = {
						requestInit: {
							headers: config.headers,
						},
					}
					const reconnectingEventSourceOptions = {
						max_retry_time: 5000,
						withCredentials: config.headers?.["Authorization"] ? true : false,
					}
					global.EventSource = ReconnectingEventSource
					transport = new SSEClientTransport(new URL(config.url), {
						...sseOptions,
						eventSourceInit: reconnectingEventSourceOptions,
					})

					transport.onerror = async (error) => {
						console.error(`Transport error for "${name}":`, error)
						const connection = this.findConnection(name, source)
						if (connection) {
							connection.server.status = "disconnected"
							this.appendErrorMessage(connection, error instanceof Error ? error.message : `${error}`)
						}
						await this.notifyWebviewOfServerChanges()
					}
					break
				}
=======
						}
					})
				} else {
					console.error(`No stderr stream for ${name}`)
				}
			} else if (configInjected.type === "streamable-http") {
				// Streamable HTTP connection
				transport = new StreamableHTTPClientTransport(new URL(configInjected.url), {
					requestInit: {
						headers: configInjected.headers,
					},
				})

				// Set up Streamable HTTP specific error handling
				transport.onerror = async (error) => {
					console.error(`Transport error for "${name}" (streamable-http):`, error)
					const connection = this.findConnection(name, source)
					if (connection) {
						connection.server.status = "disconnected"
						this.appendErrorMessage(connection, error instanceof Error ? error.message : `${error}`)
					}
					await this.notifyWebviewOfServerChanges()
				}

				transport.onclose = async () => {
					const connection = this.findConnection(name, source)
					if (connection) {
						connection.server.status = "disconnected"
					}
					await this.notifyWebviewOfServerChanges()
				}
			} else if (configInjected.type === "sse") {
				// SSE connection
				const sseOptions = {
					requestInit: {
						headers: configInjected.headers,
					},
				}
				// Configure ReconnectingEventSource options
				const reconnectingEventSourceOptions = {
					max_retry_time: 5000, // Maximum retry time in milliseconds
					withCredentials: configInjected.headers?.["Authorization"] ? true : false, // Enable credentials if Authorization header exists
					fetch: (url: string | URL, init: RequestInit) => {
						const headers = new Headers({ ...(init?.headers || {}), ...(configInjected.headers || {}) })
						return fetch(url, {
							...init,
							headers,
						})
					},
				}
				global.EventSource = ReconnectingEventSource
				transport = new SSEClientTransport(new URL(configInjected.url), {
					...sseOptions,
					eventSourceInit: reconnectingEventSourceOptions,
				})
>>>>>>> 69f72002

				case "streamableHttp": {
					transport = new StreamableHTTPClientTransport(new URL(config.url), {
						requestInit: {
							headers: config.headers,
						},
					})

					transport.onerror = async (error) => {
						console.error(`Transport error for "${name}":`, error)
						const connection = this.findConnection(name, source)
						if (connection) {
							connection.server.status = "disconnected"
							this.appendErrorMessage(connection, error instanceof Error ? error.message : `${error}`)
						}
						await this.notifyWebviewOfServerChanges()
					}
					break
				}

<<<<<<< HEAD
				default:
					throw new Error(`Unknown transport type: ${(config as any).type}`)
=======
				transport.onclose = async () => {
					const connection = this.findConnection(name, source)
					if (connection) {
						connection.server.status = "disconnected"
					}
					await this.notifyWebviewOfServerChanges()
				}
			} else {
				// Should not happen if validateServerConfig is correct
				throw new Error(`Unsupported MCP server type: ${(configInjected as any).type}`)
			}

			// Only override transport.start for stdio transports that have already been started
			if (configInjected.type === "stdio") {
				transport.start = async () => {}
>>>>>>> 69f72002
			}

			const connection: McpConnection = {
				server: {
					name,
					config: JSON.stringify(configInjected),
					status: "connecting",
					disabled: configInjected.disabled,
					source,
					projectPath: source === "project" ? vscode.workspace.workspaceFolders?.[0]?.uri.fsPath : undefined,
					errorHistory: [],
				},
				client,
				transport,
			}
			this.connections.push(connection)

			// Connect (this will automatically start the transport)
			await client.connect(transport)
			connection.server.status = "connected"
			connection.server.error = ""
			connection.server.instructions = client.getInstructions()

			// Initial fetch of tools and resources
			connection.server.tools = await this.fetchToolsList(name, source)
			connection.server.resources = await this.fetchResourcesList(name, source)
			connection.server.resourceTemplates = await this.fetchResourceTemplatesList(name, source)
		} catch (error) {
			// Update status with error
			const connection = this.findConnection(name, source)
			if (connection) {
				connection.server.status = "disconnected"
				this.appendErrorMessage(connection, error instanceof Error ? error.message : `${error}`)
			}
			throw error
		}
	}

	private appendErrorMessage(connection: McpConnection, error: string, level: "error" | "warn" | "info" = "error") {
		const MAX_ERROR_LENGTH = 1000
		const truncatedError =
			error.length > MAX_ERROR_LENGTH
				? `${error.substring(0, MAX_ERROR_LENGTH)}...(error message truncated)`
				: error

		// Add to error history
		if (!connection.server.errorHistory) {
			connection.server.errorHistory = []
		}

		connection.server.errorHistory.push({
			message: truncatedError,
			timestamp: Date.now(),
			level,
		})

		// Keep only the last 100 errors
		if (connection.server.errorHistory.length > 100) {
			connection.server.errorHistory = connection.server.errorHistory.slice(-100)
		}

		// Update current error display
		connection.server.error = truncatedError
	}

	/**
	 * Helper method to find a connection by server name and source
	 * @param serverName The name of the server to find
	 * @param source Optional source to filter by (global or project)
	 * @returns The matching connection or undefined if not found
	 */
	private findConnection(serverName: string, source?: "global" | "project"): McpConnection | undefined {
		// If source is specified, only find servers with that source
		if (source !== undefined) {
			return this.connections.find((conn) => conn.server.name === serverName && conn.server.source === source)
		}

		// If no source is specified, first look for project servers, then global servers
		// This ensures that when servers have the same name, project servers are prioritized
		const projectConn = this.connections.find(
			(conn) => conn.server.name === serverName && conn.server.source === "project",
		)
		if (projectConn) return projectConn

		// If no project server is found, look for global servers
		return this.connections.find(
			(conn) => conn.server.name === serverName && (conn.server.source === "global" || !conn.server.source),
		)
	}

	private async fetchToolsList(serverName: string, source?: "global" | "project"): Promise<McpTool[]> {
		try {
			// Use the helper method to find the connection
			const connection = this.findConnection(serverName, source)

			if (!connection) {
				throw new Error(`Server ${serverName} not found`)
			}

			const response = await connection.client.request({ method: "tools/list" }, ListToolsResultSchema)

			// Determine the actual source of the server
			const actualSource = connection.server.source || "global"
			let configPath: string
			let alwaysAllowConfig: string[] = []

			// Read from the appropriate config file based on the actual source
			try {
				if (actualSource === "project") {
					// Get project MCP config path
					const projectMcpPath = await this.getProjectMcpPath()
					if (projectMcpPath) {
						configPath = projectMcpPath
						const content = await fs.readFile(configPath, "utf-8")
						const config = JSON.parse(content)
						alwaysAllowConfig = config.mcpServers?.[serverName]?.alwaysAllow || []
					}
				} else {
					// Get global MCP settings path
					configPath = await this.getMcpSettingsFilePath()
					const content = await fs.readFile(configPath, "utf-8")
					const config = JSON.parse(content)
					alwaysAllowConfig = config.mcpServers?.[serverName]?.alwaysAllow || []
				}
			} catch (error) {
				console.error(`Failed to read alwaysAllow config for ${serverName}:`, error)
				// Continue with empty alwaysAllowConfig
			}

			// Mark tools as always allowed based on settings
			const tools = (response?.tools || []).map((tool) => ({
				...tool,
				alwaysAllow: alwaysAllowConfig.includes(tool.name),
			}))

			return tools
		} catch (error) {
			console.error(`Failed to fetch tools for ${serverName}:`, error)
			return []
		}
	}

	private async fetchResourcesList(serverName: string, source?: "global" | "project"): Promise<McpResource[]> {
		try {
			const connection = this.findConnection(serverName, source)
			if (!connection) {
				return []
			}
			const response = await connection.client.request({ method: "resources/list" }, ListResourcesResultSchema)
			return response?.resources || []
		} catch (error) {
			// console.error(`Failed to fetch resources for ${serverName}:`, error)
			return []
		}
	}

	private async fetchResourceTemplatesList(
		serverName: string,
		source?: "global" | "project",
	): Promise<McpResourceTemplate[]> {
		try {
			const connection = this.findConnection(serverName, source)
			if (!connection) {
				return []
			}
			const response = await connection.client.request(
				{ method: "resources/templates/list" },
				ListResourceTemplatesResultSchema,
			)
			return response?.resourceTemplates || []
		} catch (error) {
			// console.error(`Failed to fetch resource templates for ${serverName}:`, error)
			return []
		}
	}

	async deleteConnection(name: string, source?: "global" | "project"): Promise<void> {
		// If source is provided, only delete connections from that source
		const connections = source
			? this.connections.filter((conn) => conn.server.name === name && conn.server.source === source)
			: this.connections.filter((conn) => conn.server.name === name)

		for (const connection of connections) {
			try {
				await connection.transport.close()
				await connection.client.close()
			} catch (error) {
				console.error(`Failed to close transport for ${name}:`, error)
			}
		}

		// Remove the connections from the array
		this.connections = this.connections.filter((conn) => {
			if (conn.server.name !== name) return true
			if (source && conn.server.source !== source) return true
			return false
		})
	}

	async updateServerConnections(
		newServers: Record<string, any>,
		source: "global" | "project" = "global",
	): Promise<void> {
		this.isConnecting = true
		this.removeAllFileWatchers()
		// Filter connections by source
		const currentConnections = this.connections.filter(
			(conn) => conn.server.source === source || (!conn.server.source && source === "global"),
		)
		const currentNames = new Set(currentConnections.map((conn) => conn.server.name))
		const newNames = new Set(Object.keys(newServers))

		// Delete removed servers
		for (const name of currentNames) {
			if (!newNames.has(name)) {
				await this.deleteConnection(name, source)
			}
		}

		// Update or add servers
		for (const [name, config] of Object.entries(newServers)) {
			// Only consider connections that match the current source
			const currentConnection = this.findConnection(name, source)

			// Validate and transform the config
			let validatedConfig: z.infer<typeof ServerConfigSchema>
			try {
				validatedConfig = this.validateServerConfig(config, name)
			} catch (error) {
				this.showErrorMessage(`Invalid configuration for MCP server "${name}"`, error)
				continue
			}

			if (!currentConnection) {
				// New server
				try {
					this.setupFileWatcher(name, validatedConfig, source)
					await this.connectToServer(name, validatedConfig, source)
				} catch (error) {
					this.showErrorMessage(`Failed to connect to new MCP server ${name}`, error)
				}
			} else if (!deepEqual(JSON.parse(currentConnection.server.config), config)) {
				// Existing server with changed config
				try {
					this.setupFileWatcher(name, validatedConfig, source)
					await this.deleteConnection(name, source)
					await this.connectToServer(name, validatedConfig, source)
				} catch (error) {
					this.showErrorMessage(`Failed to reconnect MCP server ${name}`, error)
				}
			}
			// If server exists with same config, do nothing
		}
		await this.notifyWebviewOfServerChanges()
		this.isConnecting = false
	}

	private setupFileWatcher(
		name: string,
		config: z.infer<typeof ServerConfigSchema>,
		source: "global" | "project" = "global",
	) {
		// Initialize an empty array for this server if it doesn't exist
		if (!this.fileWatchers.has(name)) {
			this.fileWatchers.set(name, [])
		}

		const watchers = this.fileWatchers.get(name) || []

		// Only stdio type has args
		if (config.type === "stdio") {
			// Setup watchers for custom watchPaths if defined
			if (config.watchPaths && config.watchPaths.length > 0) {
				const watchPathsWatcher = chokidar.watch(config.watchPaths, {
					// persistent: true,
					// ignoreInitial: true,
					// awaitWriteFinish: true,
				})

				watchPathsWatcher.on("change", async (changedPath) => {
					try {
						// Pass the source from the config to restartConnection
						await this.restartConnection(name, source)
					} catch (error) {
						console.error(`Failed to restart server ${name} after change in ${changedPath}:`, error)
					}
				})

				watchers.push(watchPathsWatcher)
			}

			// Also setup the fallback build/index.js watcher if applicable
			const filePath = config.args?.find((arg: string) => arg.includes("build/index.js"))
			if (filePath) {
				// we use chokidar instead of onDidSaveTextDocument because it doesn't require the file to be open in the editor
				const indexJsWatcher = chokidar.watch(filePath, {
					// persistent: true,
					// ignoreInitial: true,
					// awaitWriteFinish: true, // This helps with atomic writes
				})

				indexJsWatcher.on("change", async () => {
					try {
						// Pass the source from the config to restartConnection
						await this.restartConnection(name, source)
					} catch (error) {
						console.error(`Failed to restart server ${name} after change in ${filePath}:`, error)
					}
				})

				watchers.push(indexJsWatcher)
			}

			// Update the fileWatchers map with all watchers for this server
			if (watchers.length > 0) {
				this.fileWatchers.set(name, watchers)
			}
		}
	}

	private removeAllFileWatchers() {
		this.fileWatchers.forEach((watchers) => watchers.forEach((watcher) => watcher.close()))
		this.fileWatchers.clear()
	}

	async restartConnection(serverName: string, source?: "global" | "project"): Promise<void> {
		this.isConnecting = true
		const provider = this.providerRef.deref()
		if (!provider) {
			return
		}

		// Get existing connection and update its status
		const connection = this.findConnection(serverName, source)
		const config = connection?.server.config
		if (config) {
			vscode.window.showInformationMessage(t("common:info.mcp_server_restarting", { serverName }))
			connection.server.status = "connecting"
			connection.server.error = ""
			await this.notifyWebviewOfServerChanges()
			await delay(500) // artificial delay to show user that server is restarting
			try {
				await this.deleteConnection(serverName, connection.server.source)
				// Parse the config to validate it
				const parsedConfig = JSON.parse(config)
				try {
					// Validate the config
					const validatedConfig = this.validateServerConfig(parsedConfig, serverName)

					// Try to connect again using validated config
					await this.connectToServer(serverName, validatedConfig, connection.server.source || "global")
					vscode.window.showInformationMessage(t("common:info.mcp_server_connected", { serverName }))
				} catch (validationError) {
					this.showErrorMessage(`Invalid configuration for MCP server "${serverName}"`, validationError)
				}
			} catch (error) {
				this.showErrorMessage(`Failed to restart ${serverName} MCP server connection`, error)
			}
		}

		await this.notifyWebviewOfServerChanges()
		this.isConnecting = false
	}

	private async notifyWebviewOfServerChanges(): Promise<void> {
		// Get global server order from settings file
		const settingsPath = await this.getMcpSettingsFilePath()
		const content = await fs.readFile(settingsPath, "utf-8")
		const config = JSON.parse(content)
		const globalServerOrder = Object.keys(config.mcpServers || {})

		// Get project server order if available
		const projectMcpPath = await this.getProjectMcpPath()
		let projectServerOrder: string[] = []
		if (projectMcpPath) {
			try {
				const projectContent = await fs.readFile(projectMcpPath, "utf-8")
				const projectConfig = JSON.parse(projectContent)
				projectServerOrder = Object.keys(projectConfig.mcpServers || {})
			} catch (error) {
				// Silently continue with empty project server order
			}
		}

		// Sort connections: first project servers in their defined order, then global servers in their defined order
		// This ensures that when servers have the same name, project servers are prioritized
		const sortedConnections = [...this.connections].sort((a, b) => {
			const aIsGlobal = a.server.source === "global" || !a.server.source
			const bIsGlobal = b.server.source === "global" || !b.server.source

			// If both are global or both are project, sort by their respective order
			if (aIsGlobal && bIsGlobal) {
				const indexA = globalServerOrder.indexOf(a.server.name)
				const indexB = globalServerOrder.indexOf(b.server.name)
				return indexA - indexB
			} else if (!aIsGlobal && !bIsGlobal) {
				const indexA = projectServerOrder.indexOf(a.server.name)
				const indexB = projectServerOrder.indexOf(b.server.name)
				return indexA - indexB
			}

			// Project servers come before global servers (reversed from original)
			return aIsGlobal ? 1 : -1
		})

		// Send sorted servers to webview
		await this.providerRef.deref()?.postMessageToWebview({
			type: "mcpServers",
			mcpServers: sortedConnections.map((connection) => connection.server),
		})
	}

	public async toggleServerDisabled(
		serverName: string,
		disabled: boolean,
		source?: "global" | "project",
	): Promise<void> {
		try {
			// Find the connection to determine if it's a global or project server
			const connection = this.findConnection(serverName, source)
			if (!connection) {
				throw new Error(`Server ${serverName}${source ? ` with source ${source}` : ""} not found`)
			}

			const serverSource = connection.server.source || "global"
			// Update the server config in the appropriate file
			await this.updateServerConfig(serverName, { disabled }, serverSource)

			// Update the connection object
			if (connection) {
				try {
					connection.server.disabled = disabled

					// Only refresh capabilities if connected
					if (connection.server.status === "connected") {
						connection.server.tools = await this.fetchToolsList(serverName, serverSource)
						connection.server.resources = await this.fetchResourcesList(serverName, serverSource)
						connection.server.resourceTemplates = await this.fetchResourceTemplatesList(
							serverName,
							serverSource,
						)
					}
				} catch (error) {
					console.error(`Failed to refresh capabilities for ${serverName}:`, error)
				}
			}

			await this.notifyWebviewOfServerChanges()
		} catch (error) {
			this.showErrorMessage(`Failed to update server ${serverName} state`, error)
			throw error
		}
	}

	/**
	 * Helper method to update a server's configuration in the appropriate settings file
	 * @param serverName The name of the server to update
	 * @param configUpdate The configuration updates to apply
	 * @param source Whether to update the global or project config
	 */
	private async updateServerConfig(
		serverName: string,
		configUpdate: Record<string, any>,
		source: "global" | "project" = "global",
	): Promise<void> {
		// Determine which config file to update
		let configPath: string
		if (source === "project") {
			const projectMcpPath = await this.getProjectMcpPath()
			if (!projectMcpPath) {
				throw new Error("Project MCP configuration file not found")
			}
			configPath = projectMcpPath
		} else {
			configPath = await this.getMcpSettingsFilePath()
		}

		// Ensure the settings file exists and is accessible
		try {
			await fs.access(configPath)
		} catch (error) {
			console.error("Settings file not accessible:", error)
			throw new Error("Settings file not accessible")
		}

		// Read and parse the config file
		const content = await fs.readFile(configPath, "utf-8")
		const config = JSON.parse(content)

		// Validate the config structure
		if (!config || typeof config !== "object") {
			throw new Error("Invalid config structure")
		}

		if (!config.mcpServers || typeof config.mcpServers !== "object") {
			config.mcpServers = {}
		}

		if (!config.mcpServers[serverName]) {
			config.mcpServers[serverName] = {}
		}

		// Create a new server config object to ensure clean structure
		const serverConfig = {
			...config.mcpServers[serverName],
			...configUpdate,
		}

		// Ensure required fields exist
		if (!serverConfig.alwaysAllow) {
			serverConfig.alwaysAllow = []
		}

		config.mcpServers[serverName] = serverConfig

		// Write the entire config back
		const updatedConfig = {
			mcpServers: config.mcpServers,
		}

		await fs.writeFile(configPath, JSON.stringify(updatedConfig, null, 2))
	}

	public async updateServerTimeout(
		serverName: string,
		timeout: number,
		source?: "global" | "project",
	): Promise<void> {
		try {
			// Find the connection to determine if it's a global or project server
			const connection = this.findConnection(serverName, source)
			if (!connection) {
				throw new Error(`Server ${serverName}${source ? ` with source ${source}` : ""} not found`)
			}

			// Update the server config in the appropriate file
			await this.updateServerConfig(serverName, { timeout }, connection.server.source || "global")

			await this.notifyWebviewOfServerChanges()
		} catch (error) {
			this.showErrorMessage(`Failed to update server ${serverName} timeout settings`, error)
			throw error
		}
	}

	public async deleteServer(serverName: string, source?: "global" | "project"): Promise<void> {
		try {
			// Find the connection to determine if it's a global or project server
			const connection = this.findConnection(serverName, source)
			if (!connection) {
				throw new Error(`Server ${serverName}${source ? ` with source ${source}` : ""} not found`)
			}

			const serverSource = connection.server.source || "global"
			// Determine config file based on server source
			const isProjectServer = serverSource === "project"
			let configPath: string

			if (isProjectServer) {
				// Get project MCP config path
				const projectMcpPath = await this.getProjectMcpPath()
				if (!projectMcpPath) {
					throw new Error("Project MCP configuration file not found")
				}
				configPath = projectMcpPath
			} else {
				// Get global MCP settings path
				configPath = await this.getMcpSettingsFilePath()
			}

			// Ensure the settings file exists and is accessible
			try {
				await fs.access(configPath)
			} catch (error) {
				throw new Error("Settings file not accessible")
			}

			const content = await fs.readFile(configPath, "utf-8")
			const config = JSON.parse(content)

			// Validate the config structure
			if (!config || typeof config !== "object") {
				throw new Error("Invalid config structure")
			}

			if (!config.mcpServers || typeof config.mcpServers !== "object") {
				config.mcpServers = {}
			}

			// Remove the server from the settings
			if (config.mcpServers[serverName]) {
				delete config.mcpServers[serverName]

				// Write the entire config back
				const updatedConfig = {
					mcpServers: config.mcpServers,
				}

				await fs.writeFile(configPath, JSON.stringify(updatedConfig, null, 2))

				// Update server connections with the correct source
				await this.updateServerConnections(config.mcpServers, serverSource)

				vscode.window.showInformationMessage(t("common:info.mcp_server_deleted", { serverName }))
			} else {
				vscode.window.showWarningMessage(t("common:info.mcp_server_not_found", { serverName }))
			}
		} catch (error) {
			this.showErrorMessage(`Failed to delete MCP server ${serverName}`, error)
			throw error
		}
	}

	async readResource(serverName: string, uri: string, source?: "global" | "project"): Promise<McpResourceResponse> {
		const connection = this.findConnection(serverName, source)
		if (!connection) {
			throw new Error(`No connection found for server: ${serverName}${source ? ` with source ${source}` : ""}`)
		}
		if (connection.server.disabled) {
			throw new Error(`Server "${serverName}" is disabled`)
		}
		return await connection.client.request(
			{
				method: "resources/read",
				params: {
					uri,
				},
			},
			ReadResourceResultSchema,
		)
	}

	async callTool(
		serverName: string,
		toolName: string,
		toolArguments?: Record<string, unknown>,
		source?: "global" | "project",
	): Promise<McpToolCallResponse> {
		const connection = this.findConnection(serverName, source)
		if (!connection) {
			throw new Error(
				`No connection found for server: ${serverName}${source ? ` with source ${source}` : ""}. Please make sure to use MCP servers available under 'Connected MCP Servers'.`,
			)
		}
		if (connection.server.disabled) {
			throw new Error(`Server "${serverName}" is disabled and cannot be used`)
		}

		let timeout: number
		try {
			const parsedConfig = ServerConfigSchema.parse(JSON.parse(connection.server.config))
			timeout = (parsedConfig.timeout ?? 60) * 1000
		} catch (error) {
			console.error("Failed to parse server config for timeout:", error)
			// Default to 60 seconds if parsing fails
			timeout = 60 * 1000
		}

		const result = await connection.client.request(
			{
				method: "tools/call",
				params: {
					name: toolName,
					arguments: toolArguments,
				},
			},
			CallToolResultSchema,
			{
				timeout,
			},
		)

		return {
			...result,
			content: result.content ?? [],
		}
	}

	async toggleToolAlwaysAllow(
		serverName: string,
		source: "global" | "project",
		toolName: string,
		shouldAllow: boolean,
	): Promise<void> {
		try {
			// Find the connection with matching name and source
			const connection = this.findConnection(serverName, source)

			if (!connection) {
				throw new Error(`Server ${serverName} with source ${source} not found`)
			}

			// Determine the correct config path based on the source
			let configPath: string
			if (source === "project") {
				// Get project MCP config path
				const projectMcpPath = await this.getProjectMcpPath()
				if (!projectMcpPath) {
					throw new Error("Project MCP configuration file not found")
				}
				configPath = projectMcpPath
			} else {
				// Get global MCP settings path
				configPath = await this.getMcpSettingsFilePath()
			}

			// Normalize path for cross-platform compatibility
			// Use a consistent path format for both reading and writing
			const normalizedPath = process.platform === "win32" ? configPath.replace(/\\/g, "/") : configPath

			// Read the appropriate config file
			const content = await fs.readFile(normalizedPath, "utf-8")
			const config = JSON.parse(content)

			// Initialize mcpServers if it doesn't exist
			if (!config.mcpServers) {
				config.mcpServers = {}
			}

			// Initialize server config if it doesn't exist
			if (!config.mcpServers[serverName]) {
				config.mcpServers[serverName] = {
					type: "stdio",
					command: "node",
					args: [], // Default to an empty array; can be set later if needed
				}
			}

			// Initialize alwaysAllow if it doesn't exist
			if (!config.mcpServers[serverName].alwaysAllow) {
				config.mcpServers[serverName].alwaysAllow = []
			}

			const alwaysAllow = config.mcpServers[serverName].alwaysAllow
			const toolIndex = alwaysAllow.indexOf(toolName)

			if (shouldAllow && toolIndex === -1) {
				// Add tool to always allow list
				alwaysAllow.push(toolName)
			} else if (!shouldAllow && toolIndex !== -1) {
				// Remove tool from always allow list
				alwaysAllow.splice(toolIndex, 1)
			}

			// Write updated config back to file
			await fs.writeFile(normalizedPath, JSON.stringify(config, null, 2))

			// Update the tools list to reflect the change
			if (connection) {
				// Explicitly pass the source to ensure we're updating the correct server's tools
				connection.server.tools = await this.fetchToolsList(serverName, source)
				await this.notifyWebviewOfServerChanges()
			}
		} catch (error) {
			this.showErrorMessage(`Failed to update always allow settings for tool ${toolName}`, error)
			throw error // Re-throw to ensure the error is properly handled
		}
	}

	async dispose(): Promise<void> {
		// Prevent multiple disposals
		if (this.isDisposed) {
			console.log("McpHub: Already disposed.")
			return
		}
		console.log("McpHub: Disposing...")
		this.isDisposed = true
		this.removeAllFileWatchers()
		for (const connection of this.connections) {
			try {
				await this.deleteConnection(connection.server.name, connection.server.source)
			} catch (error) {
				console.error(`Failed to close connection for ${connection.server.name}:`, error)
			}
		}
		this.connections = []
		if (this.settingsWatcher) {
			this.settingsWatcher.dispose()
		}
		this.disposables.forEach((d) => d.dispose())
	}
}<|MERGE_RESOLUTION|>--- conflicted
+++ resolved
@@ -33,16 +33,10 @@
 import { arePathsEqual } from "../../utils/path"
 import { injectEnv } from "../../utils/config"
 
-type Transport = StdioClientTransport | SSEClientTransport | StreamableHTTPClientTransport
-
 export type McpConnection = {
 	server: McpServer
 	client: Client
-<<<<<<< HEAD
-	transport: Transport
-=======
 	transport: StdioClientTransport | SSEClientTransport | StreamableHTTPClientTransport
->>>>>>> 69f72002
 }
 
 // Base configuration schema for common settings
@@ -54,13 +48,6 @@
 })
 
 // Custom error messages for better user feedback
-<<<<<<< HEAD
-const typeErrorMessage = "Server type must be one of: 'stdio', 'sse', or 'streamableHttp'"
-const stdioFieldsErrorMessage =
-	"For 'stdio' type servers, you must provide a 'command' field and can optionally include 'args' and 'env'"
-const urlFieldsErrorMessage =
-	"For url based type servers, you must provide a 'url' field and can optionally include 'headers'"
-=======
 const typeErrorMessage = "Server type must be 'stdio', 'sse', or 'streamable-http'"
 const stdioFieldsErrorMessage =
 	"For 'stdio' type servers, you must provide a 'command' field and can optionally include 'args' and 'env'"
@@ -68,25 +55,10 @@
 	"For 'sse' type servers, you must provide a 'url' field and can optionally include 'headers'"
 const streamableHttpFieldsErrorMessage =
 	"For 'streamable-http' type servers, you must provide a 'url' field and can optionally include 'headers'"
->>>>>>> 69f72002
 const mixedFieldsErrorMessage =
 	"Cannot mix 'stdio' and ('sse' or 'streamable-http') fields. For 'stdio' use 'command', 'args', and 'env'. For 'sse'/'streamable-http' use 'url' and 'headers'"
 const missingFieldsErrorMessage =
 	"Server configuration must include either 'command' (for stdio) or 'url' (for sse/streamable-http) and a corresponding 'type' if 'url' is used."
-
-function inferUrlBasedType(config: any): "sse" | "streamableHttp" | null {
-	if (!config.headers || typeof config.headers !== "object") {
-		return "streamableHttp"
-	}
-
-	const headers = Object.fromEntries(Object.entries(config.headers).map(([k, v]) => [k.toLowerCase(), v]))
-
-	if (typeof headers["accept"] === "string" && headers["accept"].includes("text/event-stream")) {
-		return "sse"
-	}
-
-	return "streamableHttp"
-}
 
 // Helper function to create a refined schema with better error messages
 const createServerTypeSchema = () => {
@@ -122,36 +94,21 @@
 				type: "sse" as const,
 			}))
 			.refine((data) => data.type === undefined || data.type === "sse", { message: typeErrorMessage }),
-<<<<<<< HEAD
-		// Streamable HTTP config (has url field)
-		BaseConfigSchema.extend({
-			type: z.literal("streamableHttp").optional(),
-			url: z.string().url("URL must be a valid URL format"),
-			headers: z.record(z.string()).optional(),
-			// Explicitly disallow other types' fields
-=======
 		// StreamableHTTP config (has url field)
 		BaseConfigSchema.extend({
 			type: z.enum(["streamable-http"]).optional(),
 			url: z.string().url("URL must be a valid URL format"),
 			headers: z.record(z.string()).optional(),
 			// Ensure no stdio fields are present
->>>>>>> 69f72002
 			command: z.undefined().optional(),
 			args: z.undefined().optional(),
 			env: z.undefined().optional(),
 		})
 			.transform((data) => ({
 				...data,
-<<<<<<< HEAD
-				type: "streamableHttp" as const,
-			}))
-			.refine((data) => data.type === undefined || data.type === "streamableHttp", {
-=======
 				type: "streamable-http" as const,
 			}))
 			.refine((data) => data.type === undefined || data.type === "streamable-http", {
->>>>>>> 69f72002
 				message: typeErrorMessage,
 			}),
 	])
@@ -223,24 +180,6 @@
 			throw new Error(mixedFieldsErrorMessage)
 		}
 
-<<<<<<< HEAD
-		// Check if it's a stdio or SSE config and add type if missing
-		if (!config.type) {
-			if (hasStdioFields && !hasSseFields) {
-				config.type = "stdio"
-			} else if (hasSseFields && !hasStdioFields) {
-				// Ambiguous: multiple types use URL. Try to infer more accurately.
-				const guessedType = inferUrlBasedType(config)
-				if (guessedType) {
-					config.type = guessedType
-				} else {
-					throw new Error("Cannot infer server type from provided fields. Please specify 'type' explicitly.")
-				}
-			} else {
-				throw new Error(missingFieldsErrorMessage)
-			}
-		} else if (!["stdio", "sse", "streamableHttp"].includes(config.type)) {
-=======
 		// Infer type for stdio if not provided
 		if (!config.type && hasStdioFields) {
 			config.type = "stdio"
@@ -253,25 +192,15 @@
 
 		// Validate type if provided
 		if (config.type && !["stdio", "sse", "streamable-http"].includes(config.type)) {
->>>>>>> 69f72002
 			throw new Error(typeErrorMessage)
 		}
 
 		// Check for type/field mismatch
-		const urlBasedTypes = new Set(["sse", "streamableHttp"])
-		const stdioBasedTypes = new Set(["stdio"])
-
-		if (stdioBasedTypes.has(config.type) && !hasStdioFields) {
+		if (config.type === "stdio" && !hasStdioFields) {
 			throw new Error(stdioFieldsErrorMessage)
 		}
-<<<<<<< HEAD
-
-		if (urlBasedTypes.has(config.type) && !hasSseFields) {
-			throw new Error(urlFieldsErrorMessage)
-=======
 		if (config.type === "sse" && !hasUrlFields) {
 			throw new Error(sseFieldsErrorMessage)
->>>>>>> 69f72002
 		}
 		if (config.type === "streamable-http" && !hasUrlFields) {
 			throw new Error(streamableHttpFieldsErrorMessage)
@@ -545,7 +474,7 @@
 		try {
 			const client = new Client(
 				{
-					name: "Kilo Code",
+					name: "Roo Code",
 					version: this.providerRef.deref()?.context.extension?.packageJSON?.version ?? "1.0.0",
 				},
 				{
@@ -555,21 +484,6 @@
 
 			let transport: StdioClientTransport | SSEClientTransport | StreamableHTTPClientTransport
 
-<<<<<<< HEAD
-			switch (config.type) {
-				case "stdio": {
-					transport = new StdioClientTransport({
-						command: config.command,
-						args: config.args,
-						cwd: config.cwd,
-						env: {
-							...(config.env ? await injectEnv(config.env) : {}),
-							...(process.env.PATH ? { PATH: process.env.PATH } : {}),
-							...(process.env.HOME ? { HOME: process.env.HOME } : {}),
-						},
-						stderr: "pipe",
-					})
-=======
 			// Inject environment variables to the config
 			const configInjected = (await injectEnv(config)) as typeof config
 
@@ -585,83 +499,49 @@
 					},
 					stderr: "pipe",
 				})
->>>>>>> 69f72002
-
-					transport.onerror = async (error) => {
-						console.error(`Transport error for "${name}":`, error)
-						const connection = this.findConnection(name, source)
-						if (connection) {
-							connection.server.status = "disconnected"
-							this.appendErrorMessage(connection, error instanceof Error ? error.message : `${error}`)
-						}
-						await this.notifyWebviewOfServerChanges()
+
+				// Set up stdio specific error handling
+				transport.onerror = async (error) => {
+					console.error(`Transport error for "${name}":`, error)
+					const connection = this.findConnection(name, source)
+					if (connection) {
+						connection.server.status = "disconnected"
+						this.appendErrorMessage(connection, error instanceof Error ? error.message : `${error}`)
 					}
-
-					transport.onclose = async () => {
-						const connection = this.findConnection(name, source)
-						if (connection) {
-							connection.server.status = "disconnected"
-						}
-						await this.notifyWebviewOfServerChanges()
+					await this.notifyWebviewOfServerChanges()
+				}
+
+				transport.onclose = async () => {
+					const connection = this.findConnection(name, source)
+					if (connection) {
+						connection.server.status = "disconnected"
 					}
-
-					await transport.start()
-					const stderrStream = transport.stderr
-					if (stderrStream) {
-						stderrStream.on("data", async (data: Buffer) => {
-							const output = data.toString()
-							const isInfoLog = /INFO/i.test(output)
-
-							if (isInfoLog) {
-								console.log(`Server "${name}" info:`, output)
-							} else {
-								console.error(`Server "${name}" stderr:`, output)
-								const connection = this.findConnection(name, source)
-								if (connection) {
-									this.appendErrorMessage(connection, output)
-									if (connection.server.status === "disconnected") {
-										await this.notifyWebviewOfServerChanges()
-									}
+					await this.notifyWebviewOfServerChanges()
+				}
+
+				// transport.stderr is only available after the process has been started. However we can't start it separately from the .connect() call because it also starts the transport. And we can't place this after the connect call since we need to capture the stderr stream before the connection is established, in order to capture errors during the connection process.
+				// As a workaround, we start the transport ourselves, and then monkey-patch the start method to no-op so that .connect() doesn't try to start it again.
+				await transport.start()
+				const stderrStream = transport.stderr
+				if (stderrStream) {
+					stderrStream.on("data", async (data: Buffer) => {
+						const output = data.toString()
+						// Check if output contains INFO level log
+						const isInfoLog = /INFO/i.test(output)
+
+						if (isInfoLog) {
+							// Log normal informational messages
+							console.log(`Server "${name}" info:`, output)
+						} else {
+							// Treat as error log
+							console.error(`Server "${name}" stderr:`, output)
+							const connection = this.findConnection(name, source)
+							if (connection) {
+								this.appendErrorMessage(connection, output)
+								if (connection.server.status === "disconnected") {
+									await this.notifyWebviewOfServerChanges()
 								}
 							}
-<<<<<<< HEAD
-						})
-					} else {
-						console.error(`No stderr stream for ${name}`)
-					}
-
-					transport.start = async () => {}
-					break
-				}
-
-				case "sse": {
-					const sseOptions = {
-						requestInit: {
-							headers: config.headers,
-						},
-					}
-					const reconnectingEventSourceOptions = {
-						max_retry_time: 5000,
-						withCredentials: config.headers?.["Authorization"] ? true : false,
-					}
-					global.EventSource = ReconnectingEventSource
-					transport = new SSEClientTransport(new URL(config.url), {
-						...sseOptions,
-						eventSourceInit: reconnectingEventSourceOptions,
-					})
-
-					transport.onerror = async (error) => {
-						console.error(`Transport error for "${name}":`, error)
-						const connection = this.findConnection(name, source)
-						if (connection) {
-							connection.server.status = "disconnected"
-							this.appendErrorMessage(connection, error instanceof Error ? error.message : `${error}`)
-						}
-						await this.notifyWebviewOfServerChanges()
-					}
-					break
-				}
-=======
 						}
 					})
 				} else {
@@ -717,31 +597,18 @@
 					...sseOptions,
 					eventSourceInit: reconnectingEventSourceOptions,
 				})
->>>>>>> 69f72002
-
-				case "streamableHttp": {
-					transport = new StreamableHTTPClientTransport(new URL(config.url), {
-						requestInit: {
-							headers: config.headers,
-						},
-					})
-
-					transport.onerror = async (error) => {
-						console.error(`Transport error for "${name}":`, error)
-						const connection = this.findConnection(name, source)
-						if (connection) {
-							connection.server.status = "disconnected"
-							this.appendErrorMessage(connection, error instanceof Error ? error.message : `${error}`)
-						}
-						await this.notifyWebviewOfServerChanges()
+
+				// Set up SSE specific error handling
+				transport.onerror = async (error) => {
+					console.error(`Transport error for "${name}":`, error)
+					const connection = this.findConnection(name, source)
+					if (connection) {
+						connection.server.status = "disconnected"
+						this.appendErrorMessage(connection, error instanceof Error ? error.message : `${error}`)
 					}
-					break
-				}
-
-<<<<<<< HEAD
-				default:
-					throw new Error(`Unknown transport type: ${(config as any).type}`)
-=======
+					await this.notifyWebviewOfServerChanges()
+				}
+
 				transport.onclose = async () => {
 					const connection = this.findConnection(name, source)
 					if (connection) {
@@ -757,7 +624,6 @@
 			// Only override transport.start for stdio transports that have already been started
 			if (configInjected.type === "stdio") {
 				transport.start = async () => {}
->>>>>>> 69f72002
 			}
 
 			const connection: McpConnection = {
@@ -1416,7 +1282,7 @@
 			timeout = 60 * 1000
 		}
 
-		const result = await connection.client.request(
+		return await connection.client.request(
 			{
 				method: "tools/call",
 				params: {
@@ -1429,11 +1295,6 @@
 				timeout,
 			},
 		)
-
-		return {
-			...result,
-			content: result.content ?? [],
-		}
 	}
 
 	async toggleToolAlwaysAllow(
