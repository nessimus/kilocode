--- conflicted
+++ resolved
@@ -42,7 +42,7 @@
 	"settings.autoImportSettingsPath.description": "Ścieżka do pliku konfiguracyjnego Kilo Code, który ma być automatycznie importowany podczas uruchamiania rozszerzenia. Obsługuje ścieżki bezwzględne i ścieżki względne do katalogu domowego (np. '~/Documents/kilo-code-settings.json'). Pozostaw puste, aby wyłączyć automatyczne importowanie.",
 	"settings.useAgentRules.description": "Włącz wczytywanie plików AGENTS.md dla reguł specyficznych dla agenta (zobacz https://agent-rules.org/)",
 	"settings.apiRequestTimeout.description": "Maksymalny czas w sekundach oczekiwania na odpowiedzi API (0 = brak limitu czasu, 1-3600s, domyślnie: 600s). Wyższe wartości są zalecane dla lokalnych dostawców, takich jak LM Studio i Ollama, którzy mogą potrzebować więcej czasu na przetwarzanie.",
-<<<<<<< HEAD
+	"settings.codeIndex.embeddingBatchSize.description": "Rozmiar partii dla operacji osadzania podczas indeksowania kodu. Dostosuj to w oparciu o limity twojego dostawcy API. Domyślnie to 60.",
 	"ghost.input.title": "Naciśnij 'Enter' aby potwierdzić lub 'Escape' aby anulować",
 	"ghost.input.placeholder": "Opisz co chcesz zrobić...",
 	"ghost.commands.generateSuggestions": "Kilo Code: Generuj Sugestie Edycji",
@@ -53,7 +53,4 @@
 	"ghost.commands.promptCodeSuggestion": "Szybkie Zadanie",
 	"ghost.commands.goToNextSuggestion": "Przejdź do Następnej Sugestii",
 	"ghost.commands.goToPreviousSuggestion": "Przejdź do Poprzedniej Sugestii"
-=======
-	"settings.codeIndex.embeddingBatchSize.description": "Rozmiar partii dla operacji osadzania podczas indeksowania kodu. Dostosuj to w oparciu o limity twojego dostawcy API. Domyślnie to 60."
->>>>>>> 173acdb1
 }