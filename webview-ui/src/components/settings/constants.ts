--- conflicted
+++ resolved
@@ -51,16 +51,11 @@
 	{ value: "unbound", label: "Unbound" },
 	{ value: "requesty", label: "Requesty" },
 	{ value: "human-relay", label: "Human Relay" },
-<<<<<<< HEAD
-	{ value: "xai", label: "xAI" },
-]
-=======
 	{ value: "xai", label: "xAI (Grok)" },
 	{ value: "groq", label: "Groq" },
 	{ value: "chutes", label: "Chutes AI" },
 	{ value: "litellm", label: "LiteLLM" },
-].sort((a, b) => a.label.localeCompare(b.label))
->>>>>>> 2caf974e
+] // .sort((a, b) => a.label.localeCompare(b.label)) // kilocode_change: Sort providers with kilocode first
 
 export const VERTEX_REGIONS = [
 	{ value: "us-east5", label: "us-east5" },
