import React, { Fragment, memo, useCallback, useEffect, useMemo, useState } from "react" // kilocode_change Fragment
import { convertHeadersToObject } from "./utils/headers"
import { useDebounce } from "react-use"
import { VSCodeLink, VSCodeTextField } from "@vscode/webview-ui-toolkit/react"
import { ExternalLinkIcon } from "@radix-ui/react-icons"

import {
	type ProviderName,
	type ProviderSettings,
	DEFAULT_CONSECUTIVE_MISTAKE_LIMIT,
	openRouterDefaultModelId,
	requestyDefaultModelId,
	glamaDefaultModelId,
	unboundDefaultModelId,
	litellmDefaultModelId,
	openAiNativeDefaultModelId,
	anthropicDefaultModelId,
	claudeCodeDefaultModelId,
	geminiDefaultModelId,
	geminiCliDefaultModelId,
	deepSeekDefaultModelId,
	mistralDefaultModelId,
	xaiDefaultModelId,
	groqDefaultModelId,
	chutesDefaultModelId,
	bedrockDefaultModelId,
	vertexDefaultModelId,
	kilocodeDefaultModelId,
} from "@roo-code/types"

import { vscode } from "@src/utils/vscode"
import { validateApiConfigurationExcludingModelErrors, getModelValidationError } from "@src/utils/validate"
import { useAppTranslation } from "@src/i18n/TranslationContext"
import { useRouterModels } from "@src/components/ui/hooks/useRouterModels"
import { useSelectedModel } from "@src/components/ui/hooks/useSelectedModel"
import { useExtensionState } from "@src/context/ExtensionStateContext"
import {
	useOpenRouterModelProviders,
	OPENROUTER_DEFAULT_PROVIDER_NAME,
} from "@src/components/ui/hooks/useOpenRouterModelProviders"
import { filterModels } from "./utils/organizationFilters"
import {
	Select,
	SelectTrigger,
	SelectValue,
	SelectContent,
	SelectItem,
	// SearchableSelect, // kilocode_change
	SelectSeparator,
	Collapsible,
	CollapsibleTrigger,
	CollapsibleContent,
} from "@src/components/ui"

import {
	Anthropic,
	Bedrock,
	Chutes,
	ClaudeCode,
	DeepSeek,
	Gemini,
	GeminiCli,
	Glama,
	Groq,
	LMStudio,
	LiteLLM,
	Mistral,
	Ollama,
	OpenAI,
	OpenAICompatible,
	OpenRouter,
	Requesty,
	Unbound,
	Vertex,
	VSCodeLM,
	XAI,
	Cerebras, // kilocode_change
	VirtualQuotaFallbackProvider, // kilocode_change
} from "./providers"

import { MODELS_BY_PROVIDER, PROVIDERS } from "./constants"
import { inputEventTransform, noTransform } from "./transforms"
// import { ModelPicker } from "./ModelPicker" // kilocode_change
import { ModelInfoView } from "./ModelInfoView"
import { ApiErrorMessage } from "./ApiErrorMessage"
import { ThinkingBudget } from "./ThinkingBudget"
import { DiffSettingsControl } from "./DiffSettingsControl"
import { TodoListSettingsControl } from "./TodoListSettingsControl"
import { TemperatureControl } from "./TemperatureControl"
import { RateLimitSecondsControl } from "./RateLimitSecondsControl"
import { ConsecutiveMistakeLimitControl } from "./ConsecutiveMistakeLimitControl"
import { BedrockCustomArn } from "./providers/BedrockCustomArn"
import { KiloCode } from "../kilocode/settings/providers/KiloCode" // kilocode_change
import { KiloCodeAdvanced } from "../kilocode/settings/providers/KiloCodeAdvanced" // kilocode_change
import { buildDocLink } from "@src/utils/docLinks"
import { cerebrasDefaultModelId } from "@roo/api"
import { Checkbox } from "vscrui"

export interface ApiOptionsProps {
	uriScheme: string | undefined
	uiKind: string | undefined // kilocode_change
	apiConfiguration: ProviderSettings
	setApiConfigurationField: <K extends keyof ProviderSettings>(field: K, value: ProviderSettings[K]) => void
	fromWelcomeView?: boolean
	errorMessage: string | undefined
	setErrorMessage: React.Dispatch<React.SetStateAction<string | undefined>>
	hideKiloCodeButton?: boolean // kilocode_change
	currentApiConfigName?: string // kilocode_change
}

const ApiOptions = ({
	uriScheme,
	uiKind, // kilocode_change
	apiConfiguration,
	setApiConfigurationField,
	fromWelcomeView,
	errorMessage,
	setErrorMessage,
	hideKiloCodeButton = false,
	currentApiConfigName, // kilocode_change
}: ApiOptionsProps) => {
	const { t } = useAppTranslation()
	const { organizationAllowList } = useExtensionState()

	const [customHeaders, setCustomHeaders] = useState<[string, string][]>(() => {
		const headers = apiConfiguration?.openAiHeaders || {}
		return Object.entries(headers)
	})

	useEffect(() => {
		const propHeaders = apiConfiguration?.openAiHeaders || {}

		if (JSON.stringify(customHeaders) !== JSON.stringify(Object.entries(propHeaders))) {
			setCustomHeaders(Object.entries(propHeaders))
		}
	}, [apiConfiguration?.openAiHeaders, customHeaders])

	// Helper to convert array of tuples to object (filtering out empty keys).

	// Debounced effect to update the main configuration when local
	// customHeaders state stabilizes.
	useDebounce(
		() => {
			const currentConfigHeaders = apiConfiguration?.openAiHeaders || {}
			const newHeadersObject = convertHeadersToObject(customHeaders)

			// Only update if the processed object is different from the current config.
			if (JSON.stringify(currentConfigHeaders) !== JSON.stringify(newHeadersObject)) {
				setApiConfigurationField("openAiHeaders", newHeadersObject)
			}
		},
		300,
		[customHeaders, apiConfiguration?.openAiHeaders, setApiConfigurationField],
	)

	const [isDescriptionExpanded, setIsDescriptionExpanded] = useState(false)
	const [isAdvancedSettingsOpen, setIsAdvancedSettingsOpen] = useState(false)

	// Track if user has explicitly unselected morph while on OpenRouter
	const [userUnselectedMorph, setUserUnselectedMorph] = useState(false)

	const handleInputChange = useCallback(
		<K extends keyof ProviderSettings, E>(
			field: K,
			transform: (event: E) => ProviderSettings[K] = inputEventTransform,
		) =>
			(event: E | Event) => {
				setApiConfigurationField(field, transform(event as E))
			},
		[setApiConfigurationField],
	)

	const {
		provider: selectedProvider,
		id: selectedModelId,
		info: selectedModelInfo,
	} = useSelectedModel(apiConfiguration)

	// kilocode_change start: queryKey
	const { data: routerModels, refetch: refetchRouterModels } = useRouterModels({
		openRouterBaseUrl: apiConfiguration?.openRouterBaseUrl,
		openRouterApiKey: apiConfiguration?.openRouterApiKey,
	})
	// kilocode_change end

	const { data: openRouterModelProviders } = useOpenRouterModelProviders(
		apiConfiguration?.openRouterModelId,
		apiConfiguration?.openRouterBaseUrl,
		apiConfiguration?.openRouterApiKey,
		{
			enabled:
				!!apiConfiguration?.openRouterModelId &&
				routerModels?.openrouter &&
				Object.keys(routerModels.openrouter).length > 1 &&
				apiConfiguration.openRouterModelId in routerModels.openrouter,
		},
	)

	// Update `apiModelId` whenever `selectedModelId` changes.
	useEffect(() => {
		if (selectedModelId && apiConfiguration.apiModelId !== selectedModelId) {
			setApiConfigurationField("apiModelId", selectedModelId)
		}
	}, [selectedModelId, setApiConfigurationField, apiConfiguration.apiModelId])

	// Automatically enable Morph when OpenRouter is the selected provider
	useEffect(() => {
		if (selectedProvider === "openrouter" && !apiConfiguration.morphEnabled && !userUnselectedMorph) {
			setApiConfigurationField("morphEnabled", true)
		}
	}, [selectedProvider, apiConfiguration.morphEnabled, setApiConfigurationField, userUnselectedMorph])

	// Debounced refresh model updates, only executed 250ms after the user
	// stops typing.
	useDebounce(
		() => {
			if (selectedProvider === "openai") {
				// Use our custom headers state to build the headers object.
				const headerObject = convertHeadersToObject(customHeaders)

				vscode.postMessage({
					type: "requestOpenAiModels",
					values: {
						baseUrl: apiConfiguration?.openAiBaseUrl,
						apiKey: apiConfiguration?.openAiApiKey,
						customHeaders: {}, // Reserved for any additional headers
						openAiHeaders: headerObject,
					},
				})
			} else if (selectedProvider === "ollama") {
				vscode.postMessage({ type: "requestOllamaModels" })
			} else if (selectedProvider === "lmstudio") {
				vscode.postMessage({ type: "requestLmStudioModels" })
			} else if (selectedProvider === "vscode-lm") {
				vscode.postMessage({ type: "requestVsCodeLmModels" })
			} else if (selectedProvider === "litellm") {
				vscode.postMessage({ type: "requestRouterModels" })
			}
		},
		250,
		[
			selectedProvider,
			apiConfiguration?.requestyApiKey,
			apiConfiguration?.openAiBaseUrl,
			apiConfiguration?.openAiApiKey,
			apiConfiguration?.ollamaBaseUrl,
			apiConfiguration?.lmStudioBaseUrl,
			apiConfiguration?.litellmBaseUrl,
			apiConfiguration?.litellmApiKey,
			customHeaders,
		],
	)

	useEffect(() => {
		const apiValidationResult = validateApiConfigurationExcludingModelErrors(
			apiConfiguration,
			routerModels,
			organizationAllowList,
		)
		setErrorMessage(apiValidationResult)
	}, [apiConfiguration, routerModels, organizationAllowList, setErrorMessage])

	const selectedProviderModels = useMemo(() => {
		const models = MODELS_BY_PROVIDER[selectedProvider]
		if (!models) return []

		const filteredModels = filterModels(models, selectedProvider, organizationAllowList)

		const modelOptions = filteredModels
			? Object.keys(filteredModels).map((modelId) => ({
					value: modelId,
					label: modelId,
				}))
			: []

		return modelOptions
	}, [selectedProvider, organizationAllowList])

	const onProviderChange = useCallback(
		(value: ProviderName) => {
			setApiConfigurationField("apiProvider", value)

			// Reset user unselected morph state when changing providers
			setUserUnselectedMorph(false)

			// Automatically enable Morph when OpenRouter is selected
			if (value === "openrouter") {
				setApiConfigurationField("morphEnabled", true)
			}

			// It would be much easier to have a single attribute that stores
			// the modelId, but we have a separate attribute for each of
			// OpenRouter, Glama, Unbound, and Requesty.
			// If you switch to one of these providers and the corresponding
			// modelId is not set then you immediately end up in an error state.
			// To address that we set the modelId to the default value for th
			// provider if it's not already set.
			const validateAndResetModel = (
				modelId: string | undefined,
				field: keyof ProviderSettings,
				defaultValue?: string,
			) => {
				// in case we haven't set a default value for a provider
				if (!defaultValue) return

				// only set default if no model is set, but don't reset invalid models
				// let users see and decide what to do with invalid model selections
				const shouldSetDefault = !modelId

				if (shouldSetDefault) {
					setApiConfigurationField(field, defaultValue)
				}
			}

			// Define a mapping object that associates each provider with its model configuration
			const PROVIDER_MODEL_CONFIG: Partial<
				Record<
					ProviderName,
					{
						field: keyof ProviderSettings
						default?: string
					}
				>
			> = {
				openrouter: { field: "openRouterModelId", default: openRouterDefaultModelId },
				glama: { field: "glamaModelId", default: glamaDefaultModelId },
				unbound: { field: "unboundModelId", default: unboundDefaultModelId },
				requesty: { field: "requestyModelId", default: requestyDefaultModelId },
				litellm: { field: "litellmModelId", default: litellmDefaultModelId },
				anthropic: { field: "apiModelId", default: anthropicDefaultModelId },
				"claude-code": { field: "apiModelId", default: claudeCodeDefaultModelId },
				"openai-native": { field: "apiModelId", default: openAiNativeDefaultModelId },
				gemini: { field: "apiModelId", default: geminiDefaultModelId },
				"gemini-cli": { field: "apiModelId", default: geminiCliDefaultModelId },
				deepseek: { field: "apiModelId", default: deepSeekDefaultModelId },
				mistral: { field: "apiModelId", default: mistralDefaultModelId },
				xai: { field: "apiModelId", default: xaiDefaultModelId },
				groq: { field: "apiModelId", default: groqDefaultModelId },
				chutes: { field: "apiModelId", default: chutesDefaultModelId },
				bedrock: { field: "apiModelId", default: bedrockDefaultModelId },
				vertex: { field: "apiModelId", default: vertexDefaultModelId },
				openai: { field: "openAiModelId" },
				ollama: { field: "ollamaModelId" },
				lmstudio: { field: "lmStudioModelId" },
				kilocode: { field: "kilocodeModel", default: kilocodeDefaultModelId }, // kilocode_change
				cerebras: { field: "cerebrasModelId", default: cerebrasDefaultModelId }, // kilocode_change
			}

			const config = PROVIDER_MODEL_CONFIG[value]
			if (config) {
				validateAndResetModel(
					apiConfiguration[config.field] as string | undefined,
					config.field,
					config.default,
				)
			}
		},
		[setApiConfigurationField, apiConfiguration],
	)

	const modelValidationError = useMemo(() => {
		return getModelValidationError(apiConfiguration, routerModels, organizationAllowList)
	}, [apiConfiguration, routerModels, organizationAllowList])

	const docs = useMemo(() => {
		const provider = PROVIDERS.find(({ value }) => value === selectedProvider)
		const name = provider?.label

		if (!name) {
			return undefined
		}

		// Get the URL slug - use custom mapping if available, otherwise use the provider key.
		const slugs: Record<string, string> = {
			"openai-native": "openai",
			openai: "openai-compatible",
		}

		const slug = slugs[selectedProvider] || selectedProvider
		return {
			url: buildDocLink(`providers/${slug}`, "provider_docs"),
			name,
		}
	}, [selectedProvider])

	return (
		<div className="flex flex-col gap-3">
			<div className="flex flex-col gap-1 relative">
				<div className="flex justify-between items-center">
					<label className="block font-medium mb-1">{t("settings:providers.apiProvider")}</label>
					{docs && (
						<div className="text-xs text-vscode-descriptionForeground">
							<VSCodeLink href={docs.url} className="hover:text-vscode-foreground" target="_blank">
								{t("settings:providers.providerDocumentation", { provider: docs.name })}
							</VSCodeLink>
						</div>
					)}
				</div>
				<Select value={selectedProvider} onValueChange={(value) => onProviderChange(value as ProviderName)}>
					<SelectTrigger className="w-full">
						<SelectValue placeholder={t("settings:common.select")} />
					</SelectTrigger>
					<SelectContent>
						{/*  kilocode_change start: separator */}
						{PROVIDERS.map(({ value, label }, i) => (
							<Fragment key={value}>
								<SelectItem value={value}>{label}</SelectItem>
								{i === 0 ? <SelectSeparator /> : null}
							</Fragment>
						))}
						{/*  kilocode_change end */}
					</SelectContent>
				</Select>
			</div>

			{errorMessage && <ApiErrorMessage errorMessage={errorMessage} />}

			{/* kilocode_change start */}
			{selectedProvider === "kilocode" && (
				<KiloCode
					apiConfiguration={apiConfiguration}
					setApiConfigurationField={setApiConfigurationField}
					hideKiloCodeButton={hideKiloCodeButton}
					currentApiConfigName={currentApiConfigName}
					routerModels={routerModels}
					organizationAllowList={organizationAllowList}
					uriScheme={uriScheme}
					uiKind={uiKind}
				/>
			)}
			{/* kilocode_change end */}

			{selectedProvider === "fireworks" && (
				<div>
					<VSCodeTextField
						value={apiConfiguration?.fireworksApiKey || ""}
						style={{ width: "100%" }}
						type="password"
						onInput={handleInputChange("fireworksApiKey")}
						placeholder="Enter API Key...">
						<span style={{ fontWeight: 500 }}>Fireworks API Key</span>
					</VSCodeTextField>
					<p
						style={{
							fontSize: "12px",
							marginTop: 3,
							color: "var(--vscode-descriptionForeground)",
						}}>
						This key is stored locally and only used to make API requests from this extension.
						{!apiConfiguration?.fireworksApiKey && (
							<>
								<br />
								<br />
								Get your API key from{" "}
								<VSCodeLink href="https://fireworks.ai/account/api-keys">Fireworks</VSCodeLink>.
							</>
						)}
					</p>
				</div>
			)}

			{selectedProvider === "openrouter" && (
				<OpenRouter
					apiConfiguration={apiConfiguration}
					setApiConfigurationField={setApiConfigurationField}
					routerModels={routerModels}
					selectedModelId={selectedModelId}
					uriScheme={uriScheme}
					fromWelcomeView={fromWelcomeView}
					organizationAllowList={organizationAllowList}
					modelValidationError={modelValidationError}
				/>
			)}

			{selectedProvider === "requesty" && (
				<Requesty
					apiConfiguration={apiConfiguration}
					setApiConfigurationField={setApiConfigurationField}
					routerModels={routerModels}
					refetchRouterModels={refetchRouterModels}
					organizationAllowList={organizationAllowList}
					modelValidationError={modelValidationError}
				/>
			)}

			{selectedProvider === "glama" && (
				<Glama
					apiConfiguration={apiConfiguration}
					setApiConfigurationField={setApiConfigurationField}
					routerModels={routerModels}
					uriScheme={uriScheme}
					organizationAllowList={organizationAllowList}
					modelValidationError={modelValidationError}
				/>
			)}

			{selectedProvider === "unbound" && (
				<Unbound
					apiConfiguration={apiConfiguration}
					setApiConfigurationField={setApiConfigurationField}
					routerModels={routerModels}
					organizationAllowList={organizationAllowList}
					modelValidationError={modelValidationError}
				/>
			)}

			{selectedProvider === "anthropic" && (
				<Anthropic apiConfiguration={apiConfiguration} setApiConfigurationField={setApiConfigurationField} />
			)}

			{selectedProvider === "claude-code" && (
				<ClaudeCode apiConfiguration={apiConfiguration} setApiConfigurationField={setApiConfigurationField} />
			)}

			{selectedProvider === "openai-native" && (
				<OpenAI apiConfiguration={apiConfiguration} setApiConfigurationField={setApiConfigurationField} />
			)}

			{selectedProvider === "mistral" && (
				<Mistral apiConfiguration={apiConfiguration} setApiConfigurationField={setApiConfigurationField} />
			)}

			{selectedProvider === "bedrock" && (
				<Bedrock
					apiConfiguration={apiConfiguration}
					setApiConfigurationField={setApiConfigurationField}
					selectedModelInfo={selectedModelInfo}
				/>
			)}

			{selectedProvider === "vertex" && (
				<Vertex apiConfiguration={apiConfiguration} setApiConfigurationField={setApiConfigurationField} />
			)}

			{selectedProvider === "gemini" && (
				<Gemini apiConfiguration={apiConfiguration} setApiConfigurationField={setApiConfigurationField} />
			)}

			{selectedProvider === "gemini-cli" && (
				<GeminiCli apiConfiguration={apiConfiguration} setApiConfigurationField={setApiConfigurationField} />
			)}

			{selectedProvider === "openai" && (
				<OpenAICompatible
					apiConfiguration={apiConfiguration}
					setApiConfigurationField={setApiConfigurationField}
					organizationAllowList={organizationAllowList}
					modelValidationError={modelValidationError}
				/>
			)}

			{selectedProvider === "lmstudio" && (
				<LMStudio apiConfiguration={apiConfiguration} setApiConfigurationField={setApiConfigurationField} />
			)}

			{selectedProvider === "deepseek" && (
				<DeepSeek apiConfiguration={apiConfiguration} setApiConfigurationField={setApiConfigurationField} />
			)}

			{selectedProvider === "vscode-lm" && (
				<VSCodeLM apiConfiguration={apiConfiguration} setApiConfigurationField={setApiConfigurationField} />
			)}

			{selectedProvider === "ollama" && (
				<Ollama apiConfiguration={apiConfiguration} setApiConfigurationField={setApiConfigurationField} />
			)}

			{selectedProvider === "xai" && (
				<XAI apiConfiguration={apiConfiguration} setApiConfigurationField={setApiConfigurationField} />
			)}

			{selectedProvider === "groq" && (
				<Groq apiConfiguration={apiConfiguration} setApiConfigurationField={setApiConfigurationField} />
			)}

			{selectedProvider === "chutes" && (
				<Chutes apiConfiguration={apiConfiguration} setApiConfigurationField={setApiConfigurationField} />
			)}

			{/* kilocode_change start */}
			{selectedProvider === "cerebras" && (
				<Cerebras apiConfiguration={apiConfiguration} setApiConfigurationField={setApiConfigurationField} />
			)}
			{selectedProvider === "virtual-quota-fallback" && (
				<VirtualQuotaFallbackProvider
					apiConfiguration={apiConfiguration}
					setApiConfigurationField={setApiConfigurationField}
				/>
			)}
			{/* kilocode_change end */}

			{selectedProvider === "litellm" && (
				<LiteLLM
					apiConfiguration={apiConfiguration}
					setApiConfigurationField={setApiConfigurationField}
					organizationAllowList={organizationAllowList}
					modelValidationError={modelValidationError}
				/>
			)}

			{selectedProvider === "human-relay" && (
				<>
					<div className="text-sm text-vscode-descriptionForeground">
						{t("settings:providers.humanRelay.description")}
					</div>
					<div className="text-sm text-vscode-descriptionForeground">
						{t("settings:providers.humanRelay.instructions")}
					</div>
				</>
			)}

			{selectedProviderModels.length > 0 && (
				<>
					<div>
						<label className="block font-medium mb-1">{t("settings:providers.model")}</label>
						<Select
							value={selectedModelId === "custom-arn" ? "custom-arn" : selectedModelId}
							onValueChange={(value) => {
								setApiConfigurationField("apiModelId", value)

								// Clear custom ARN if not using custom ARN option.
								if (value !== "custom-arn" && selectedProvider === "bedrock") {
									setApiConfigurationField("awsCustomArn", "")
								}
							}}>
							<SelectTrigger className="w-full">
								<SelectValue placeholder={t("settings:common.select")} />
							</SelectTrigger>
							<SelectContent>
								{selectedProviderModels.map((option) => (
									<SelectItem key={option.value} value={option.value}>
										{option.label}
									</SelectItem>
								))}
								{selectedProvider === "bedrock" && (
									<SelectItem value="custom-arn">{t("settings:labels.useCustomArn")}</SelectItem>
								)}
							</SelectContent>
						</Select>
					</div>

					{selectedProvider === "bedrock" && selectedModelId === "custom-arn" && (
						<BedrockCustomArn
							apiConfiguration={apiConfiguration}
							setApiConfigurationField={setApiConfigurationField}
						/>
					)}

					<ModelInfoView
						apiProvider={selectedProvider}
						selectedModelId={selectedModelId}
						modelInfo={selectedModelInfo}
						isDescriptionExpanded={isDescriptionExpanded}
						setIsDescriptionExpanded={setIsDescriptionExpanded}
					/>
				</>
			)}

			<ThinkingBudget
				key={`${selectedProvider}-${selectedModelId}`}
				apiConfiguration={apiConfiguration}
				setApiConfigurationField={setApiConfigurationField}
				modelInfo={selectedModelInfo}
			/>

			{!fromWelcomeView && (
<<<<<<< HEAD
				<>
					<MorphSettingsInternal
						apiConfiguration={apiConfiguration}
						handleInputChange={handleInputChange}
						setApiConfigurationField={setApiConfigurationField}
						setUserUnselectedMorph={setUserUnselectedMorph}
					/>
					<DiffSettingsControl
						diffEnabled={apiConfiguration.diffEnabled}
						fuzzyMatchThreshold={apiConfiguration.fuzzyMatchThreshold}
						onChange={(field, value) => setApiConfigurationField(field, value)}
					/>
					<TemperatureControl
						value={apiConfiguration.modelTemperature}
						onChange={handleInputChange("modelTemperature", noTransform)}
						maxValue={2}
					/>
					<RateLimitSecondsControl
						value={apiConfiguration.rateLimitSeconds || 0}
						onChange={(value) => setApiConfigurationField("rateLimitSeconds", value)}
					/>
				</>
=======
				<Collapsible open={isAdvancedSettingsOpen} onOpenChange={setIsAdvancedSettingsOpen}>
					<CollapsibleTrigger className="flex items-center gap-1 w-full cursor-pointer hover:opacity-80 mb-2">
						<span className={`codicon codicon-chevron-${isAdvancedSettingsOpen ? "down" : "right"}`}></span>
						<span className="font-medium">{t("settings:advancedSettings.title")}</span>
					</CollapsibleTrigger>
					<CollapsibleContent className="space-y-3">
						<TodoListSettingsControl
							todoListEnabled={apiConfiguration.todoListEnabled}
							onChange={(field, value) => setApiConfigurationField(field, value)}
						/>
						<DiffSettingsControl
							diffEnabled={apiConfiguration.diffEnabled}
							fuzzyMatchThreshold={apiConfiguration.fuzzyMatchThreshold}
							onChange={(field, value) => setApiConfigurationField(field, value)}
						/>
						<TemperatureControl
							value={apiConfiguration.modelTemperature}
							onChange={handleInputChange("modelTemperature", noTransform)}
							maxValue={2}
						/>
						<RateLimitSecondsControl
							value={apiConfiguration.rateLimitSeconds || 0}
							onChange={(value) => setApiConfigurationField("rateLimitSeconds", value)}
						/>
						<ConsecutiveMistakeLimitControl
							value={
								apiConfiguration.consecutiveMistakeLimit !== undefined
									? apiConfiguration.consecutiveMistakeLimit
									: DEFAULT_CONSECUTIVE_MISTAKE_LIMIT
							}
							onChange={(value) => setApiConfigurationField("consecutiveMistakeLimit", value)}
						/>
						{/* kilocode_change start */}
						{selectedProvider === "kilocode" && (
							<KiloCodeAdvanced
								apiConfiguration={apiConfiguration}
								setApiConfigurationField={setApiConfigurationField}
								routerModels={routerModels}
							/>
						)}
						{/* kilocode_change end */}
						{selectedProvider === "openrouter" &&
							openRouterModelProviders &&
							Object.keys(openRouterModelProviders).length > 0 && (
								<div>
									<div className="flex items-center gap-1">
										<label className="block font-medium mb-1">
											{t("settings:providers.openRouter.providerRouting.title")}
										</label>
										<a href={`https://openrouter.ai/${selectedModelId}/providers`}>
											<ExternalLinkIcon className="w-4 h-4" />
										</a>
									</div>
									<Select
										value={
											apiConfiguration?.openRouterSpecificProvider ||
											OPENROUTER_DEFAULT_PROVIDER_NAME
										}
										onValueChange={(value) =>
											setApiConfigurationField("openRouterSpecificProvider", value)
										}>
										<SelectTrigger className="w-full">
											<SelectValue placeholder={t("settings:common.select")} />
										</SelectTrigger>
										<SelectContent>
											<SelectItem value={OPENROUTER_DEFAULT_PROVIDER_NAME}>
												{OPENROUTER_DEFAULT_PROVIDER_NAME}
											</SelectItem>
											{Object.entries(openRouterModelProviders).map(([value, { label }]) => (
												<SelectItem key={value} value={value}>
													{label}
												</SelectItem>
											))}
										</SelectContent>
									</Select>
									<div className="text-sm text-vscode-descriptionForeground mt-1">
										{t("settings:providers.openRouter.providerRouting.description")}{" "}
										<a href="https://openrouter.ai/docs/features/provider-routing">
											{t("settings:providers.openRouter.providerRouting.learnMore")}.
										</a>
									</div>
								</div>
							)}
					</CollapsibleContent>
				</Collapsible>
>>>>>>> 2b208b33
			)}
		</div>
	)
}

interface MorphSettingsInternalProps {
	apiConfiguration: ProviderSettings
	handleInputChange: <K extends keyof ProviderSettings, E>(
		field: K,
		transform?: (event: E) => ProviderSettings[K],
	) => (event: E | Event) => void
	setApiConfigurationField: <K extends keyof ProviderSettings>(field: K, value: ProviderSettings[K]) => void
	setUserUnselectedMorph: (value: boolean) => void
}

const MorphSettingsInternal = ({
	apiConfiguration,
	handleInputChange,
	setApiConfigurationField,
	setUserUnselectedMorph,
}: MorphSettingsInternalProps) => {
	const handleMorphEnabledChange = (enabled: boolean) => {
		setApiConfigurationField("morphEnabled", enabled)

		// Track if user unselected morph while on OpenRouter
		if (!enabled && apiConfiguration.apiProvider === "openrouter") {
			setUserUnselectedMorph(true)
		}
	}

	return (
		<div className="space-y-3">
			<Checkbox
				checked={apiConfiguration.morphEnabled || false}
				onChange={handleMorphEnabledChange}
				data-testid="morph-enabled-checkbox">
				Enable Editing with Morph FastApply
			</Checkbox>
			{apiConfiguration.morphEnabled && (
				<div className="space-y-3 pl-6">
					{apiConfiguration.apiProvider !== "openrouter" && (
						<>
							<div className="text-xs text-vscode-descriptionForeground">
								Configure Morph for AI-powered fast file editing.
							</div>
							<VSCodeTextField
								type="password"
								value={apiConfiguration.morphApiKey || ""}
								placeholder="Enter your Morph API key (optional)"
								onInput={handleInputChange("morphApiKey", inputEventTransform)}
								data-testid="morph-api-key"
								className="w-full">
								API Key
							</VSCodeTextField>
						</>
					)}
				</div>
			)}
		</div>
	)
}

export default memo(ApiOptions)<|MERGE_RESOLUTION|>--- conflicted
+++ resolved
@@ -664,36 +664,18 @@
 			/>
 
 			{!fromWelcomeView && (
-<<<<<<< HEAD
-				<>
-					<MorphSettingsInternal
-						apiConfiguration={apiConfiguration}
-						handleInputChange={handleInputChange}
-						setApiConfigurationField={setApiConfigurationField}
-						setUserUnselectedMorph={setUserUnselectedMorph}
-					/>
-					<DiffSettingsControl
-						diffEnabled={apiConfiguration.diffEnabled}
-						fuzzyMatchThreshold={apiConfiguration.fuzzyMatchThreshold}
-						onChange={(field, value) => setApiConfigurationField(field, value)}
-					/>
-					<TemperatureControl
-						value={apiConfiguration.modelTemperature}
-						onChange={handleInputChange("modelTemperature", noTransform)}
-						maxValue={2}
-					/>
-					<RateLimitSecondsControl
-						value={apiConfiguration.rateLimitSeconds || 0}
-						onChange={(value) => setApiConfigurationField("rateLimitSeconds", value)}
-					/>
-				</>
-=======
 				<Collapsible open={isAdvancedSettingsOpen} onOpenChange={setIsAdvancedSettingsOpen}>
 					<CollapsibleTrigger className="flex items-center gap-1 w-full cursor-pointer hover:opacity-80 mb-2">
 						<span className={`codicon codicon-chevron-${isAdvancedSettingsOpen ? "down" : "right"}`}></span>
 						<span className="font-medium">{t("settings:advancedSettings.title")}</span>
 					</CollapsibleTrigger>
 					<CollapsibleContent className="space-y-3">
+						<MorphSettingsInternal
+							apiConfiguration={apiConfiguration}
+							handleInputChange={handleInputChange}
+							setApiConfigurationField={setApiConfigurationField}
+							setUserUnselectedMorph={setUserUnselectedMorph}
+						/>
 						<TodoListSettingsControl
 							todoListEnabled={apiConfiguration.todoListEnabled}
 							onChange={(field, value) => setApiConfigurationField(field, value)}
@@ -773,7 +755,6 @@
 							)}
 					</CollapsibleContent>
 				</Collapsible>
->>>>>>> 2b208b33
 			)}
 		</div>
 	)
