import React, { memo, useCallback, useEffect, useMemo, useState } from "react"
import { useDebounce, useEvent } from "react-use"
import { Checkbox, Dropdown, type DropdownOption } from "vscrui"
import { VSCodeLink, VSCodeRadio, VSCodeRadioGroup, VSCodeTextField } from "@vscode/webview-ui-toolkit/react"
import * as vscodemodels from "vscode"

import { Select, SelectContent, SelectGroup, SelectItem, SelectTrigger, SelectValue, Button } from "@/components/ui"

import {
	ApiConfiguration,
	ModelInfo,
	anthropicDefaultModelId,
	anthropicModels,
	azureOpenAiDefaultApiVersion,
	bedrockDefaultModelId,
	bedrockModels,
	deepSeekDefaultModelId,
	deepSeekModels,
	geminiDefaultModelId,
	geminiModels,
	glamaDefaultModelId,
	glamaDefaultModelInfo,
	mistralDefaultModelId,
	mistralModels,
	openAiModelInfoSaneDefaults,
	openAiNativeDefaultModelId,
	openAiNativeModels,
	openRouterDefaultModelId,
	openRouterDefaultModelInfo,
	vertexDefaultModelId,
	vertexModels,
	unboundDefaultModelId,
	unboundDefaultModelInfo,
	requestyDefaultModelId,
	requestyDefaultModelInfo,
} from "../../../../src/shared/api"
import { ExtensionMessage } from "../../../../src/shared/ExtensionMessage"

import { vscode } from "../../utils/vscode"
import { VSCodeButtonLink } from "../common/VSCodeButtonLink"
import { ModelInfoView } from "./ModelInfoView"
import { ModelPicker } from "./ModelPicker"
import { TemperatureControl } from "./TemperatureControl"
import { validateApiConfiguration, validateModelId, validateBedrockArn } from "@/utils/validate"
import { ApiErrorMessage } from "./ApiErrorMessage"
import { ThinkingBudget } from "./ThinkingBudget"

const modelsByProvider: Record<string, Record<string, ModelInfo>> = {
	anthropic: anthropicModels,
	bedrock: bedrockModels,
	vertex: vertexModels,
	gemini: geminiModels,
	"openai-native": openAiNativeModels,
	deepseek: deepSeekModels,
	mistral: mistralModels,
}

const providers = [
	{ value: "openrouter", label: "OpenRouter" },
	{ value: "anthropic", label: "Anthropic" },
	{ value: "gemini", label: "Google Gemini" },
	{ value: "deepseek", label: "DeepSeek" },
	{ value: "openai-native", label: "OpenAI" },
	{ value: "openai", label: "OpenAI Compatible" },
	{ value: "vertex", label: "GCP Vertex AI" },
	{ value: "bedrock", label: "AWS Bedrock" },
	{ value: "glama", label: "Glama" },
	{ value: "vscode-lm", label: "VS Code LM API" },
	{ value: "mistral", label: "Mistral" },
	{ value: "lmstudio", label: "LM Studio" },
	{ value: "ollama", label: "Ollama" },
	{ value: "unbound", label: "Unbound" },
	{ value: "requesty", label: "Requesty" },
	{ value: "human-relay", label: "Human Relay" },
]

interface ApiOptionsProps {
	uriScheme: string | undefined
	apiConfiguration: ApiConfiguration
	setApiConfigurationField: <K extends keyof ApiConfiguration>(field: K, value: ApiConfiguration[K]) => void
	fromWelcomeView?: boolean
	errorMessage: string | undefined
	setErrorMessage: React.Dispatch<React.SetStateAction<string | undefined>>
}

const ApiOptions = ({
	uriScheme,
	apiConfiguration,
	setApiConfigurationField,
	fromWelcomeView,
	errorMessage,
	setErrorMessage,
}: ApiOptionsProps) => {
	const [ollamaModels, setOllamaModels] = useState<string[]>([])
	const [lmStudioModels, setLmStudioModels] = useState<string[]>([])
	const [vsCodeLmModels, setVsCodeLmModels] = useState<vscodemodels.LanguageModelChatSelector[]>([])

	const [openRouterModels, setOpenRouterModels] = useState<Record<string, ModelInfo>>({
		[openRouterDefaultModelId]: openRouterDefaultModelInfo,
	})

	const [glamaModels, setGlamaModels] = useState<Record<string, ModelInfo>>({
		[glamaDefaultModelId]: glamaDefaultModelInfo,
	})

	const [unboundModels, setUnboundModels] = useState<Record<string, ModelInfo>>({
		[unboundDefaultModelId]: unboundDefaultModelInfo,
	})

	const [requestyModels, setRequestyModels] = useState<Record<string, ModelInfo>>({
		[requestyDefaultModelId]: requestyDefaultModelInfo,
	})

	const [openAiModels, setOpenAiModels] = useState<Record<string, ModelInfo> | null>(null)

	const [anthropicBaseUrlSelected, setAnthropicBaseUrlSelected] = useState(!!apiConfiguration?.anthropicBaseUrl)
	const [azureApiVersionSelected, setAzureApiVersionSelected] = useState(!!apiConfiguration?.azureApiVersion)
	const [openRouterBaseUrlSelected, setOpenRouterBaseUrlSelected] = useState(!!apiConfiguration?.openRouterBaseUrl)
	const [googleGeminiBaseUrlSelected, setGoogleGeminiBaseUrlSelected] = useState(
		!!apiConfiguration?.googleGeminiBaseUrl,
	)
	const [isDescriptionExpanded, setIsDescriptionExpanded] = useState(false)

	const noTransform = <T,>(value: T) => value
	const inputEventTransform = <E,>(event: E) => (event as { target: HTMLInputElement })?.target?.value as any
	const dropdownEventTransform = <T,>(event: DropdownOption | string | undefined) =>
		(typeof event == "string" ? event : event?.value) as T

	const handleInputChange = useCallback(
		<K extends keyof ApiConfiguration, E>(
			field: K,
			transform: (event: E) => ApiConfiguration[K] = inputEventTransform,
		) =>
			(event: E | Event) => {
				setApiConfigurationField(field, transform(event as E))
			},
		[setApiConfigurationField],
	)

	const { selectedProvider, selectedModelId, selectedModelInfo } = useMemo(
		() => normalizeApiConfiguration(apiConfiguration),
		[apiConfiguration],
	)

	// Debounced refresh model updates, only executed 250ms after the user
	// stops typing.
	useDebounce(
		() => {
			if (selectedProvider === "openrouter") {
				vscode.postMessage({ type: "refreshOpenRouterModels" })
			} else if (selectedProvider === "glama") {
				vscode.postMessage({ type: "refreshGlamaModels" })
			} else if (selectedProvider === "unbound") {
				vscode.postMessage({ type: "refreshUnboundModels" })
			} else if (selectedProvider === "requesty") {
				vscode.postMessage({
					type: "refreshRequestyModels",
					values: { apiKey: apiConfiguration?.requestyApiKey },
				})
			} else if (selectedProvider === "openai") {
				vscode.postMessage({
					type: "refreshOpenAiModels",
					values: { baseUrl: apiConfiguration?.openAiBaseUrl, apiKey: apiConfiguration?.openAiApiKey },
				})
			} else if (selectedProvider === "ollama") {
				vscode.postMessage({ type: "requestOllamaModels", text: apiConfiguration?.ollamaBaseUrl })
			} else if (selectedProvider === "lmstudio") {
				vscode.postMessage({ type: "requestLmStudioModels", text: apiConfiguration?.lmStudioBaseUrl })
			} else if (selectedProvider === "vscode-lm") {
				vscode.postMessage({ type: "requestVsCodeLmModels" })
			}
		},
		250,
		[
			selectedProvider,
			apiConfiguration?.requestyApiKey,
			apiConfiguration?.openAiBaseUrl,
			apiConfiguration?.openAiApiKey,
			apiConfiguration?.ollamaBaseUrl,
			apiConfiguration?.lmStudioBaseUrl,
		],
	)

	useEffect(() => {
		const apiValidationResult =
			validateApiConfiguration(apiConfiguration) ||
			validateModelId(apiConfiguration, glamaModels, openRouterModels, unboundModels, requestyModels)

		setErrorMessage(apiValidationResult)
	}, [apiConfiguration, glamaModels, openRouterModels, setErrorMessage, unboundModels, requestyModels])

	const onMessage = useCallback((event: MessageEvent) => {
		const message: ExtensionMessage = event.data

		switch (message.type) {
			case "openRouterModels": {
				const updatedModels = message.openRouterModels ?? {}
				setOpenRouterModels({ [openRouterDefaultModelId]: openRouterDefaultModelInfo, ...updatedModels })
				break
			}
			case "glamaModels": {
				const updatedModels = message.glamaModels ?? {}
				setGlamaModels({ [glamaDefaultModelId]: glamaDefaultModelInfo, ...updatedModels })
				break
			}
			case "unboundModels": {
				const updatedModels = message.unboundModels ?? {}
				setUnboundModels({ [unboundDefaultModelId]: unboundDefaultModelInfo, ...updatedModels })
				break
			}
			case "requestyModels": {
				const updatedModels = message.requestyModels ?? {}
				setRequestyModels({ [requestyDefaultModelId]: requestyDefaultModelInfo, ...updatedModels })
				break
			}
			case "openAiModels": {
				const updatedModels = message.openAiModels ?? []
				setOpenAiModels(Object.fromEntries(updatedModels.map((item) => [item, openAiModelInfoSaneDefaults])))
				break
			}
			case "ollamaModels":
				{
					const newModels = message.ollamaModels ?? []
					setOllamaModels(newModels)
				}
				break
			case "lmStudioModels":
				{
					const newModels = message.lmStudioModels ?? []
					setLmStudioModels(newModels)
				}
				break
			case "vsCodeLmModels":
				{
					const newModels = message.vsCodeLmModels ?? []
					setVsCodeLmModels(newModels)
				}
				break
		}
	}, [])

	useEvent("message", onMessage)

	const selectedProviderModelOptions: DropdownOption[] = useMemo(
		() =>
			modelsByProvider[selectedProvider]
				? [
						{ value: "", label: "Select a model..." },
						...Object.keys(modelsByProvider[selectedProvider]).map((modelId) => ({
							value: modelId,
							label: modelId,
						})),
					]
				: [],
		[selectedProvider],
	)

	return (
		<div className="flex flex-col gap-3">
			<div className="dropdown-container">
				<label htmlFor="api-provider" className="font-medium">
					API Provider
				</label>
				<Select
					value={selectedProvider}
					onValueChange={handleInputChange("apiProvider", dropdownEventTransform)}>
					<SelectTrigger className="w-full">
						<SelectValue placeholder="Select" />
					</SelectTrigger>
					<SelectContent>
						<SelectGroup>
							{providers.map(({ value, label }) => (
								<SelectItem key={value} value={value}>
									{label}
								</SelectItem>
							))}
						</SelectGroup>
					</SelectContent>
				</Select>
			</div>

			{errorMessage && <ApiErrorMessage errorMessage={errorMessage} />}

			{selectedProvider === "openrouter" && (
				<>
					<VSCodeTextField
						value={apiConfiguration?.openRouterApiKey || ""}
						type="password"
						onInput={handleInputChange("openRouterApiKey")}
						placeholder="Enter API Key..."
						className="w-full">
						<span className="font-medium">OpenRouter API Key</span>
					</VSCodeTextField>
					<div className="text-sm text-vscode-descriptionForeground -mt-2">
						This key is stored locally and only used to make API requests from this extension.
					</div>
					{!apiConfiguration?.openRouterApiKey && (
						<VSCodeButtonLink href={getOpenRouterAuthUrl(uriScheme)} appearance="secondary">
							Get OpenRouter API Key
						</VSCodeButtonLink>
					)}
					{!fromWelcomeView && (
						<>
							<div>
								<Checkbox
									checked={openRouterBaseUrlSelected}
									onChange={(checked: boolean) => {
										setOpenRouterBaseUrlSelected(checked)

										if (!checked) {
											setApiConfigurationField("openRouterBaseUrl", "")
										}
									}}>
									Use custom base URL
								</Checkbox>
								{openRouterBaseUrlSelected && (
									<VSCodeTextField
										value={apiConfiguration?.openRouterBaseUrl || ""}
										type="url"
										onInput={handleInputChange("openRouterBaseUrl")}
										placeholder="Default: https://openrouter.ai/api/v1"
										className="w-full mt-1"
									/>
								)}
							</div>
							<Checkbox
								checked={apiConfiguration?.openRouterUseMiddleOutTransform ?? true}
								onChange={handleInputChange("openRouterUseMiddleOutTransform", noTransform)}>
								Compress prompts and message chains to the context size (
								<a href="https://openrouter.ai/docs/transforms">OpenRouter Transforms</a>)
							</Checkbox>
						</>
					)}
				</>
			)}

			{selectedProvider === "anthropic" && (
				<>
					<VSCodeTextField
						value={apiConfiguration?.apiKey || ""}
						type="password"
						onInput={handleInputChange("apiKey")}
						placeholder="Enter API Key..."
						className="w-full">
						<div className="font-medium">Anthropic API Key</div>
					</VSCodeTextField>
					<div className="text-sm text-vscode-descriptionForeground -mt-2">
						This key is stored locally and only used to make API requests from this extension.
					</div>
					{!apiConfiguration?.apiKey && (
						<VSCodeButtonLink href="https://console.anthropic.com/settings/keys" appearance="secondary">
							Get Anthropic API Key
						</VSCodeButtonLink>
					)}
					<div>
						<Checkbox
							checked={anthropicBaseUrlSelected}
							onChange={(checked: boolean) => {
								setAnthropicBaseUrlSelected(checked)

								if (!checked) {
									setApiConfigurationField("anthropicBaseUrl", "")
								}
							}}>
							Use custom base URL
						</Checkbox>
						{anthropicBaseUrlSelected && (
							<VSCodeTextField
								value={apiConfiguration?.anthropicBaseUrl || ""}
								type="url"
								onInput={handleInputChange("anthropicBaseUrl")}
								placeholder="https://api.anthropic.com"
								className="w-full mt-1"
							/>
						)}
					</div>
				</>
			)}

			{selectedProvider === "glama" && (
				<>
					<VSCodeTextField
						value={apiConfiguration?.glamaApiKey || ""}
						type="password"
						onInput={handleInputChange("glamaApiKey")}
						placeholder="Enter API Key..."
						className="w-full">
						<span className="font-medium">Glama API Key</span>
					</VSCodeTextField>
					<div className="text-sm text-vscode-descriptionForeground -mt-2">
						This key is stored locally and only used to make API requests from this extension.
					</div>
					{!apiConfiguration?.glamaApiKey && (
						<VSCodeButtonLink href={getGlamaAuthUrl(uriScheme)} appearance="secondary">
							Get Glama API Key
						</VSCodeButtonLink>
					)}
				</>
			)}

			{selectedProvider === "requesty" && (
				<>
					<VSCodeTextField
						value={apiConfiguration?.requestyApiKey || ""}
						type="password"
						onInput={handleInputChange("requestyApiKey")}
						placeholder="Enter API Key..."
						className="w-full">
						<span className="font-medium">Requesty API Key</span>
					</VSCodeTextField>
					<div className="text-sm text-vscode-descriptionForeground -mt-2">
						This key is stored locally and only used to make API requests from this extension.
					</div>
				</>
			)}

			{selectedProvider === "openai-native" && (
				<>
					<VSCodeTextField
						value={apiConfiguration?.openAiNativeApiKey || ""}
						type="password"
						onInput={handleInputChange("openAiNativeApiKey")}
						placeholder="Enter API Key..."
						className="w-full">
						<span className="font-medium">OpenAI API Key</span>
					</VSCodeTextField>
					<div className="text-sm text-vscode-descriptionForeground -mt-2">
						This key is stored locally and only used to make API requests from this extension.
					</div>
					{!apiConfiguration?.openAiNativeApiKey && (
						<VSCodeButtonLink href="https://platform.openai.com/api-keys" appearance="secondary">
							Get OpenAI API Key
						</VSCodeButtonLink>
					)}
				</>
			)}

			{selectedProvider === "mistral" && (
				<>
					<VSCodeTextField
						value={apiConfiguration?.mistralApiKey || ""}
						type="password"
						onInput={handleInputChange("mistralApiKey")}
						placeholder="Enter API Key..."
						className="w-full">
						<span className="font-medium">Mistral API Key</span>
					</VSCodeTextField>
					<div className="text-sm text-vscode-descriptionForeground -mt-2">
						This key is stored locally and only used to make API requests from this extension.
					</div>
					{!apiConfiguration?.mistralApiKey && (
						<VSCodeButtonLink href="https://console.mistral.ai/" appearance="secondary">
							Get Mistral / Codestral API Key
						</VSCodeButtonLink>
					)}
					{(apiConfiguration?.apiModelId?.startsWith("codestral-") ||
						(!apiConfiguration?.apiModelId && mistralDefaultModelId.startsWith("codestral-"))) && (
						<>
							<VSCodeTextField
								value={apiConfiguration?.mistralCodestralUrl || ""}
								type="url"
								onInput={handleInputChange("mistralCodestralUrl")}
								placeholder="https://codestral.mistral.ai"
								className="w-full">
								<span className="font-medium">Codestral Base URL (Optional)</span>
							</VSCodeTextField>
							<div className="text-sm text-vscode-descriptionForeground -mt-2">
								Set an alternative URL for the Codestral model.
							</div>
						</>
					)}
				</>
			)}

			{selectedProvider === "bedrock" && (
				<>
					<VSCodeRadioGroup
						value={apiConfiguration?.awsUseProfile ? "profile" : "credentials"}
						onChange={handleInputChange(
							"awsUseProfile",
							(e) => (e.target as HTMLInputElement).value === "profile",
						)}>
						<VSCodeRadio value="credentials">AWS Credentials</VSCodeRadio>
						<VSCodeRadio value="profile">AWS Profile</VSCodeRadio>
					</VSCodeRadioGroup>
					<div className="text-sm text-vscode-descriptionForeground -mt-3">
						Authenticate by providing an access key and secret or use the default AWS credential providers,
						i.e. ~/.aws/credentials or environment variables. These credentials are only used locally to
						make API requests from this extension.
					</div>
					{apiConfiguration?.awsUseProfile ? (
						<VSCodeTextField
							value={apiConfiguration?.awsProfile || ""}
							onInput={handleInputChange("awsProfile")}
							placeholder="Enter profile name"
							className="w-full">
							<span className="font-medium">AWS Profile Name</span>
						</VSCodeTextField>
					) : (
						<>
							<VSCodeTextField
								value={apiConfiguration?.awsAccessKey || ""}
								type="password"
								onInput={handleInputChange("awsAccessKey")}
								placeholder="Enter Access Key..."
								className="w-full">
								<span className="font-medium">AWS Access Key</span>
							</VSCodeTextField>
							<VSCodeTextField
								value={apiConfiguration?.awsSecretKey || ""}
								type="password"
								onInput={handleInputChange("awsSecretKey")}
								placeholder="Enter Secret Key..."
								className="w-full">
								<span className="font-medium">AWS Secret Key</span>
							</VSCodeTextField>
							<VSCodeTextField
								value={apiConfiguration?.awsSessionToken || ""}
								type="password"
								onInput={handleInputChange("awsSessionToken")}
								placeholder="Enter Session Token..."
								className="w-full">
								<span className="font-medium">AWS Session Token</span>
							</VSCodeTextField>
						</>
					)}
					<div className="dropdown-container">
						<label htmlFor="aws-region-dropdown" className="font-medium">
							AWS Region
						</label>
						<Dropdown
							id="aws-region-dropdown"
							value={apiConfiguration?.awsRegion || ""}
							onChange={handleInputChange("awsRegion", dropdownEventTransform)}
							options={[
								{ value: "", label: "Select a region..." },
								{ value: "us-east-1", label: "us-east-1" },
								{ value: "us-east-2", label: "us-east-2" },
								{ value: "us-west-2", label: "us-west-2" },
								{ value: "ap-south-1", label: "ap-south-1" },
								{ value: "ap-northeast-1", label: "ap-northeast-1" },
								{ value: "ap-northeast-2", label: "ap-northeast-2" },
								{ value: "ap-southeast-1", label: "ap-southeast-1" },
								{ value: "ap-southeast-2", label: "ap-southeast-2" },
								{ value: "ca-central-1", label: "ca-central-1" },
								{ value: "eu-central-1", label: "eu-central-1" },
								{ value: "eu-west-1", label: "eu-west-1" },
								{ value: "eu-west-2", label: "eu-west-2" },
								{ value: "eu-west-3", label: "eu-west-3" },
								{ value: "sa-east-1", label: "sa-east-1" },
								{ value: "us-gov-west-1", label: "us-gov-west-1" },
							]}
							className="w-full"
						/>
					</div>
					<Checkbox
						checked={apiConfiguration?.awsUseCrossRegionInference || false}
						onChange={handleInputChange("awsUseCrossRegionInference", noTransform)}>
						Use cross-region inference
					</Checkbox>
				</>
			)}

			{selectedProvider === "vertex" && (
				<>
					<div className="text-sm text-vscode-descriptionForeground">
						<div>To use Google Cloud Vertex AI, you need to:</div>
						<div>
							<VSCodeLink
								href="https://cloud.google.com/vertex-ai/generative-ai/docs/partner-models/use-claude#before_you_begin"
								className="text-sm">
								1. Create a Google Cloud account, enable the Vertex AI API & enable the desired Claude
								models.
							</VSCodeLink>
						</div>
						<div>
							<VSCodeLink
								href="https://cloud.google.com/docs/authentication/provide-credentials-adc#google-idp"
								className="text-sm">
								2. Install the Google Cloud CLI & configure application default credentials.
							</VSCodeLink>
						</div>
						<div>
							<VSCodeLink
								href="https://developers.google.com/workspace/guides/create-credentials?hl=en#service-account"
								className="text-sm">
								3. Or create a service account with credentials.
							</VSCodeLink>
						</div>
					</div>
					<VSCodeTextField
						value={apiConfiguration?.vertexJsonCredentials || ""}
						onInput={handleInputChange("vertexJsonCredentials")}
						placeholder="Enter Credentials JSON..."
						className="w-full">
						<span className="font-medium">Google Cloud Credentials</span>
					</VSCodeTextField>
					<VSCodeTextField
						value={apiConfiguration?.vertexKeyFile || ""}
						onInput={handleInputChange("vertexKeyFile")}
						placeholder="Enter Key File Path..."
						className="w-full">
						<span className="font-medium">Google Cloud Key File Path</span>
					</VSCodeTextField>
					<VSCodeTextField
						value={apiConfiguration?.vertexProjectId || ""}
						onInput={handleInputChange("vertexProjectId")}
						placeholder="Enter Project ID..."
						className="w-full">
						<span className="font-medium">Google Cloud Project ID</span>
					</VSCodeTextField>
					<div className="dropdown-container">
						<label htmlFor="vertex-region-dropdown" className="font-medium">
							Google Cloud Region
						</label>
						<Dropdown
							id="vertex-region-dropdown"
							value={apiConfiguration?.vertexRegion || ""}
							onChange={handleInputChange("vertexRegion", dropdownEventTransform)}
							options={[
								{ value: "", label: "Select a region..." },
								{ value: "us-east5", label: "us-east5" },
								{ value: "us-central1", label: "us-central1" },
								{ value: "europe-west1", label: "europe-west1" },
								{ value: "europe-west4", label: "europe-west4" },
								{ value: "asia-southeast1", label: "asia-southeast1" },
							]}
							className="w-full"
						/>
					</div>
				</>
			)}

			{selectedProvider === "gemini" && (
				<>
					<VSCodeTextField
						value={apiConfiguration?.geminiApiKey || ""}
						type="password"
						onInput={handleInputChange("geminiApiKey")}
						placeholder="Enter API Key..."
						className="w-full">
						<span className="font-medium">Gemini API Key</span>
					</VSCodeTextField>
<<<<<<< HEAD
					<Checkbox
						checked={googleGeminiBaseUrlSelected}
						onChange={(checked: boolean) => {
							setGoogleGeminiBaseUrlSelected(checked)
							if (!checked) {
								handleInputChange("googleGeminiBaseUrl")({
									target: {
										value: "",
									},
								})
							}
						}}>
						Use custom base URL
					</Checkbox>

					{googleGeminiBaseUrlSelected && (
						<VSCodeTextField
							value={apiConfiguration?.googleGeminiBaseUrl || ""}
							style={{ width: "100%", marginTop: 3 }}
							type="url"
							onInput={handleInputChange("googleGeminiBaseUrl")}
							placeholder="Default: https://generativelanguage.googleapis.com"
						/>
					)}
					<p
						style={{
							fontSize: "12px",
							marginTop: 3,
							color: "var(--vscode-descriptionForeground)",
						}}>
=======
					<div className="text-sm text-vscode-descriptionForeground -mt-2">
>>>>>>> ff54c63f
						This key is stored locally and only used to make API requests from this extension.
					</div>
					{!apiConfiguration?.geminiApiKey && (
						<VSCodeButtonLink href="https://ai.google.dev/" appearance="secondary">
							Get Gemini API Key
						</VSCodeButtonLink>
					)}
				</>
			)}

			{selectedProvider === "openai" && (
				<>
					<VSCodeTextField
						value={apiConfiguration?.openAiBaseUrl || ""}
						type="url"
						onInput={handleInputChange("openAiBaseUrl")}
						placeholder={"Enter base URL..."}
						className="w-full">
						<span className="font-medium">Base URL</span>
					</VSCodeTextField>
					<VSCodeTextField
						value={apiConfiguration?.openAiApiKey || ""}
						type="password"
						onInput={handleInputChange("openAiApiKey")}
						placeholder="Enter API Key..."
						className="w-full">
						<span className="font-medium">API Key</span>
					</VSCodeTextField>
					<ModelPicker
						apiConfiguration={apiConfiguration}
						setApiConfigurationField={setApiConfigurationField}
						defaultModelId="gpt-4o"
						defaultModelInfo={openAiModelInfoSaneDefaults}
						models={openAiModels}
						modelIdKey="openAiModelId"
						modelInfoKey="openAiCustomModelInfo"
						serviceName="OpenAI"
						serviceUrl="https://platform.openai.com"
					/>
					<Checkbox
						checked={apiConfiguration?.openAiStreamingEnabled ?? true}
						onChange={handleInputChange("openAiStreamingEnabled", noTransform)}>
						Enable streaming
					</Checkbox>
					<Checkbox
						checked={apiConfiguration?.openAiUseAzure ?? false}
						onChange={handleInputChange("openAiUseAzure", noTransform)}>
						Use Azure
					</Checkbox>
					<div>
						<Checkbox
							checked={azureApiVersionSelected}
							onChange={(checked: boolean) => {
								setAzureApiVersionSelected(checked)

								if (!checked) {
									setApiConfigurationField("azureApiVersion", "")
								}
							}}>
							Set Azure API version
						</Checkbox>
						{azureApiVersionSelected && (
							<VSCodeTextField
								value={apiConfiguration?.azureApiVersion || ""}
								onInput={handleInputChange("azureApiVersion")}
								placeholder={`Default: ${azureOpenAiDefaultApiVersion}`}
								className="w-full mt-1"
							/>
						)}
					</div>

					<div className="flex flex-col gap-3">
						<div className="text-sm text-vscode-descriptionForeground">
							Configure the capabilities and pricing for your custom OpenAI-compatible model. Be careful
							when specifying the model capabilities, as they can affect how Roo Code performs.
						</div>

						<div>
							<VSCodeTextField
								value={
									apiConfiguration?.openAiCustomModelInfo?.maxTokens?.toString() ||
									openAiModelInfoSaneDefaults.maxTokens?.toString() ||
									""
								}
								type="text"
								style={{
									borderColor: (() => {
										const value = apiConfiguration?.openAiCustomModelInfo?.maxTokens

										if (!value) {
											return "var(--vscode-input-border)"
										}

										return value > 0
											? "var(--vscode-charts-green)"
											: "var(--vscode-errorForeground)"
									})(),
								}}
								title="Maximum number of tokens the model can generate in a single response"
								onInput={handleInputChange("openAiCustomModelInfo", (e) => {
									const value = parseInt((e.target as HTMLInputElement).value)

									return {
										...(apiConfiguration?.openAiCustomModelInfo || openAiModelInfoSaneDefaults),
										maxTokens: isNaN(value) ? undefined : value,
									}
								})}
								placeholder="e.g. 4096"
								className="w-full">
								<span className="font-medium">Max Output Tokens</span>
							</VSCodeTextField>
							<div className="text-sm text-vscode-descriptionForeground">
								Maximum number of tokens the model can generate in a response. (Specify -1 to allow the
								server to set the max tokens.)
							</div>
						</div>

						<div>
							<VSCodeTextField
								value={
									apiConfiguration?.openAiCustomModelInfo?.contextWindow?.toString() ||
									openAiModelInfoSaneDefaults.contextWindow?.toString() ||
									""
								}
								type="text"
								style={{
									borderColor: (() => {
										const value = apiConfiguration?.openAiCustomModelInfo?.contextWindow

										if (!value) {
											return "var(--vscode-input-border)"
										}

										return value > 0
											? "var(--vscode-charts-green)"
											: "var(--vscode-errorForeground)"
									})(),
								}}
								title="Total number of tokens (input + output) the model can process in a single request"
								onInput={handleInputChange("openAiCustomModelInfo", (e) => {
									const value = (e.target as HTMLInputElement).value
									const parsed = parseInt(value)

									return {
										...(apiConfiguration?.openAiCustomModelInfo || openAiModelInfoSaneDefaults),
										contextWindow: isNaN(parsed)
											? openAiModelInfoSaneDefaults.contextWindow
											: parsed,
									}
								})}
								placeholder="e.g. 128000"
								className="w-full">
								<span className="font-medium">Context Window Size</span>
							</VSCodeTextField>
							<div className="text-sm text-vscode-descriptionForeground">
								Total tokens (input + output) the model can process.
							</div>
						</div>

						<div>
							<div className="flex items-center gap-1">
								<Checkbox
									checked={
										apiConfiguration?.openAiCustomModelInfo?.supportsImages ??
										openAiModelInfoSaneDefaults.supportsImages
									}
									onChange={handleInputChange("openAiCustomModelInfo", (checked) => {
										return {
											...(apiConfiguration?.openAiCustomModelInfo || openAiModelInfoSaneDefaults),
											supportsImages: checked,
										}
									})}>
									<span className="font-medium">Image Support</span>
								</Checkbox>
								<i
									className="codicon codicon-info text-vscode-descriptionForeground"
									title="Enable if the model can process and understand images in the input. Required for image-based assistance and visual code understanding."
									style={{ fontSize: "12px" }}
								/>
							</div>
							<div className="text-sm text-vscode-descriptionForeground">
								Is this model capable of processing and understanding images?
							</div>
						</div>

						<div>
							<div className="flex items-center gap-1">
								<Checkbox
									checked={apiConfiguration?.openAiCustomModelInfo?.supportsComputerUse ?? false}
									onChange={handleInputChange("openAiCustomModelInfo", (checked) => {
										return {
											...(apiConfiguration?.openAiCustomModelInfo || openAiModelInfoSaneDefaults),
											supportsComputerUse: checked,
										}
									})}>
									<span className="font-medium">Computer Use</span>
								</Checkbox>
								<i
									className="codicon codicon-info text-vscode-descriptionForeground"
									title="Enable if the model can interact with your computer through commands and file operations. Required for automated tasks and file modifications."
									style={{ fontSize: "12px" }}
								/>
							</div>
							<div className="text-sm text-vscode-descriptionForeground [pt">
								Is this model capable of interacting with a browser? (e.g. Claude 3.7 Sonnet).
							</div>
						</div>

						<div>
							<VSCodeTextField
								value={
									apiConfiguration?.openAiCustomModelInfo?.inputPrice?.toString() ??
									openAiModelInfoSaneDefaults.inputPrice?.toString() ??
									""
								}
								type="text"
								style={{
									borderColor: (() => {
										const value = apiConfiguration?.openAiCustomModelInfo?.inputPrice

										if (!value && value !== 0) {
											return "var(--vscode-input-border)"
										}

										return value >= 0
											? "var(--vscode-charts-green)"
											: "var(--vscode-errorForeground)"
									})(),
								}}
								onChange={handleInputChange("openAiCustomModelInfo", (e) => {
									const value = (e.target as HTMLInputElement).value
									const parsed = parseFloat(value)

									return {
										...(apiConfiguration?.openAiCustomModelInfo ?? openAiModelInfoSaneDefaults),
										inputPrice: isNaN(parsed) ? openAiModelInfoSaneDefaults.inputPrice : parsed,
									}
								})}
								placeholder="e.g. 0.0001"
								className="w-full">
								<div className="flex items-center gap-1">
									<span className="font-medium">Input Price</span>
									<i
										className="codicon codicon-info text-vscode-descriptionForeground"
										title="Cost per million tokens in the input/prompt. This affects the cost of sending context and instructions to the model."
										style={{ fontSize: "12px" }}
									/>
								</div>
							</VSCodeTextField>
						</div>

						<div>
							<VSCodeTextField
								value={
									apiConfiguration?.openAiCustomModelInfo?.outputPrice?.toString() ||
									openAiModelInfoSaneDefaults.outputPrice?.toString() ||
									""
								}
								type="text"
								style={{
									borderColor: (() => {
										const value = apiConfiguration?.openAiCustomModelInfo?.outputPrice

										if (!value && value !== 0) {
											return "var(--vscode-input-border)"
										}

										return value >= 0
											? "var(--vscode-charts-green)"
											: "var(--vscode-errorForeground)"
									})(),
								}}
								onChange={handleInputChange("openAiCustomModelInfo", (e) => {
									const value = (e.target as HTMLInputElement).value
									const parsed = parseFloat(value)

									return {
										...(apiConfiguration?.openAiCustomModelInfo || openAiModelInfoSaneDefaults),
										outputPrice: isNaN(parsed) ? openAiModelInfoSaneDefaults.outputPrice : parsed,
									}
								})}
								placeholder="e.g. 0.0002"
								className="w-full">
								<div className="flex items-center gap-1">
									<span className="font-medium">Output Price</span>
									<i
										className="codicon codicon-info text-vscode-descriptionForeground"
										title="Cost per million tokens in the model's response. This affects the cost of generated content and completions."
										style={{ fontSize: "12px" }}
									/>
								</div>
							</VSCodeTextField>
						</div>

						<Button
							variant="secondary"
							onClick={() =>
								setApiConfigurationField("openAiCustomModelInfo", openAiModelInfoSaneDefaults)
							}>
							Reset to Defaults
						</Button>
					</div>
				</>
			)}

			{selectedProvider === "lmstudio" && (
				<>
					<VSCodeTextField
						value={apiConfiguration?.lmStudioBaseUrl || ""}
						type="url"
						onInput={handleInputChange("lmStudioBaseUrl")}
						placeholder={"Default: http://localhost:1234"}
						className="w-full">
						<span className="font-medium">Base URL (optional)</span>
					</VSCodeTextField>
					<VSCodeTextField
						value={apiConfiguration?.lmStudioModelId || ""}
						onInput={handleInputChange("lmStudioModelId")}
						placeholder={"e.g. meta-llama-3.1-8b-instruct"}
						className="w-full">
						<span className="font-medium">Model ID</span>
					</VSCodeTextField>
					{lmStudioModels.length > 0 && (
						<VSCodeRadioGroup
							value={
								lmStudioModels.includes(apiConfiguration?.lmStudioModelId || "")
									? apiConfiguration?.lmStudioModelId
									: ""
							}
							onChange={handleInputChange("lmStudioModelId")}>
							{lmStudioModels.map((model) => (
								<VSCodeRadio
									key={model}
									value={model}
									checked={apiConfiguration?.lmStudioModelId === model}>
									{model}
								</VSCodeRadio>
							))}
						</VSCodeRadioGroup>
					)}
					<Checkbox
						checked={apiConfiguration?.lmStudioSpeculativeDecodingEnabled === true}
						onChange={(checked) => {
							// Explicitly set the boolean value using direct method.
							setApiConfigurationField("lmStudioSpeculativeDecodingEnabled", checked)
						}}>
						Enable Speculative Decoding
					</Checkbox>
					{apiConfiguration?.lmStudioSpeculativeDecodingEnabled && (
						<>
							<div>
								<VSCodeTextField
									value={apiConfiguration?.lmStudioDraftModelId || ""}
									onInput={handleInputChange("lmStudioDraftModelId")}
									placeholder={"e.g. lmstudio-community/llama-3.2-1b-instruct"}
									className="w-full">
									<span className="font-medium">Draft Model ID</span>
								</VSCodeTextField>
								<div className="text-sm text-vscode-descriptionForeground">
									Draft model must be from the same model family for speculative decoding to work
									correctly.
								</div>
							</div>
							{lmStudioModels.length > 0 && (
								<>
									<div className="font-medium">Select Draft Model</div>
									<VSCodeRadioGroup
										value={
											lmStudioModels.includes(apiConfiguration?.lmStudioDraftModelId || "")
												? apiConfiguration?.lmStudioDraftModelId
												: ""
										}
										onChange={handleInputChange("lmStudioDraftModelId")}>
										{lmStudioModels.map((model) => (
											<VSCodeRadio key={`draft-${model}`} value={model}>
												{model}
											</VSCodeRadio>
										))}
									</VSCodeRadioGroup>
									{lmStudioModels.length === 0 && (
										<div
											className="text-sm rounded-xs p-2"
											style={{
												backgroundColor: "var(--vscode-inputValidation-infoBackground)",
												border: "1px solid var(--vscode-inputValidation-infoBorder)",
												color: "var(--vscode-inputValidation-infoForeground)",
											}}>
											No draft models found. Please ensure LM Studio is running with Server Mode
											enabled.
										</div>
									)}
								</>
							)}
						</>
					)}
					<div className="text-sm text-vscode-descriptionForeground">
						LM Studio allows you to run models locally on your computer. For instructions on how to get
						started, see their <VSCodeLink href="https://lmstudio.ai/docs">quickstart guide</VSCodeLink>.
						You will also need to start LM Studio's{" "}
						<VSCodeLink href="https://lmstudio.ai/docs/basics/server">local server</VSCodeLink> feature to
						use it with this extension.
						<span className="text-vscode-errorForeground ml-1">
							<span className="font-medium">Note:</span> Roo Code uses complex prompts and works best with
							Claude models. Less capable models may not work as expected.
						</span>
					</div>
				</>
			)}

			{selectedProvider === "deepseek" && (
				<>
					<VSCodeTextField
						value={apiConfiguration?.deepSeekApiKey || ""}
						type="password"
						onInput={handleInputChange("deepSeekApiKey")}
						placeholder="Enter API Key..."
						className="w-full">
						<span className="font-medium">DeepSeek API Key</span>
					</VSCodeTextField>
					<div className="text-sm text-vscode-descriptionForeground -mt-2">
						This key is stored locally and only used to make API requests from this extension.
					</div>
					{!apiConfiguration?.deepSeekApiKey && (
						<VSCodeButtonLink href="https://platform.deepseek.com/" appearance="secondary">
							Get DeepSeek API Key
						</VSCodeButtonLink>
					)}
				</>
			)}

			{selectedProvider === "vscode-lm" && (
				<>
					<div className="dropdown-container">
						<label htmlFor="vscode-lm-model" className="font-medium">
							Language Model
						</label>
						{vsCodeLmModels.length > 0 ? (
							<Select
								value={
									apiConfiguration?.vsCodeLmModelSelector
										? `${apiConfiguration.vsCodeLmModelSelector.vendor ?? ""}/${apiConfiguration.vsCodeLmModelSelector.family ?? ""}`
										: ""
								}
								onValueChange={handleInputChange("vsCodeLmModelSelector", (valueStr) => {
									const [vendor, family] = valueStr.split("/")
									return { vendor, family }
								})}>
								<SelectTrigger className="w-full">
									<SelectValue placeholder="Select a model..." />
								</SelectTrigger>
								<SelectContent>
									<SelectGroup>
										{vsCodeLmModels.map((model) => (
											<SelectItem
												key={`${model.vendor}/${model.family}`}
												value={`${model.vendor}/${model.family}`}>
												{`${model.vendor} - ${model.family}`}
											</SelectItem>
										))}
									</SelectGroup>
								</SelectContent>
							</Select>
						) : (
							<div className="text-sm text-vscode-descriptionForeground">
								The VS Code Language Model API allows you to run models provided by other VS Code
								extensions (including but not limited to GitHub Copilot). The easiest way to get started
								is to install the Copilot and Copilot Chat extensions from the VS Code Marketplace.
							</div>
						)}
					</div>
					<div className="text-sm text-vscode-errorForeground">
						Note: This is a very experimental integration and provider support will vary. If you get an
						error about a model not being supported, that's an issue on the provider's end.
					</div>
				</>
			)}

			{selectedProvider === "ollama" && (
				<>
					<VSCodeTextField
						value={apiConfiguration?.ollamaBaseUrl || ""}
						type="url"
						onInput={handleInputChange("ollamaBaseUrl")}
						placeholder={"Default: http://localhost:11434"}
						className="w-full">
						<span className="font-medium">Base URL (optional)</span>
					</VSCodeTextField>
					<VSCodeTextField
						value={apiConfiguration?.ollamaModelId || ""}
						onInput={handleInputChange("ollamaModelId")}
						placeholder={"e.g. llama3.1"}
						className="w-full">
						<span className="font-medium">Model ID</span>
					</VSCodeTextField>
					{ollamaModels.length > 0 && (
						<VSCodeRadioGroup
							value={
								ollamaModels.includes(apiConfiguration?.ollamaModelId || "")
									? apiConfiguration?.ollamaModelId
									: ""
							}
							onChange={handleInputChange("ollamaModelId")}>
							{ollamaModels.map((model) => (
								<VSCodeRadio
									key={model}
									value={model}
									checked={apiConfiguration?.ollamaModelId === model}>
									{model}
								</VSCodeRadio>
							))}
						</VSCodeRadioGroup>
					)}
					<div className="text-sm text-vscode-descriptionForeground">
						Ollama allows you to run models locally on your computer. For instructions on how to get
						started, see their
						<VSCodeLink href="https://github.com/ollama/ollama/blob/main/README.md">
							quickstart guide
						</VSCodeLink>
						.
						<span className="text-vscode-errorForeground ml-1">
							<span className="font-medium">Note:</span> Roo Code uses complex prompts and works best with
							Claude models. Less capable models may not work as expected.
						</span>
					</div>
				</>
			)}

			{selectedProvider === "unbound" && (
				<>
					<VSCodeTextField
						value={apiConfiguration?.unboundApiKey || ""}
						type="password"
						onInput={handleInputChange("unboundApiKey")}
						placeholder="Enter API Key..."
						className="w-full">
						<span className="font-medium">Unbound API Key</span>
					</VSCodeTextField>
					<div className="text-sm text-vscode-descriptionForeground -mt-2">
						This key is stored locally and only used to make API requests from this extension.
					</div>
					{!apiConfiguration?.unboundApiKey && (
						<VSCodeButtonLink href="https://gateway.getunbound.ai" appearance="secondary">
							Get Unbound API Key
						</VSCodeButtonLink>
					)}
				</>
			)}

			{selectedProvider === "human-relay" && (
				<>
					<div className="text-sm text-vscode-descriptionForeground">
						No API key is required, but the user needs to help copy and paste the information to the web
						chat AI.
					</div>
					<div className="text-sm text-vscode-descriptionForeground">
						During use, a dialog box will pop up and the current message will be copied to the clipboard
						automatically. You need to paste these to web versions of AI (such as ChatGPT or Claude), then
						copy the AI's reply back to the dialog box and click the confirm button.
					</div>
				</>
			)}

			{/* Model Pickers */}

			{selectedProvider === "openrouter" && (
				<ModelPicker
					apiConfiguration={apiConfiguration}
					setApiConfigurationField={setApiConfigurationField}
					defaultModelId={openRouterDefaultModelId}
					defaultModelInfo={openRouterDefaultModelInfo}
					models={openRouterModels}
					modelIdKey="openRouterModelId"
					modelInfoKey="openRouterModelInfo"
					serviceName="OpenRouter"
					serviceUrl="https://openrouter.ai/models"
				/>
			)}

			{selectedProvider === "glama" && (
				<ModelPicker
					apiConfiguration={apiConfiguration}
					setApiConfigurationField={setApiConfigurationField}
					defaultModelId={glamaDefaultModelId}
					defaultModelInfo={glamaDefaultModelInfo}
					models={glamaModels}
					modelInfoKey="glamaModelInfo"
					modelIdKey="glamaModelId"
					serviceName="Glama"
					serviceUrl="https://glama.ai/models"
				/>
			)}

			{selectedProvider === "unbound" && (
				<ModelPicker
					apiConfiguration={apiConfiguration}
					defaultModelId={unboundDefaultModelId}
					defaultModelInfo={unboundDefaultModelInfo}
					models={unboundModels}
					modelInfoKey="unboundModelInfo"
					modelIdKey="unboundModelId"
					serviceName="Unbound"
					serviceUrl="https://api.getunbound.ai/models"
					setApiConfigurationField={setApiConfigurationField}
				/>
			)}

			{selectedProvider === "requesty" && (
				<ModelPicker
					apiConfiguration={apiConfiguration}
					setApiConfigurationField={setApiConfigurationField}
					defaultModelId={requestyDefaultModelId}
					defaultModelInfo={requestyDefaultModelInfo}
					models={requestyModels}
					modelIdKey="requestyModelId"
					modelInfoKey="requestyModelInfo"
					serviceName="Requesty"
					serviceUrl="https://requesty.ai"
				/>
			)}

			{selectedProviderModelOptions.length > 0 && (
				<>
					<div className="dropdown-container">
						<label htmlFor="model-id" className="font-medium">
							Model
						</label>
						<Dropdown
							id="model-id"
							value={selectedModelId === "custom-arn" ? "custom-arn" : selectedModelId}
							onChange={(value) => {
								const modelValue = typeof value == "string" ? value : value?.value
								setApiConfigurationField("apiModelId", modelValue)

								// Clear custom ARN if not using custom ARN option
								if (modelValue !== "custom-arn" && selectedProvider === "bedrock") {
									setApiConfigurationField("awsCustomArn", "")
								}
							}}
							options={[
								...selectedProviderModelOptions,
								...(selectedProvider === "bedrock"
									? [{ value: "custom-arn", label: "Use custom ARN..." }]
									: []),
							]}
							className="w-full"
						/>
					</div>

					{selectedProvider === "bedrock" && selectedModelId === "custom-arn" && (
						<>
							<VSCodeTextField
								value={apiConfiguration?.awsCustomArn || ""}
								onInput={(e) => {
									const value = (e.target as HTMLInputElement).value
									setApiConfigurationField("awsCustomArn", value)
								}}
								placeholder="Enter ARN (e.g. arn:aws:bedrock:us-east-1:123456789012:foundation-model/my-model)"
								className="w-full">
								<span className="font-medium">Custom ARN</span>
							</VSCodeTextField>
							<div className="text-sm text-vscode-descriptionForeground -mt-2">
								Enter a valid AWS Bedrock ARN for the model you want to use. Format examples:
								<ul className="list-disc pl-5 mt-1">
									<li>
										arn:aws:bedrock:us-east-1:123456789012:foundation-model/anthropic.claude-3-sonnet-20240229-v1:0
									</li>
									<li>
										arn:aws:bedrock:us-west-2:123456789012:provisioned-model/my-provisioned-model
									</li>
									<li>
										arn:aws:bedrock:us-east-1:123456789012:default-prompt-router/anthropic.claude:1
									</li>
								</ul>
								Make sure the region in the ARN matches your selected AWS Region above.
							</div>
							{apiConfiguration?.awsCustomArn &&
								(() => {
									const validation = validateBedrockArn(
										apiConfiguration.awsCustomArn,
										apiConfiguration.awsRegion,
									)

									if (!validation.isValid) {
										return (
											<div className="text-sm text-vscode-errorForeground mt-2">
												{validation.errorMessage ||
													"Invalid ARN format. Please check the examples above."}
											</div>
										)
									}

									if (validation.errorMessage) {
										return (
											<div className="text-sm text-vscode-errorForeground mt-2">
												{validation.errorMessage}
											</div>
										)
									}

									return null
								})()}
							=======
						</>
					)}
					<ModelInfoView
						selectedModelId={selectedModelId}
						modelInfo={selectedModelInfo}
						isDescriptionExpanded={isDescriptionExpanded}
						setIsDescriptionExpanded={setIsDescriptionExpanded}
					/>
					<ThinkingBudget
						key={`${selectedProvider}-${selectedModelId}`}
						apiConfiguration={apiConfiguration}
						setApiConfigurationField={setApiConfigurationField}
						modelInfo={selectedModelInfo}
					/>
				</>
			)}

			{!fromWelcomeView && (
				<TemperatureControl
					value={apiConfiguration?.modelTemperature}
					onChange={handleInputChange("modelTemperature", noTransform)}
					maxValue={2}
				/>
			)}
		</div>
	)
}

export function getGlamaAuthUrl(uriScheme?: string) {
	const callbackUrl = `${uriScheme || "vscode"}://rooveterinaryinc.roo-cline/glama`
	return `https://glama.ai/oauth/authorize?callback_url=${encodeURIComponent(callbackUrl)}`
}

export function getOpenRouterAuthUrl(uriScheme?: string) {
	return `https://openrouter.ai/auth?callback_url=${uriScheme || "vscode"}://rooveterinaryinc.roo-cline/openrouter`
}

export function normalizeApiConfiguration(apiConfiguration?: ApiConfiguration) {
	const provider = apiConfiguration?.apiProvider || "anthropic"
	const modelId = apiConfiguration?.apiModelId

	const getProviderData = (models: Record<string, ModelInfo>, defaultId: string) => {
		let selectedModelId: string
		let selectedModelInfo: ModelInfo

		if (modelId && modelId in models) {
			selectedModelId = modelId
			selectedModelInfo = models[modelId]
		} else {
			selectedModelId = defaultId
			selectedModelInfo = models[defaultId]
		}

		return { selectedProvider: provider, selectedModelId, selectedModelInfo }
	}

	switch (provider) {
		case "anthropic":
			return getProviderData(anthropicModels, anthropicDefaultModelId)
		case "bedrock":
			// Special case for custom ARN
			if (modelId === "custom-arn") {
				return {
					selectedProvider: provider,
					selectedModelId: "custom-arn",
					selectedModelInfo: {
						maxTokens: 5000,
						contextWindow: 128_000,
						supportsPromptCache: false,
						supportsImages: true,
					},
				}
			}
			return getProviderData(bedrockModels, bedrockDefaultModelId)
		case "vertex":
			return getProviderData(vertexModels, vertexDefaultModelId)
		case "gemini":
			return getProviderData(geminiModels, geminiDefaultModelId)
		case "deepseek":
			return getProviderData(deepSeekModels, deepSeekDefaultModelId)
		case "openai-native":
			return getProviderData(openAiNativeModels, openAiNativeDefaultModelId)
		case "mistral":
			return getProviderData(mistralModels, mistralDefaultModelId)
		case "openrouter":
			return {
				selectedProvider: provider,
				selectedModelId: apiConfiguration?.openRouterModelId || openRouterDefaultModelId,
				selectedModelInfo: apiConfiguration?.openRouterModelInfo || openRouterDefaultModelInfo,
			}
		case "glama":
			return {
				selectedProvider: provider,
				selectedModelId: apiConfiguration?.glamaModelId || glamaDefaultModelId,
				selectedModelInfo: apiConfiguration?.glamaModelInfo || glamaDefaultModelInfo,
			}
		case "unbound":
			return {
				selectedProvider: provider,
				selectedModelId: apiConfiguration?.unboundModelId || unboundDefaultModelId,
				selectedModelInfo: apiConfiguration?.unboundModelInfo || unboundDefaultModelInfo,
			}
		case "requesty":
			return {
				selectedProvider: provider,
				selectedModelId: apiConfiguration?.requestyModelId || requestyDefaultModelId,
				selectedModelInfo: apiConfiguration?.requestyModelInfo || requestyDefaultModelInfo,
			}
		case "openai":
			return {
				selectedProvider: provider,
				selectedModelId: apiConfiguration?.openAiModelId || "",
				selectedModelInfo: apiConfiguration?.openAiCustomModelInfo || openAiModelInfoSaneDefaults,
			}
		case "ollama":
			return {
				selectedProvider: provider,
				selectedModelId: apiConfiguration?.ollamaModelId || "",
				selectedModelInfo: openAiModelInfoSaneDefaults,
			}
		case "lmstudio":
			return {
				selectedProvider: provider,
				selectedModelId: apiConfiguration?.lmStudioModelId || "",
				selectedModelInfo: openAiModelInfoSaneDefaults,
			}
		case "vscode-lm":
			return {
				selectedProvider: provider,
				selectedModelId: apiConfiguration?.vsCodeLmModelSelector
					? `${apiConfiguration.vsCodeLmModelSelector.vendor}/${apiConfiguration.vsCodeLmModelSelector.family}`
					: "",
				selectedModelInfo: {
					...openAiModelInfoSaneDefaults,
					supportsImages: false, // VSCode LM API currently doesn't support images.
				},
			}
		default:
			return getProviderData(anthropicModels, anthropicDefaultModelId)
	}
}

export default memo(ApiOptions)<|MERGE_RESOLUTION|>--- conflicted
+++ resolved
@@ -641,40 +641,7 @@
 						className="w-full">
 						<span className="font-medium">Gemini API Key</span>
 					</VSCodeTextField>
-<<<<<<< HEAD
-					<Checkbox
-						checked={googleGeminiBaseUrlSelected}
-						onChange={(checked: boolean) => {
-							setGoogleGeminiBaseUrlSelected(checked)
-							if (!checked) {
-								handleInputChange("googleGeminiBaseUrl")({
-									target: {
-										value: "",
-									},
-								})
-							}
-						}}>
-						Use custom base URL
-					</Checkbox>
-
-					{googleGeminiBaseUrlSelected && (
-						<VSCodeTextField
-							value={apiConfiguration?.googleGeminiBaseUrl || ""}
-							style={{ width: "100%", marginTop: 3 }}
-							type="url"
-							onInput={handleInputChange("googleGeminiBaseUrl")}
-							placeholder="Default: https://generativelanguage.googleapis.com"
-						/>
-					)}
-					<p
-						style={{
-							fontSize: "12px",
-							marginTop: 3,
-							color: "var(--vscode-descriptionForeground)",
-						}}>
-=======
 					<div className="text-sm text-vscode-descriptionForeground -mt-2">
->>>>>>> ff54c63f
 						This key is stored locally and only used to make API requests from this extension.
 					</div>
 					{!apiConfiguration?.geminiApiKey && (
@@ -682,6 +649,28 @@
 							Get Gemini API Key
 						</VSCodeButtonLink>
 					)}
+          <div>
+						<Checkbox
+							checked={googleGeminiBaseUrlSelected}
+							onChange={(checked: boolean) => {
+								setGoogleGeminiBaseUrlSelected(checked)
+
+								if (!checked) {
+									setApiConfigurationField("googleGeminiBaseUrl", "")
+								}
+							}}>
+							Use custom base URL
+						</Checkbox>
+						{googleGeminiBaseUrlSelected && (
+							<VSCodeTextField
+								value={apiConfiguration?.googleGeminiBaseUrl || ""}
+								type="url"
+								onInput={handleInputChange("googleGeminiBaseUrl")}
+								placeholder="https://generativelanguage.googleapis.com"
+								className="w-full mt-1"
+							/>
+						)}
+					</div>
 				</>
 			)}
 
