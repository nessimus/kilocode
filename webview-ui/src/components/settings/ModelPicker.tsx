import { useState, useCallback, useEffect, useRef, Fragment } from "react" // kilocode_change Fragment
import { VSCodeLink } from "@vscode/webview-ui-toolkit/react"
import { Trans } from "react-i18next"
import { ChevronsUpDown, Check, X } from "lucide-react"

<<<<<<< HEAD
import type { ProviderSettings, ModelInfo } from "@roo-code/types"

import type { OrganizationAllowList } from "@roo/cloud"
=======
import { type ProviderSettings, type ModelInfo, type OrganizationAllowList } from "@roo-code/types"
>>>>>>> a5079a56

import { useAppTranslation } from "@src/i18n/TranslationContext"
import { useSelectedModel } from "@/components/ui/hooks/useSelectedModel"
import { usePreferredModels } from "@/components/ui/hooks/kilocode/usePreferredModels" // kilocode_change
// import { filterModels } from "./utils/organizationFilters" // kilocode_change: not doing this
import { cn } from "@src/lib/utils"
import {
	Command,
	CommandEmpty,
	CommandGroup,
	CommandInput,
	CommandItem,
	CommandList,
	Popover,
	PopoverContent,
	PopoverTrigger,
	Button,
	SelectSeparator, // kilocode_change
} from "@src/components/ui"
import { useEscapeKey } from "@src/hooks/useEscapeKey"

import { ModelInfoView } from "./ModelInfoView"
import { ApiErrorMessage } from "./ApiErrorMessage"
import { KiloModelInfoView } from "../kilocode/settings/KiloModelInfoView"

type ModelIdKey = keyof Pick<
	ProviderSettings,
	| "glamaModelId"
	| "openRouterModelId"
	| "unboundModelId"
	| "requestyModelId"
	| "openAiModelId"
	| "litellmModelId"
	| "kilocodeModel"
	| "ioIntelligenceModelId"
>

interface ModelPickerProps {
	defaultModelId: string
	models: Record<string, ModelInfo> | null
	modelIdKey: ModelIdKey
	serviceName: string
	serviceUrl: string
	apiConfiguration: ProviderSettings
	setApiConfigurationField: <K extends keyof ProviderSettings>(field: K, value: ProviderSettings[K]) => void
	organizationAllowList: OrganizationAllowList
	errorMessage?: string
}

export const ModelPicker = ({
	defaultModelId,
	models,
	modelIdKey,
	serviceName,
	serviceUrl,
	apiConfiguration,
	setApiConfigurationField,
	// organizationAllowList, // kilocode_change: unused
	errorMessage,
}: ModelPickerProps) => {
	const { t } = useAppTranslation()

	const [open, setOpen] = useState(false)
	const [isDescriptionExpanded, setIsDescriptionExpanded] = useState(false)
	const isInitialized = useRef(false)
	const searchInputRef = useRef<HTMLInputElement>(null)
	const selectTimeoutRef = useRef<NodeJS.Timeout | null>(null)
	const closeTimeoutRef = useRef<NodeJS.Timeout | null>(null)

	// kilocode_change start
	const modelIds = usePreferredModels(models)
	const [isPricingExpanded, setIsPricingExpanded] = useState(false)
	// kilocode_change end

	const { id: selectedModelId, info: selectedModelInfo } = useSelectedModel(apiConfiguration)

	const [searchValue, setSearchValue] = useState("")

	const onSelect = useCallback(
		(modelId: string) => {
			if (!modelId) {
				return
			}

			setOpen(false)
			setApiConfigurationField(modelIdKey, modelId)

			// Clear any existing timeout
			if (selectTimeoutRef.current) {
				clearTimeout(selectTimeoutRef.current)
			}

			// Delay to ensure the popover is closed before setting the search value.
			selectTimeoutRef.current = setTimeout(() => setSearchValue(""), 100)
		},
		[modelIdKey, setApiConfigurationField],
	)

	const onOpenChange = useCallback((open: boolean) => {
		setOpen(open)

		// Abandon the current search if the popover is closed.
		if (!open) {
			// Clear any existing timeout
			if (closeTimeoutRef.current) {
				clearTimeout(closeTimeoutRef.current)
			}

			// Clear the search value when closing instead of prefilling it
			closeTimeoutRef.current = setTimeout(() => setSearchValue(""), 100)
		}
	}, [])

	const onClearSearch = useCallback(() => {
		setSearchValue("")
		searchInputRef.current?.focus()
	}, [])

	useEffect(() => {
		if (!selectedModelId && !isInitialized.current) {
			const initialValue =
				selectedModelId && modelIds.includes(selectedModelId) ? selectedModelId : defaultModelId
			setApiConfigurationField(modelIdKey, initialValue)
		}

		isInitialized.current = true
	}, [modelIds, setApiConfigurationField, modelIdKey, selectedModelId, defaultModelId])

	// Cleanup timeouts on unmount to prevent test flakiness
	useEffect(() => {
		return () => {
			if (selectTimeoutRef.current) {
				clearTimeout(selectTimeoutRef.current)
			}
			if (closeTimeoutRef.current) {
				clearTimeout(closeTimeoutRef.current)
			}
		}
	}, [])

	// Use the shared ESC key handler hook
	useEscapeKey(open, () => setOpen(false))

	return (
		<>
			<div>
				<label className="block font-medium mb-1">{t("settings:modelPicker.label")}</label>
				<Popover open={open} onOpenChange={onOpenChange}>
					<PopoverTrigger asChild>
						<Button
							variant="combobox"
							role="combobox"
							aria-expanded={open}
							className="w-full justify-between"
							data-testid="model-picker-button">
							<div className="truncate">{selectedModelId ?? t("settings:common.select")}</div>
							<ChevronsUpDown className="opacity-50" />
						</Button>
					</PopoverTrigger>
					<PopoverContent className="p-0 w-[var(--radix-popover-trigger-width)]">
						<Command>
							<div className="relative">
								<CommandInput
									ref={searchInputRef}
									value={searchValue}
									onValueChange={setSearchValue}
									placeholder={t("settings:modelPicker.searchPlaceholder")}
									className="h-9 mr-4"
									data-testid="model-input"
								/>
								{searchValue.length > 0 && (
									<div className="absolute right-2 top-0 bottom-0 flex items-center justify-center">
										<X
											className="text-vscode-input-foreground opacity-50 hover:opacity-100 size-4 p-0.5 cursor-pointer"
											onClick={onClearSearch}
										/>
									</div>
								)}
							</div>
							<CommandList>
								<CommandEmpty>
									{searchValue && (
										<div className="py-2 px-1 text-sm">
											{t("settings:modelPicker.noMatchFound")}
										</div>
									)}
								</CommandEmpty>
								<CommandGroup>
									{/* kilocode_change start */}
									{modelIds.map((model, i) => {
										const isPreferred = Number.isInteger(models?.[model]?.preferredIndex)
										const previousModelWasPreferred = Number.isInteger(
											models?.[modelIds[i - 1]]?.preferredIndex,
										)
										return (
											<Fragment key={model}>
												{!isPreferred && previousModelWasPreferred ? <SelectSeparator /> : null}
												<CommandItem
													value={model}
													onSelect={onSelect}
													data-testid={`model-option-${model}`}
													className={cn(isPreferred ? "font-semibold" : "")}>
													<span className="truncate" title={model}>
														{model}
													</span>
													<Check
														className={cn(
															"size-4 p-0.5 ml-auto",
															model === selectedModelId ? "opacity-100" : "opacity-0",
														)}
													/>
												</CommandItem>
											</Fragment>
										)
									})}
									{/* kilocode_change end */}
								</CommandGroup>
							</CommandList>
							{searchValue && !modelIds.includes(searchValue) && (
								<div className="p-1 border-t border-vscode-input-border">
									<CommandItem data-testid="use-custom-model" value={searchValue} onSelect={onSelect}>
										{t("settings:modelPicker.useCustomModel", { modelId: searchValue })}
									</CommandItem>
								</div>
							)}
						</Command>
					</PopoverContent>
				</Popover>
			</div>
			{errorMessage && <ApiErrorMessage errorMessage={errorMessage} />}
			{
				// kilocode_change start
				selectedModelId &&
					selectedModelInfo &&
					(apiConfiguration.apiProvider === "kilocode" || apiConfiguration.apiProvider === "openrouter" ? (
						<KiloModelInfoView
							apiConfiguration={apiConfiguration}
							modelId={selectedModelId}
							model={selectedModelInfo}
							isDescriptionExpanded={isDescriptionExpanded}
							setIsDescriptionExpanded={setIsDescriptionExpanded}
							isPricingExpanded={isPricingExpanded}
							setIsPricingExpanded={setIsPricingExpanded}
						/>
					) : (
						<ModelInfoView
							apiProvider={apiConfiguration.apiProvider}
							selectedModelId={selectedModelId}
							modelInfo={selectedModelInfo}
							isDescriptionExpanded={isDescriptionExpanded}
							setIsDescriptionExpanded={setIsDescriptionExpanded}
						/>
					))
				// kilocode_change end
			}
			<div className="text-sm text-vscode-descriptionForeground">
				{
					/*kilocode_change start*/
					apiConfiguration.apiProvider === "kilocode" ? (
						<Trans i18nKey="kilocode:settings.provider.automaticFetch" />
					) : (
						<Trans
							i18nKey="settings:modelPicker.automaticFetch"
							components={{
								serviceLink: <VSCodeLink href={serviceUrl} className="text-sm" />,
								defaultModelLink: (
									<VSCodeLink onClick={() => onSelect(defaultModelId)} className="text-sm" />
								),
							}}
							values={{ serviceName, defaultModelId }}
						/>
					) /*kilocode_change end*/
				}
			</div>
		</>
	)
}<|MERGE_RESOLUTION|>--- conflicted
+++ resolved
@@ -3,13 +3,8 @@
 import { Trans } from "react-i18next"
 import { ChevronsUpDown, Check, X } from "lucide-react"
 
-<<<<<<< HEAD
-import type { ProviderSettings, ModelInfo } from "@roo-code/types"
-
 import type { OrganizationAllowList } from "@roo/cloud"
-=======
-import { type ProviderSettings, type ModelInfo, type OrganizationAllowList } from "@roo-code/types"
->>>>>>> a5079a56
+import { type ProviderSettings, type ModelInfo } from "@roo-code/types"
 
 import { useAppTranslation } from "@src/i18n/TranslationContext"
 import { useSelectedModel } from "@/components/ui/hooks/useSelectedModel"
