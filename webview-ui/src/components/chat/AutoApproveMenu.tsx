--- conflicted
+++ resolved
@@ -22,6 +22,7 @@
 		autoApprovalEnabled,
 		setAutoApprovalEnabled,
 		alwaysApproveResubmit,
+		allowedMaxRequests, // kilocode_change
 		setAlwaysAllowReadOnly,
 		setAlwaysAllowWrite,
 		setAlwaysAllowExecute,
@@ -32,6 +33,7 @@
 		setAlwaysApproveResubmit,
 		setAlwaysAllowFollowupQuestions,
 		setAlwaysAllowUpdateTodoList,
+		setAllowedMaxRequests, // kilocode_change
 	} = useExtensionState()
 
 	const { t } = useAppTranslation()
@@ -241,7 +243,6 @@
 					</div>
 
 					<AutoApproveToggle {...toggles} onToggle={onAutoApproveToggle} />
-<<<<<<< HEAD
 
 					{/* kilocode_change start */}
 					<MaxRequestsInput
@@ -249,8 +250,6 @@
 						onValueChange={(value) => setAllowedMaxRequests(value)}
 					/>
 					{/* kilocode_change end */}
-=======
->>>>>>> c45896ab
 				</div>
 			)}
 		</div>
