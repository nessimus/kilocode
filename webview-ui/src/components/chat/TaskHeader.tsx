--- conflicted
+++ resolved
@@ -19,7 +19,7 @@
 
 import { TaskActions } from "./TaskActions"
 import { ContextWindowProgress } from "./ContextWindowProgress"
-import { mentionRegexGlobal } from "@roo/shared/context-mentions"
+import { mentionRegexGlobal } from "@roo/context-mentions"
 
 import { vscode } from "@/utils/vscode" // kilocode_change: pull slash commands from Cline
 
@@ -51,13 +51,8 @@
 	onClose,
 }: TaskHeaderProps) => {
 	const { t } = useTranslation()
-<<<<<<< HEAD
 	const { apiConfiguration, currentTaskItem, customModes } = useExtensionState()
-	const { info: model } = useSelectedModel(apiConfiguration)
-=======
-	const { apiConfiguration, currentTaskItem } = useExtensionState()
 	const { id: modelId, info: model } = useSelectedModel(apiConfiguration)
->>>>>>> 582a117a
 	const [isTaskExpanded, setIsTaskExpanded] = useState(false)
 
 	const textContainerRef = useRef<HTMLDivElement>(null)
