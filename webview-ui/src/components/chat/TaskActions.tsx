import { useState } from "react"
import prettyBytes from "pretty-bytes"
import { useTranslation } from "react-i18next"

import type { HistoryItem } from "@roo-code/types"

import { vscode } from "@/utils/vscode"
<<<<<<< HEAD
import { useCopyToClipboard } from "@/utils/clipboard" // kilocode_change - Added copy utility for task prompt
=======
import { useCopyToClipboard } from "@/utils/clipboard"
>>>>>>> 39ab0067

import { DeleteTaskDialog } from "../history/DeleteTaskDialog"
import { IconButton } from "./IconButton"

interface TaskActionsProps {
	item?: HistoryItem
	buttonsDisabled: boolean
}

export const TaskActions = ({ item, buttonsDisabled }: TaskActionsProps) => {
	const [deleteTaskId, setDeleteTaskId] = useState<string | null>(null)
	const { t } = useTranslation()
<<<<<<< HEAD
	const { copyWithFeedback, showCopyFeedback } = useCopyToClipboard() // kilocode_change - Added copy utility for task prompt
=======
	const { copyWithFeedback, showCopyFeedback } = useCopyToClipboard()
>>>>>>> 39ab0067

	return (
		<div className="flex flex-row gap-1">
			<IconButton
				iconClass="codicon-desktop-download"
				title={t("chat:task.export")}
				disabled={buttonsDisabled}
				onClick={() => vscode.postMessage({ type: "exportCurrentTask" })}
			/>
<<<<<<< HEAD
			{/* kilocode_change start - Added copy button for task prompt */}
=======
>>>>>>> 39ab0067
			{item?.task && (
				<IconButton
					iconClass={showCopyFeedback ? "codicon-check" : "codicon-copy"}
					title={t("history:copyPrompt")}
<<<<<<< HEAD
					disabled={buttonsDisabled || !item}
					onClick={(e) => copyWithFeedback(item.task, e)}
				/>
			)}
			{/* kilocode_change end */}
=======
					disabled={buttonsDisabled}
					onClick={(e) => copyWithFeedback(item.task, e)}
				/>
			)}
>>>>>>> 39ab0067
			{!!item?.size && item.size > 0 && (
				<>
					<div className="flex items-center">
						<IconButton
							iconClass="codicon-trash"
							title={t("chat:task.delete")}
							disabled={buttonsDisabled}
							onClick={(e) => {
								e.stopPropagation()

								if (e.shiftKey) {
									vscode.postMessage({ type: "deleteTaskWithId", text: item.id })
								} else {
									setDeleteTaskId(item.id)
								}
							}}
						/>
						<span className="ml-1 text-xs text-vscode-foreground opacity-85">{prettyBytes(item.size)}</span>
					</div>
					{deleteTaskId && (
						<DeleteTaskDialog
							taskId={deleteTaskId}
							onOpenChange={(open) => !open && setDeleteTaskId(null)}
							open
						/>
					)}
				</>
			)}
		</div>
	)
}<|MERGE_RESOLUTION|>--- conflicted
+++ resolved
@@ -5,11 +5,7 @@
 import type { HistoryItem } from "@roo-code/types"
 
 import { vscode } from "@/utils/vscode"
-<<<<<<< HEAD
-import { useCopyToClipboard } from "@/utils/clipboard" // kilocode_change - Added copy utility for task prompt
-=======
 import { useCopyToClipboard } from "@/utils/clipboard"
->>>>>>> 39ab0067
 
 import { DeleteTaskDialog } from "../history/DeleteTaskDialog"
 import { IconButton } from "./IconButton"
@@ -22,11 +18,7 @@
 export const TaskActions = ({ item, buttonsDisabled }: TaskActionsProps) => {
 	const [deleteTaskId, setDeleteTaskId] = useState<string | null>(null)
 	const { t } = useTranslation()
-<<<<<<< HEAD
-	const { copyWithFeedback, showCopyFeedback } = useCopyToClipboard() // kilocode_change - Added copy utility for task prompt
-=======
 	const { copyWithFeedback, showCopyFeedback } = useCopyToClipboard()
->>>>>>> 39ab0067
 
 	return (
 		<div className="flex flex-row gap-1">
@@ -36,26 +28,14 @@
 				disabled={buttonsDisabled}
 				onClick={() => vscode.postMessage({ type: "exportCurrentTask" })}
 			/>
-<<<<<<< HEAD
-			{/* kilocode_change start - Added copy button for task prompt */}
-=======
->>>>>>> 39ab0067
 			{item?.task && (
 				<IconButton
 					iconClass={showCopyFeedback ? "codicon-check" : "codicon-copy"}
 					title={t("history:copyPrompt")}
-<<<<<<< HEAD
-					disabled={buttonsDisabled || !item}
-					onClick={(e) => copyWithFeedback(item.task, e)}
-				/>
-			)}
-			{/* kilocode_change end */}
-=======
 					disabled={buttonsDisabled}
 					onClick={(e) => copyWithFeedback(item.task, e)}
 				/>
 			)}
->>>>>>> 39ab0067
 			{!!item?.size && item.size > 0 && (
 				<>
 					<div className="flex items-center">
