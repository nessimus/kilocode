{
	"greeting": "Kilo Code có thể giúp gì cho bạn?",
	"task": {
		"title": "Nhiệm vụ",
		"seeMore": "Xem thêm",
		"seeLess": "Thu gọn",
		"tokens": "Tokens:",
		"cache": "Bộ nhớ đệm:",
		"apiCost": "Chi phí API:",
		"contextWindow": "Chiều dài bối cảnh:",
		"closeAndStart": "Đóng nhiệm vụ và bắt đầu nhiệm vụ mới",
		"export": "Xuất lịch sử nhiệm vụ",
		"delete": "Xóa nhiệm vụ (Shift + Click để bỏ qua xác nhận)"
	},
	"history": {
		"title": "Lịch Sử"
	},
	"unpin": "Bỏ ghim khỏi đầu",
	"pin": "Ghim lên đầu",
	"tokenProgress": {
		"availableSpace": "Không gian khả dụng: {{amount}} tokens",
		"tokensUsed": "Tokens đã sử dụng: {{used}} trong {{total}}",
		"reservedForResponse": "Dành riêng cho phản hồi mô hình: {{amount}} tokens"
	},
	"retry": {
		"title": "Thử lại",
		"tooltip": "Thử lại thao tác"
	},
	"startNewTask": {
		"title": "Bắt đầu nhiệm vụ mới",
		"tooltip": "Bắt đầu một nhiệm vụ mới"
	},
	"proceedAnyways": {
		"title": "Vẫn tiếp tục",
		"tooltip": "Tiếp tục trong khi lệnh đang chạy"
	},
	"save": {
		"title": "Lưu",
		"tooltip": "Lưu các thay đổi tệp"
	},
	"reject": {
		"title": "Từ chối",
		"tooltip": "Từ chối hành động này"
	},
	"completeSubtaskAndReturn": "Hoàn thành nhiệm vụ phụ và quay lại",
	"approve": {
		"title": "Phê duyệt",
		"tooltip": "Phê duyệt hành động này"
	},
	"runCommand": {
		"title": "Chạy lệnh",
		"tooltip": "Thực thi lệnh này"
	},
	"proceedWhileRunning": {
		"title": "Tiếp tục trong khi chạy",
		"tooltip": "Tiếp tục bất chấp cảnh báo"
	},
	"resumeTask": {
		"title": "Tiếp tục nhiệm vụ",
		"tooltip": "Tiếp tục nhiệm vụ hiện tại"
	},
	"terminate": {
		"title": "Kết thúc",
		"tooltip": "Kết thúc nhiệm vụ hiện tại"
	},
	"cancel": {
		"title": "Hủy",
		"tooltip": "Hủy thao tác hiện tại"
	},
	"scrollToBottom": "Cuộn xuống cuối cuộc trò chuyện",
	"onboarding": "<strong>Danh sách nhiệm vụ của bạn trong không gian làm việc này trống.</strong> Bắt đầu bằng cách nhập nhiệm vụ bên dưới. Bạn không chắc chắn nên bắt đầu như thế nào? Đọc thêm về những gì Kilo Code có thể làm cho bạn trong <DocsLink>tài liệu</DocsLink>.",
	"selectMode": "Chọn chế độ tương tác",
	"selectApiConfig": "Chọn cấu hình API",
	"enhancePrompt": "Nâng cao yêu cầu với ngữ cảnh bổ sung",
	"addImages": "Thêm hình ảnh vào tin nhắn",
	"sendMessage": "Gửi tin nhắn",
	"typeMessage": "Nhập tin nhắn...",
	"typeTask": "Xây dựng, tìm kiếm, hỏi điều gì đó",
	"addContext": "@ để thêm ngữ cảnh, / để chuyển chế độ",
	"dragFiles": "giữ shift để kéo tệp",
	"dragFilesImages": "giữ shift để kéo tệp/hình ảnh",
	"enhancePromptDescription": "Nút 'Nâng cao yêu cầu' giúp cải thiện yêu cầu của bạn bằng cách cung cấp ngữ cảnh bổ sung, làm rõ hoặc diễn đạt lại. Hãy thử nhập yêu cầu tại đây và nhấp vào nút một lần nữa để xem cách thức hoạt động.",
	"errorReadingFile": "Lỗi khi đọc tệp:",
	"noValidImages": "Không có hình ảnh hợp lệ nào được xử lý",
	"separator": "Dấu phân cách",
	"edit": "Chỉnh sửa...",
	"forNextMode": "cho chế độ tiếp theo",
	"error": "Lỗi",
	"diffError": {
		"title": "Chỉnh sửa không thành công"
	},
	"troubleMessage": "Kilo Code đang gặp sự cố...",
	"apiRequest": {
		"title": "Yêu cầu API",
		"failed": "Yêu cầu API thất bại",
		"streaming": "Yêu cầu API...",
		"cancelled": "Yêu cầu API đã hủy",
		"streamingFailed": "Streaming API thất bại"
	},
	"checkpoint": {
		"initial": "Điểm kiểm tra ban đầu",
		"regular": "Điểm kiểm tra",
		"initializingWarning": "Đang khởi tạo điểm kiểm tra... Nếu quá trình này mất quá nhiều thời gian, bạn có thể vô hiệu hóa điểm kiểm tra trong <settingsLink>cài đặt</settingsLink> và khởi động lại tác vụ của bạn.",
		"menu": {
			"viewDiff": "Xem khác biệt",
			"restore": "Khôi phục điểm kiểm tra",
			"restoreFiles": "Khôi phục tệp",
			"restoreFilesDescription": "Khôi phục các tệp dự án của bạn về bản chụp được thực hiện tại thời điểm này.",
			"restoreFilesAndTask": "Khôi phục tệp & nhiệm vụ",
			"confirm": "Xác nhận",
			"cancel": "Hủy",
			"cannotUndo": "Hành động này không thể hoàn tác.",
			"restoreFilesAndTaskDescription": "Khôi phục các tệp dự án của bạn về bản chụp được thực hiện tại thời điểm này và xóa tất cả tin nhắn sau điểm này."
		},
		"current": "Hiện tại"
	},
	"instructions": {
		"wantsToFetch": "Kilo Code muốn lấy hướng dẫn chi tiết để hỗ trợ nhiệm vụ hiện tại"
	},
	"fileOperations": {
<<<<<<< HEAD
		"wantsToRead": "Kilo Code muốn đọc tệp này:",
		"wantsToReadOutsideWorkspace": "Kilo Code muốn đọc tệp này bên ngoài không gian làm việc:",
		"didRead": "Kilo Code đã đọc tệp này:",
		"wantsToEdit": "Kilo Code muốn chỉnh sửa tệp này:",
		"wantsToEditOutsideWorkspace": "Kilo Code muốn chỉnh sửa tệp này bên ngoài không gian làm việc:",
		"wantsToCreate": "Kilo Code muốn tạo một tệp mới:"
=======
		"wantsToRead": "Roo muốn đọc tệp này:",
		"wantsToReadOutsideWorkspace": "Roo muốn đọc tệp này bên ngoài không gian làm việc:",
		"didRead": "Roo đã đọc tệp này:",
		"wantsToEdit": "Roo muốn chỉnh sửa tệp này:",
		"wantsToEditOutsideWorkspace": "Roo muốn chỉnh sửa tệp này bên ngoài không gian làm việc:",
		"wantsToCreate": "Roo muốn tạo một tệp mới:",
		"wantsToSearchReplace": "Roo muốn thực hiện tìm kiếm và thay thế trong tệp này:",
		"didSearchReplace": "Roo đã thực hiện tìm kiếm và thay thế trong tệp này:",
		"wantsToInsert": "Roo muốn chèn nội dung vào tệp này:",
		"wantsToInsertWithLineNumber": "Roo muốn chèn nội dung vào dòng {{lineNumber}} của tệp này:",
		"wantsToInsertAtEnd": "Roo muốn thêm nội dung vào cuối tệp này:"
>>>>>>> 702e5a5b
	},
	"directoryOperations": {
		"wantsToViewTopLevel": "Kilo Code muốn xem các tệp cấp cao nhất trong thư mục này:",
		"didViewTopLevel": "Kilo Code đã xem các tệp cấp cao nhất trong thư mục này:",
		"wantsToViewRecursive": "Kilo Code muốn xem đệ quy tất cả các tệp trong thư mục này:",
		"didViewRecursive": "Kilo Code đã xem đệ quy tất cả các tệp trong thư mục này:",
		"wantsToViewDefinitions": "Kilo Code muốn xem tên định nghĩa mã nguồn được sử dụng trong thư mục này:",
		"didViewDefinitions": "Kilo Code đã xem tên định nghĩa mã nguồn được sử dụng trong thư mục này:",
		"wantsToSearch": "Kilo Code muốn tìm kiếm trong thư mục này cho <code>{{regex}}</code>:",
		"didSearch": "Kilo Code đã tìm kiếm trong thư mục này cho <code>{{regex}}</code>:"
	},
	"commandOutput": "Kết quả lệnh",
	"response": "Phản hồi",
	"arguments": "Tham số",
	"mcp": {
		"wantsToUseTool": "Kilo Code muốn sử dụng một công cụ trên máy chủ MCP {{serverName}}:",
		"wantsToAccessResource": "Kilo Code muốn truy cập một tài nguyên trên máy chủ MCP {{serverName}}:"
	},
	"modes": {
		"wantsToSwitch": "Kilo Code muốn chuyển sang chế độ <code>{{mode}}</code>",
		"wantsToSwitchWithReason": "Kilo Code muốn chuyển sang chế độ <code>{{mode}}</code> vì: {{reason}}",
		"didSwitch": "Kilo Code đã chuyển sang chế độ <code>{{mode}}</code>",
		"didSwitchWithReason": "Kilo Code đã chuyển sang chế độ <code>{{mode}}</code> vì: {{reason}}"
	},
	"subtasks": {
		"wantsToCreate": "Kilo Code muốn tạo một nhiệm vụ phụ mới trong chế độ <code>{{mode}}</code>:",
		"wantsToFinish": "Kilo Code muốn hoàn thành nhiệm vụ phụ này",
		"newTaskContent": "Hướng dẫn nhiệm vụ phụ",
		"completionContent": "Nhiệm vụ phụ đã hoàn thành",
		"resultContent": "Kết quả nhiệm vụ phụ",
		"defaultResult": "Vui lòng tiếp tục với nhiệm vụ tiếp theo.",
		"completionInstructions": "Nhiệm vụ phụ đã hoàn thành! Bạn có thể xem lại kết quả và đề xuất các sửa đổi hoặc bước tiếp theo. Nếu mọi thứ có vẻ tốt, hãy xác nhận để trả kết quả về nhiệm vụ chính."
	},
	"questions": {
		"hasQuestion": "Kilo Code có một câu hỏi:"
	},
	"taskCompleted": "Nhiệm vụ hoàn thành",
	"shellIntegration": {
		"unavailable": "Tích hợp shell không khả dụng",
		"troubleshooting": "Vẫn gặp vấn đề? Nhấp vào đây để xem tài liệu tích hợp shell.",
		"checkSettings": "Kiểm tra các giải pháp thay thế cho terminal trong trang cài đặt",
		"updateVSCode": "Cập nhật VSCode",
		"supportedShell": "Đảm bảo bạn đang sử dụng shell được hỗ trợ: zsh, bash, fish hoặc PowerShell"
	},
	"powershell": {
		"issues": "Có vẻ như bạn đang gặp vấn đề với Windows PowerShell, vui lòng xem"
	},
	"autoApprove": {
		"title": "Tự động phê duyệt:",
		"none": "Không",
		"description": "Tự động phê duyệt cho phép Kilo Code thực hiện hành động mà không cần xin phép. Chỉ bật cho các hành động bạn hoàn toàn tin tưởng. Cấu hình chi tiết hơn có sẵn trong <settingsLink>Cài đặt</settingsLink>."
	},
	"reasoning": {
		"thinking": "Đang suy nghĩ",
		"seconds": "{{count}} giây"
	},
	"followUpSuggest": {
		"copyToInput": "Sao chép vào ô nhập liệu (hoặc Shift + nhấp chuột)"
	},
	"announcement": {
		"title": "🎉 Roo Code 3.14 Đã phát hành",
		"description": "Roo Code 3.14 mang đến các tính năng và cải tiến mới dựa trên phản hồi của bạn.",
		"whatsNew": "Có gì mới",
		"feature1": "<bold>Công cụ chỉnh sửa được cải thiện</bold>: Các công cụ <code>search_and_replace</code> và <code>insert_content</code> đã được cải thiện và chuyển từ trạng thái thử nghiệm thành chính thức",
		"feature2": "<bold>Sửa lỗi apply_diff</bold>: Chúng tôi tiếp tục cải thiện công cụ <code>apply_diff</code>",
		"feature3": "<bold>Rất nhiều cải tiến khác</bold>: Vô số sửa lỗi và cải tiến trong toàn bộ tiện ích mở rộng",
		"hideButton": "Ẩn thông báo",
		"detailsDiscussLinks": "Nhận thêm chi tiết và thảo luận tại <discordLink>Discord</discordLink> và <redditLink>Reddit</redditLink> 🚀"
	},
	"browser": {
		"rooWantsToUse": "Kilo Code muốn sử dụng trình duyệt:",
		"consoleLogs": "Nhật ký bảng điều khiển",
		"noNewLogs": "(Không có nhật ký mới)",
		"screenshot": "Ảnh chụp màn hình trình duyệt",
		"cursor": "con trỏ",
		"navigation": {
			"step": "Bước {{current}} / {{total}}",
			"previous": "Trước",
			"next": "Tiếp"
		},
		"sessionStarted": "Phiên trình duyệt đã bắt đầu",
		"actions": {
			"title": "Hành động trình duyệt: ",
			"launch": "Khởi chạy trình duyệt tại {{url}}",
			"click": "Nhấp ({{coordinate}})",
			"type": "Gõ \"{{text}}\"",
			"scrollDown": "Cuộn xuống",
			"scrollUp": "Cuộn lên",
			"close": "Đóng trình duyệt"
		}
	},
<<<<<<< HEAD
	"notifications": {
		"toolRequest": "Yêu cầu công cụ đang chờ phê duyệt",
		"browserAction": "Hành động trình duyệt đang chờ phê duyệt",
		"command": "Lệnh đang chờ phê duyệt"
	}
=======
	"systemPromptWarning": "CẢNH BÁO: Đã kích hoạt ghi đè lệnh nhắc hệ thống tùy chỉnh. Điều này có thể phá vỡ nghiêm trọng chức năng và gây ra hành vi không thể dự đoán."
>>>>>>> 702e5a5b
}<|MERGE_RESOLUTION|>--- conflicted
+++ resolved
@@ -118,26 +118,17 @@
 		"wantsToFetch": "Kilo Code muốn lấy hướng dẫn chi tiết để hỗ trợ nhiệm vụ hiện tại"
 	},
 	"fileOperations": {
-<<<<<<< HEAD
 		"wantsToRead": "Kilo Code muốn đọc tệp này:",
 		"wantsToReadOutsideWorkspace": "Kilo Code muốn đọc tệp này bên ngoài không gian làm việc:",
 		"didRead": "Kilo Code đã đọc tệp này:",
 		"wantsToEdit": "Kilo Code muốn chỉnh sửa tệp này:",
 		"wantsToEditOutsideWorkspace": "Kilo Code muốn chỉnh sửa tệp này bên ngoài không gian làm việc:",
-		"wantsToCreate": "Kilo Code muốn tạo một tệp mới:"
-=======
-		"wantsToRead": "Roo muốn đọc tệp này:",
-		"wantsToReadOutsideWorkspace": "Roo muốn đọc tệp này bên ngoài không gian làm việc:",
-		"didRead": "Roo đã đọc tệp này:",
-		"wantsToEdit": "Roo muốn chỉnh sửa tệp này:",
-		"wantsToEditOutsideWorkspace": "Roo muốn chỉnh sửa tệp này bên ngoài không gian làm việc:",
-		"wantsToCreate": "Roo muốn tạo một tệp mới:",
-		"wantsToSearchReplace": "Roo muốn thực hiện tìm kiếm và thay thế trong tệp này:",
-		"didSearchReplace": "Roo đã thực hiện tìm kiếm và thay thế trong tệp này:",
-		"wantsToInsert": "Roo muốn chèn nội dung vào tệp này:",
-		"wantsToInsertWithLineNumber": "Roo muốn chèn nội dung vào dòng {{lineNumber}} của tệp này:",
-		"wantsToInsertAtEnd": "Roo muốn thêm nội dung vào cuối tệp này:"
->>>>>>> 702e5a5b
+		"wantsToCreate": "Kilo Code muốn tạo một tệp mới:",
+		"wantsToSearchReplace": "Kilo Code muốn thực hiện tìm kiếm và thay thế trong tệp này:",
+		"didSearchReplace": "Kilo Code đã thực hiện tìm kiếm và thay thế trong tệp này:",
+		"wantsToInsert": "Kilo Code muốn chèn nội dung vào tệp này:",
+		"wantsToInsertWithLineNumber": "Kilo Code muốn chèn nội dung vào dòng {{lineNumber}} của tệp này:",
+		"wantsToInsertAtEnd": "Kilo Code muốn thêm nội dung vào cuối tệp này:"
 	},
 	"directoryOperations": {
 		"wantsToViewTopLevel": "Kilo Code muốn xem các tệp cấp cao nhất trong thư mục này:",
@@ -229,13 +220,5 @@
 			"close": "Đóng trình duyệt"
 		}
 	},
-<<<<<<< HEAD
-	"notifications": {
-		"toolRequest": "Yêu cầu công cụ đang chờ phê duyệt",
-		"browserAction": "Hành động trình duyệt đang chờ phê duyệt",
-		"command": "Lệnh đang chờ phê duyệt"
-	}
-=======
 	"systemPromptWarning": "CẢNH BÁO: Đã kích hoạt ghi đè lệnh nhắc hệ thống tùy chỉnh. Điều này có thể phá vỡ nghiêm trọng chức năng và gây ra hành vi không thể dự đoán."
->>>>>>> 702e5a5b
 }