--- conflicted
+++ resolved
@@ -98,13 +98,6 @@
 			}
 		}
 	},
-<<<<<<< HEAD
-	"customModeCreation": {
-		"enableTitle": "Bật tạo chế độ tùy chỉnh thông qua lời nhắc",
-		"description": "Khi được bật, Kilo Code cho phép bạn tạo chế độ tùy chỉnh bằng cách sử dụng lời nhắc như 'Tạo cho tôi một chế độ tùy chỉnh mà…'. Việc tắt tính năng này giảm lời nhắc hệ thống của bạn khoảng 700 token khi tính năng này không cần thiết. Khi tắt, bạn vẫn có thể tạo chế độ tùy chỉnh bằng cách sử dụng nút + ở trên hoặc bằng cách chỉnh sửa tệp JSON cấu hình liên quan."
-	},
-=======
->>>>>>> 0949556b
 	"advancedSystemPrompt": {
 		"title": "Nâng cao: Ghi đè lời nhắc hệ thống",
 		"description": "Bạn có thể hoàn toàn thay thế lời nhắc hệ thống cho chế độ này (ngoài định nghĩa vai trò và hướng dẫn tùy chỉnh) bằng cách tạo một tệp tại .kilo-code/system-prompt-{{modeSlug}} trong không gian làm việc của bạn. Đây là một tính năng rất nâng cao bỏ qua các biện pháp bảo vệ và kiểm tra nhất quán tích hợp sẵn (đặc biệt là xung quanh việc sử dụng công cụ), vì vậy hãy cẩn thận!"
