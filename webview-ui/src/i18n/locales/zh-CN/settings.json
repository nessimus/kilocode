--- conflicted
+++ resolved
@@ -380,14 +380,9 @@
 		"ollama": {
 			"baseUrl": "基础 URL（可选）",
 			"modelId": "模型 ID",
-<<<<<<< HEAD
 			"apiKey": "API 密钥",
 			"apiKeyPlaceholder": "输入您的 API 密钥",
 			"apiKeyInfo": "API 密钥将作为 Authorization 标头发送",
-=======
-			"apiKey": "Ollama API 密钥",
-			"apiKeyHelp": "用于已认证 Ollama 实例或云服务的可选 API 密钥。本地安装请留空。",
->>>>>>> 8cff25ab
 			"description": "Ollama 允许您在本地计算机上运行模型。有关如何开始使用的说明，请参阅其快速入门指南。",
 			"warning": "注意：Kilo Code 使用复杂的提示，与 Claude 模型配合最佳。功能较弱的模型可能无法按预期工作。"
 		},
