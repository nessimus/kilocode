{
	"common": {
		"save": "保存",
		"done": "完成",
		"cancel": "取消",
		"reset": "恢复默认设置",
		"select": "选择"
	},
	"header": {
		"title": "设置",
		"saveButtonTooltip": "保存更改",
		"nothingChangedTooltip": "暂无更改",
		"doneButtonTooltip": "放弃未保存的更改并关闭设置面板"
	},
	"unsavedChangesDialog": {
		"title": "未保存的更改",
		"description": "是否放弃更改并继续？",
		"cancelButton": "取消",
		"discardButton": "放弃更改"
	},
	"sections": {
		"providers": "提供商",
		"autoApprove": "自动批准",
		"browser": "浏览器交互设置",
		"checkpoints": "检查点",
		"notifications": "通知",
		"contextManagement": "上下文管理",
		"terminal": "终端",
		"advanced": "高级",
		"experimental": "实验性功能",
		"language": "语言",
		"about": "关于 Kilo Code",
		"mcp": "MCP 服务器"
	},
	"autoApprove": {
		"description": "允许 Kilo Code 自动执行操作而无需批准。只有在您完全信任 AI 并了解相关安全风险的情况下才启用这些设置。",
		"readOnly": {
<<<<<<< HEAD
			"label": "始终批准只读操作",
			"description": "启用后，Kilo Code 将自动查看目录内容并读取文件，无需点击批准按钮。",
=======
			"label": "自动批准只读操作",
			"description": "启用后，Roo 将自动浏览目录和读取文件内容，无需人工确认。",
>>>>>>> 91f4a862
			"outsideWorkspace": {
				"label": "包含工作区外的文件",
				"description": "允许 Kilo Code 读取当前工作区外的文件，无需批准。"
			}
		},
		"write": {
			"label": "自动批准写入操作",
			"description": "自动创建和编辑文件，无需二次确认",
			"delayLabel": "延迟一段时间再自动批准写入，可以在期间检查模型输出是否有问题",
			"outsideWorkspace": {
				"label": "包含工作区外的文件",
				"description": "允许 Kilo Code 创建和编辑当前工作区外的文件，无需批准。"
			}
		},
		"browser": {
			"label": "自动批准浏览器操作",
			"description": "自动执行浏览器操作而无需批准",
			"note": "注意：仅当模型支持计算机功能调用时适用"
		},
		"retry": {
			"label": "自动重试失败的 API 请求",
			"description": "当服务器返回错误响应时自动重试失败的 API 请求",
			"delayLabel": "重试请求前的延迟"
		},
		"mcp": {
			"label": "自动批准 MCP 服务调用",
			"description": "允许自动调用MCP服务而无需批准"
		},
		"modeSwitch": {
			"label": "自动批准模式切换",
			"description": "自动在不同模式之间切换而无需批准"
		},
		"subtasks": {
			"label": "自动批准子任务的创建和完成",
			"description": "允许创建和完成子任务而无需批准"
		},
		"execute": {
			"label": "自动批准命令行操作",
			"description": "自动执行白名单中的命令而无需批准",
			"allowedCommands": "命令白名单",
			"allowedCommandsDescription": "当\"自动批准命令行操作\"启用时可以自动执行的命令前缀。添加 * 以允许所有命令（谨慎使用）。",
			"commandPlaceholder": "输入命令前缀（例如 'git '）",
			"addButton": "添加"
		}
	},
	"providers": {
		"configProfile": "配置文件",
		"providerDocumentation": "{{provider}} 文档",
		"description": "保存多组API配置便于快速切换",
		"apiProvider": "API提供商",
		"model": "模型",
		"nameEmpty": "名称不能为空",
		"nameExists": "已存在同名的配置文件",
		"deleteProfile": "删除配置文件",
		"invalidArnFormat": "无效的 ARN 格式。请检查上面的示例。",
		"enterNewName": "输入新名称",
		"addProfile": "添加配置文件",
		"renameProfile": "重命名配置文件",
		"newProfile": "新建配置文件",
		"enterProfileName": "输入新配置名称",
		"createProfile": "创建配置",
		"cannotDeleteOnlyProfile": "无法删除唯一的配置文件",
		"searchPlaceholder": "搜索配置文件",
		"noMatchFound": "未找到匹配的配置文件",
		"vscodeLmDescription": "VS Code 语言模型 API 允许您运行由其他 VS Code 扩展（包括但不限于 GitHub Copilot）提供的模型。最简单的方法是从 VS Code 市场安装 Copilot 和 Copilot Chat 扩展。",
		"awsCustomArnUse": "请输入有效的 AWS Bedrock ARN（Amazon资源名称），格式示例：",
		"awsCustomArnDesc": "请确保ARN中的区域与上方选择的AWS区域一致。",
		"openRouterApiKey": "OpenRouter API 密钥",
		"getOpenRouterApiKey": "获取 OpenRouter API 密钥",
		"apiKeyStorageNotice": "API 密钥安全存储在 VSCode 的密钥存储中",
		"useCustomBaseUrl": "使用自定义基础 URL",
		"useHostHeader": "使用自定义 Host 标头",
		"useLegacyFormat": "使用传统 OpenAI API 格式",
		"glamaApiKey": "Glama API 密钥",
		"getGlamaApiKey": "获取 Glama API 密钥",
		"requestyApiKey": "Requesty API 密钥",
		"getRequestyApiKey": "获取 Requesty API 密钥",
		"openRouterTransformsText": "自动压缩提示词和消息链到上下文长度限制内 (<a>OpenRouter转换</a>)",
		"anthropicApiKey": "Anthropic API 密钥",
		"getAnthropicApiKey": "获取 Anthropic API 密钥",
		"deepSeekApiKey": "DeepSeek API 密钥",
		"getDeepSeekApiKey": "获取 DeepSeek API 密钥",
		"geminiApiKey": "Gemini API 密钥",
		"getGeminiApiKey": "获取 Gemini API 密钥",
		"openAiApiKey": "OpenAI API 密钥",
		"openAiBaseUrl": "OpenAI 基础 URL",
		"getOpenAiApiKey": "获取 OpenAI API 密钥",
		"mistralApiKey": "Mistral API 密钥",
		"getMistralApiKey": "获取 Mistral / Codestral API 密钥",
		"codestralBaseUrl": "Codestral 基础 URL（可选）",
		"codestralBaseUrlDesc": "为 Codestral 模型设置替代 URL。",
		"awsCredentials": "AWS 凭证",
		"awsProfile": "AWS 配置文件",
		"awsProfileName": "AWS 配置文件名称",
		"awsAccessKey": "AWS 访问密钥",
		"awsSecretKey": "AWS 密钥",
		"awsSessionToken": "AWS 会话Token",
		"awsRegion": "AWS 区域",
		"awsCrossRegion": "使用跨区域推理",
		"enablePromptCaching": "启用提示缓存",
		"enablePromptCachingTitle": "开启提示缓存可提升性能并节省成本",
		"cacheUsageNote": "提示：若未显示缓存使用情况，请切换模型后重新选择",
		"vscodeLmModel": "VSCode LM 模型",
		"vscodeLmWarning": "注意：这是一个非常实验性的集成，提供商支持会有所不同。如果您收到有关不支持模型的错误，则这是提供商方面的问题。",
		"googleCloudSetup": {
			"title": "要使用 Google Cloud Vertex AI，您需要：",
			"step1": "1. 注册Google Cloud账号并启用Vertex AI API",
			"step2": "2. 安装配置Google Cloud CLI工具",
			"step3": "3. 创建服务账号获取凭证"
		},
		"googleCloudCredentials": "Google Cloud 凭证",
		"googleCloudKeyFile": "Google Cloud 密钥文件路径",
		"googleCloudProjectId": "Google Cloud 项目 ID",
		"googleCloudRegion": "Google Cloud 区域",
		"lmStudio": {
			"baseUrl": "基础 URL（可选）",
			"modelId": "模型 ID",
			"speculativeDecoding": "启用推测性解码",
			"draftModelId": "草稿模型 ID",
			"draftModelDesc": "草稿模型必须来自相同的模型系列，推测性解码才能正常工作。",
			"selectDraftModel": "选择草稿模型",
			"noModelsFound": "未找到草稿模型。请确保 LM Studio 已启用服务器模式运行。",
			"description": "LM Studio 允许您在本地计算机上运行模型。要了解如何开始，请参阅他们的 <a>快速入门指南</a>。您还需要启动 LM Studio 的 <b>本地服务器</b> 功能，以便与此扩展一起使用。<span>注意：</span>Kilo Code 使用复杂的提示，并且在 Claude 模型上效果最佳。功能较弱的模型可能无法正常工作。"
		},
		"ollama": {
			"baseUrl": "基础 URL（可选）",
			"modelId": "模型 ID",
			"description": "Ollama 允许您在本地计算机上运行模型。有关如何开始使用的说明，请参阅其快速入门指南。",
			"warning": "注意：Kilo Code 使用复杂的提示，与 Claude 模型配合最佳。功能较弱的模型可能无法按预期工作。"
		},
		"unboundApiKey": "Unbound API 密钥",
		"getUnboundApiKey": "获取 Unbound API 密钥",
		"humanRelay": {
			"description": "不需要 API 密钥，但用户需要帮助将信息复制并粘贴到网页聊天 AI。",
			"instructions": "使用期间，将弹出对话框并自动将当前消息复制到剪贴板。您需要将这些内容粘贴到 AI 的网页版本（如 ChatGPT 或 Claude），然后将 AI 的回复复制回对话框并点击确认按钮。"
		},
		"openRouter": {
			"providerRouting": {
				"title": "OpenRouter 提供商路由",
				"description": "OpenRouter 将请求路由到适合您模型的最佳可用提供商。默认情况下，请求会在顶级提供商之间进行负载均衡以最大化正常运行时间。但是，您可以为此模型选择特定的提供商。",
				"learnMore": "了解更多"
			}
		},
		"customModel": {
<<<<<<< HEAD
			"capabilities": "配置您的自定义 OpenAI 兼容模型的功能和定价。在指定模型功能时要小心，因为它们会影响 Kilo Code 的性能。",
=======
			"capabilities": "自定义模型配置注意事项：<br>• 确保兼容OpenAI接口规范<br>• 错误配置可能导致功能异常<br>• 价格参数影响费用统计",
>>>>>>> 91f4a862
			"maxTokens": {
				"label": "最大输出Token数",
				"description": "模型在响应中可以生成的最大Token数。（指定 -1 允许服务器设置最大Token数。）"
			},
			"contextWindow": {
				"label": "上下文窗口大小",
				"description": "模型可以处理的总Token数（输入 + 输出）。"
			},
			"imageSupport": {
				"label": "图像支持",
				"description": "此模型是否能够处理和理解图像？"
			},
			"computerUse": {
				"label": "计算机功能调用",
				"description": "此模型是否能够与浏览器交互？（例如 Claude 3.7 Sonnet）。"
			},
			"promptCache": {
				"label": "提示缓存",
				"description": "此模型是否能够缓存提示？"
			},
			"pricing": {
				"input": {
					"label": "输入价格",
					"description": "输入/提示中每百万Token的成本。这会影响向模型发送上下文和指令的成本。"
				},
				"output": {
					"label": "输出价格",
					"description": "模型响应中每百万Token的成本。这会影响生成内容和补全的成本。"
				},
				"cacheReads": {
					"label": "缓存读取价格",
					"description": "从缓存读取每百万Token的成本。这是检索缓存响应时收取的费用。"
				},
				"cacheWrites": {
					"label": "缓存写入价格",
					"description": "向缓存写入每百万Token的成本。这是首次缓存提示时收取的费用。"
				}
			},
			"resetDefaults": "重置为默认值"
		},
		"rateLimitSeconds": {
			"label": "请求频率限制",
			"description": "设置API请求的最小间隔时间"
		}
	},
	"browser": {
		"enable": {
			"label": "启用浏览器工具",
<<<<<<< HEAD
			"description": "启用后，Kilo Code 可以在使用支持计算机使用的模型时使用浏览器与网站交互。"
=======
			"description": "启用后，若模型支持计算机功能调用，Roo 可以使用浏览器与网站交互。"
>>>>>>> 91f4a862
		},
		"viewport": {
			"label": "视口大小",
			"description": "选择浏览器交互的视口大小。这会影响网站的显示方式和交互方式。",
			"options": {
				"largeDesktop": "大桌面 (1280x800)",
				"smallDesktop": "小桌面 (900x600)",
				"tablet": "平板 (768x1024)",
				"mobile": "移动设备 (360x640)"
			}
		},
		"screenshotQuality": {
			"label": "截图质量",
			"description": "调整浏览器的截图质量。更高的值提供更清晰的截图，但会增加 token 消耗。"
		},
		"remote": {
			"label": "使用远程浏览器连接",
			"description": "连接到启用远程调试的 Chrome 浏览器 (--remote-debugging-port=9222)。",
			"urlPlaceholder": "自定义 URL（例如 http://localhost:9222）",
			"testButton": "测试连接",
			"testingButton": "测试中...",
			"instructions": "输入 DevTools 协议主机地址或留空以自动发现本地 Chrome 实例。测试连接按钮将尝试使用自定义 URL（如果提供），或者如果字段为空则自动发现。"
		}
	},
	"checkpoints": {
		"enable": {
			"label": "启用自动检查点",
<<<<<<< HEAD
			"description": "启用后，Kilo Code 将在任务执行期间自动创建检查点，使审查更改或返回到早期状态变得容易。"
=======
			"description": "开启后自动创建任务检查点，方便回溯修改"
>>>>>>> 91f4a862
		}
	},
	"notifications": {
		"sound": {
<<<<<<< HEAD
			"label": "启用音效",
			"description": "启用后，Kilo Code 将为通知和事件播放音效。",
=======
			"label": "启用声音通知",
			"description": "启用后，Roo 将为通知和事件播放音效。",
>>>>>>> 91f4a862
			"volumeLabel": "音量"
		},
		"tts": {
			"label": "启用文本转语音",
			"description": "启用后，Kilo Code 将使用文本转语音功能朗读其响应。",
			"speedLabel": "速度"
		}
	},
	"contextManagement": {
		"description": "管理AI上下文信息（影响token用量和回答质量）",
		"openTabs": {
			"label": "标签页数量限制",
			"description": "允许纳入上下文的最大标签页数（数值越大消耗token越多）"
		},
		"workspaceFiles": {
			"label": "工作区文件限制",
			"description": "允许纳入上下文的最大文件数（值越大消耗token越多）"
		},
		"rooignore": {
			"label": "在列表和搜索中显示 .kilocodeignore 文件",
			"description": "启用后，与 .kilocodeignore 中模式匹配的文件将在列表中显示锁定符号。禁用时，这些文件将从文件列表和搜索中完全隐藏。"
		},
		"maxReadFile": {
			"label": "文件读取自动截断阈值",
<<<<<<< HEAD
			"description": "当模型未指定起始/结束值时，Kilo Code 读取的行数。如果此数值小于文件总行数，Kilo Code 将生成代码定义的行号索引。特殊情况：-1 指示 Kilo Code 读取整个文件（不创建索引），0 指示不读取任何行并仅提供行索引以获得最小上下文。较低的值可最小化初始上下文使用，允许后续精确的行范围读取。显式指定起始/结束的请求不受此设置限制。",
=======
			"description": "自动读取文件行数设置：-1=完整读取 0=仅生成行号索引，较小值可节省token，支持后续使用行号进行读取。",
>>>>>>> 91f4a862
			"lines": "行",
			"always_full_read": "始终读取整个文件"
		}
	},
	"terminal": {
		"outputLineLimit": {
			"label": "终端输出限制",
			"description": "执行命令时在终端输出中包含的最大行数。超过时将从中间删除行，节省 token。"
		},
		"shellIntegrationTimeout": {
			"label": "终端初始化等待时间",
			"description": "执行命令前等待 Shell 集成初始化的最长时间。对于 Shell 启动时间较长的用户，如果在终端中看到\"Shell Integration Unavailable\"错误，可能需要增加此值。"
		}
	},
	"advanced": {
		"diff": {
<<<<<<< HEAD
			"label": "启用通过差异编辑",
			"description": "启用后，Kilo Code 将能够更快地编辑文件，并将自动拒绝截断的完整文件写入。与最新的 Claude 3.7 Sonnet 模型配合最佳。",
=======
			"label": "启用diff更新",
			"description": "启用后，Roo 将能够通过差异算法写入，避免模型输出完整文件，以降低Token消耗。与最新的 Claude 3.7 Sonnet 模型配合最佳。",
>>>>>>> 91f4a862
			"strategy": {
				"label": "Diff 策略",
				"options": {
					"standard": "标准（单块）",
					"multiBlock": "实验性：多块 diff",
					"unified": "实验性：统一 diff"
				},
				"descriptions": {
					"standard": "标准 diff 策略一次对一个代码块应用更改。",
					"unified": "统一 diff 策略采用多种方法应用差异并选择最佳方法。",
					"multiBlock": "多块 diff 策略允许在一个请求中更新文件中的多个代码块。"
				}
			},
			"matchPrecision": {
				"label": "匹配精度",
				"description": "控制代码匹配的精确程度。数值越低匹配越宽松（容错率高但风险大），建议保持100%以确保安全。"
			}
		}
	},
	"experimental": {
		"warning": "⚠️",
		"DIFF_STRATEGY_UNIFIED": {
			"name": "启用diff更新工具",
			"description": "可减少因模型错误导致的重复尝试，但可能引发意外操作。启用前请确保理解风险并会仔细检查所有修改。"
		},
		"SEARCH_AND_REPLACE": {
<<<<<<< HEAD
			"name": "使用实验性搜索和替换工具",
			"description": "启用实验性搜索和替换工具，允许 Kilo Code 在一个请求中替换搜索词的多个实例。"
		},
		"INSERT_BLOCK": {
			"name": "使用实验性插入内容工具",
			"description": "启用实验性插入内容工具，允许 Kilo Code 在特定行号插入内容，无需创建差异。"
		},
		"POWER_STEERING": {
			"name": "使用实验性\"动力转向\"模式",
			"description": "启用后，Kilo Code 将更频繁地提醒模型关于其当前模式定义的详细信息。这将导致对角色定义和自定义指令的更强遵守，但每条消息将使用更多 token。"
		},
		"MULTI_SEARCH_AND_REPLACE": {
			"name": "使用实验性多块差异工具",
			"description": "启用后，Kilo Code 将使用多块差异工具。这将尝试在一个请求中更新文件中的多个代码块。"
=======
			"name": "启用搜索和替换工具",
			"description": "启用实验性搜索和替换工具，允许 Roo 在一个请求中替换搜索词的多个实例。"
		},
		"INSERT_BLOCK": {
			"name": "启用插入内容工具",
			"description": "允许 Roo 在特定行号插入内容，无需处理差异。"
		},
		"POWER_STEERING": {
			"name": "启用增强导向模式",
			"description": "开启后，Roo 将更频繁地向模型推送当前模式定义的详细信息，从而强化对角色设定和自定义指令的遵循力度。注意：此模式会提升每条消息的 token 消耗量。"
		},
		"MULTI_SEARCH_AND_REPLACE": {
			"name": "允许批量搜索和替换",
			"description": "启用后，Roo 将尝试在一个请求中进行批量搜索和替换。"
>>>>>>> 91f4a862
		}
	},
	"temperature": {
		"useCustom": "使用自定义温度",
		"description": "控制模型响应的随机性",
		"rangeDescription": "值越高回答越多样，值越低越保守"
	},
	"modelInfo": {
		"supportsImages": "支持图像",
		"noImages": "不支持图像",
		"supportsComputerUse": "支持计算机功能调用",
		"noComputerUse": "不支持计算机功能调用",
		"supportsPromptCache": "支持提示缓存",
		"noPromptCache": "不支持提示缓存",
		"maxOutput": "最大输出",
		"inputPrice": "输入价格",
		"outputPrice": "输出价格",
		"cacheReadsPrice": "缓存读取价格",
		"cacheWritesPrice": "缓存写入价格",
		"enableStreaming": "启用流式传输",
		"enableR1Format": "启用 R1 模型参数",
		"enableR1FormatTips": "使用 QWQ 等 R1 系列模型时必须启用，避免出现 400 错误",
		"useAzure": "使用 Azure 服务",
		"azureApiVersion": "设置 Azure API 版本",
		"gemini": {
			"freeRequests": "* 每分钟免费 {{count}} 个请求。之后，计费取决于提示大小。",
			"pricingDetails": "有关更多信息，请参阅定价详情。",
			"billingEstimate": "* 计费为估计值 - 具体费用取决于提示大小。"
		}
	},
	"modelPicker": {
<<<<<<< HEAD
		"automaticFetch": "扩展程序会自动获取 <serviceLink>{{serviceName}}</serviceLink> 上可用的最新模型列表。如果您不确定选择哪个模型，Kilo Code 与 <defaultModelLink>{{defaultModelId}}</defaultModelLink> 配合最佳。您还可以搜索\"free\"以查找当前可用的免费选项。",
=======
		"automaticFetch": "自动获取 <serviceLink>{{serviceName}}</serviceLink> 上可用的最新模型列表。如果您不确定选择哪个模型，Roo Code 与 <defaultModelLink>{{defaultModelId}}</defaultModelLink> 配合最佳。您还可以搜索\"free\"以查找当前可用的免费选项。",
>>>>>>> 91f4a862
		"label": "模型",
		"searchPlaceholder": "搜索",
		"noMatchFound": "未找到匹配项",
		"useCustomModel": "使用自定义：{{modelId}}"
	},
	"footer": {
		"feedback": "如果您有任何问题或反馈，请随时在 <githubLink>github.com/Kilo-Org/kilocode</githubLink> 上提出问题或加入 <redditLink>reddit.com/r/kilocode</redditLink> 或 <discordLink>discord.gg/Ja6BkfyTzJ</discordLink>",
		"version": "Kilo Code v{{version}}",
		"telemetry": {
<<<<<<< HEAD
			"label": "允许匿名错误和使用情况报告",
			"description": "通过发送匿名使用数据和错误报告来帮助改进 Kilo Code。绝不会发送代码、提示或个人信息。有关更多详细信息，请参阅我们的隐私政策。"
=======
			"label": "允许匿名数据收集",
			"description": "匿名收集错误报告和使用数据（不含代码/提示/个人信息），详情见隐私政策"
>>>>>>> 91f4a862
		},
		"settings": {
			"import": "导入",
			"export": "导出",
			"reset": "重置"
		}
	},
	"thinkingBudget": {
		"maxTokens": "最大Token数",
		"maxThinkingTokens": "最大思考Token数"
	},
	"validation": {
		"apiKey": "您必须提供有效的 API 密钥。",
		"awsRegion": "您必须选择一个区域来使用 AWS Bedrock。",
		"googleCloud": "您必须提供有效的 Google Cloud 项目 ID 和区域。",
		"modelId": "您必须提供有效的模型 ID。",
		"modelSelector": "您必须提供有效的模型选择器。",
		"openAi": "您必须提供有效的基础 URL、API 密钥和模型 ID。",
		"arn": {
			"invalidFormat": "ARN 格式无效。请检查格式要求。",
			"regionMismatch": "警告：您的 ARN 中的区域 ({{arnRegion}}) 与您选择的区域 ({{region}}) 不匹配。这可能会导致访问问题。提供程序将使用 ARN 中的区域。"
		},
		"modelAvailability": "模型ID {{modelId}} 不可用，请重新选择"
	},
	"placeholders": {
		"apiKey": "请输入 API 密钥...",
		"profileName": "请输入配置文件名称",
		"accessKey": "请输入访问密钥...",
		"secretKey": "请输入密钥...",
		"sessionToken": "请输入会话Token...",
		"credentialsJson": "请输入凭证 JSON...",
		"keyFilePath": "请输入密钥文件路径...",
		"projectId": "请输入项目 ID...",
		"customArn": "请输入 ARN（例：arn:aws:bedrock:us-east-1:123456789012:foundation-model/my-model）",
		"baseUrl": "请输入基础 URL...",
		"modelId": {
			"lmStudio": "例：meta-llama-3.1-8b-instruct",
			"lmStudioDraft": "例：lmstudio-community/llama-3.2-1b-instruct",
			"ollama": "例：llama3.1"
		},
		"numbers": {
			"maxTokens": "例：4096",
			"contextWindow": "例：128000",
			"inputPrice": "例：0.0001",
			"outputPrice": "例：0.0002",
			"cacheWritePrice": "例：0.00005"
		}
	},
	"defaults": {
		"ollamaUrl": "默认值：http://localhost:11434",
		"lmStudioUrl": "默认值：http://localhost:1234",
		"geminiUrl": "默认值：https://generativelanguage.googleapis.com"
	},
	"labels": {
		"customArn": "自定义 ARN",
		"useCustomArn": "使用自定义 ARN..."
	}
}<|MERGE_RESOLUTION|>--- conflicted
+++ resolved
@@ -35,13 +35,8 @@
 	"autoApprove": {
 		"description": "允许 Kilo Code 自动执行操作而无需批准。只有在您完全信任 AI 并了解相关安全风险的情况下才启用这些设置。",
 		"readOnly": {
-<<<<<<< HEAD
-			"label": "始终批准只读操作",
-			"description": "启用后，Kilo Code 将自动查看目录内容并读取文件，无需点击批准按钮。",
-=======
 			"label": "自动批准只读操作",
-			"description": "启用后，Roo 将自动浏览目录和读取文件内容，无需人工确认。",
->>>>>>> 91f4a862
+			"description": "Kilo Code 将自动浏览目录和读取文件内容，无需人工确认。",
 			"outsideWorkspace": {
 				"label": "包含工作区外的文件",
 				"description": "允许 Kilo Code 读取当前工作区外的文件，无需批准。"
@@ -186,11 +181,7 @@
 			}
 		},
 		"customModel": {
-<<<<<<< HEAD
-			"capabilities": "配置您的自定义 OpenAI 兼容模型的功能和定价。在指定模型功能时要小心，因为它们会影响 Kilo Code 的性能。",
-=======
 			"capabilities": "自定义模型配置注意事项：<br>• 确保兼容OpenAI接口规范<br>• 错误配置可能导致功能异常<br>• 价格参数影响费用统计",
->>>>>>> 91f4a862
 			"maxTokens": {
 				"label": "最大输出Token数",
 				"description": "模型在响应中可以生成的最大Token数。（指定 -1 允许服务器设置最大Token数。）"
@@ -239,11 +230,7 @@
 	"browser": {
 		"enable": {
 			"label": "启用浏览器工具",
-<<<<<<< HEAD
-			"description": "启用后，Kilo Code 可以在使用支持计算机使用的模型时使用浏览器与网站交互。"
-=======
-			"description": "启用后，若模型支持计算机功能调用，Roo 可以使用浏览器与网站交互。"
->>>>>>> 91f4a862
+			"description": "启用后，若模型支持计算机功能调用，Kilo Code 可以使用浏览器与网站交互。"
 		},
 		"viewport": {
 			"label": "视口大小",
@@ -271,22 +258,13 @@
 	"checkpoints": {
 		"enable": {
 			"label": "启用自动检查点",
-<<<<<<< HEAD
-			"description": "启用后，Kilo Code 将在任务执行期间自动创建检查点，使审查更改或返回到早期状态变得容易。"
-=======
 			"description": "开启后自动创建任务检查点，方便回溯修改"
->>>>>>> 91f4a862
 		}
 	},
 	"notifications": {
 		"sound": {
-<<<<<<< HEAD
-			"label": "启用音效",
+			"label": "启用声音通知",
 			"description": "启用后，Kilo Code 将为通知和事件播放音效。",
-=======
-			"label": "启用声音通知",
-			"description": "启用后，Roo 将为通知和事件播放音效。",
->>>>>>> 91f4a862
 			"volumeLabel": "音量"
 		},
 		"tts": {
@@ -311,11 +289,7 @@
 		},
 		"maxReadFile": {
 			"label": "文件读取自动截断阈值",
-<<<<<<< HEAD
-			"description": "当模型未指定起始/结束值时，Kilo Code 读取的行数。如果此数值小于文件总行数，Kilo Code 将生成代码定义的行号索引。特殊情况：-1 指示 Kilo Code 读取整个文件（不创建索引），0 指示不读取任何行并仅提供行索引以获得最小上下文。较低的值可最小化初始上下文使用，允许后续精确的行范围读取。显式指定起始/结束的请求不受此设置限制。",
-=======
 			"description": "自动读取文件行数设置：-1=完整读取 0=仅生成行号索引，较小值可节省token，支持后续使用行号进行读取。",
->>>>>>> 91f4a862
 			"lines": "行",
 			"always_full_read": "始终读取整个文件"
 		}
@@ -332,13 +306,8 @@
 	},
 	"advanced": {
 		"diff": {
-<<<<<<< HEAD
-			"label": "启用通过差异编辑",
-			"description": "启用后，Kilo Code 将能够更快地编辑文件，并将自动拒绝截断的完整文件写入。与最新的 Claude 3.7 Sonnet 模型配合最佳。",
-=======
 			"label": "启用diff更新",
-			"description": "启用后，Roo 将能够通过差异算法写入，避免模型输出完整文件，以降低Token消耗。与最新的 Claude 3.7 Sonnet 模型配合最佳。",
->>>>>>> 91f4a862
+			"description": "启用后，Kilo Code 将能够通过差异算法写入，避免模型输出完整文件，以降低Token消耗。与最新的 Claude 3.7 Sonnet 模型配合最佳。",
 			"strategy": {
 				"label": "Diff 策略",
 				"options": {
@@ -365,37 +334,20 @@
 			"description": "可减少因模型错误导致的重复尝试，但可能引发意外操作。启用前请确保理解风险并会仔细检查所有修改。"
 		},
 		"SEARCH_AND_REPLACE": {
-<<<<<<< HEAD
-			"name": "使用实验性搜索和替换工具",
+			"name": "启用搜索和替换工具",
 			"description": "启用实验性搜索和替换工具，允许 Kilo Code 在一个请求中替换搜索词的多个实例。"
-		},
-		"INSERT_BLOCK": {
-			"name": "使用实验性插入内容工具",
-			"description": "启用实验性插入内容工具，允许 Kilo Code 在特定行号插入内容，无需创建差异。"
-		},
-		"POWER_STEERING": {
-			"name": "使用实验性\"动力转向\"模式",
-			"description": "启用后，Kilo Code 将更频繁地提醒模型关于其当前模式定义的详细信息。这将导致对角色定义和自定义指令的更强遵守，但每条消息将使用更多 token。"
-		},
-		"MULTI_SEARCH_AND_REPLACE": {
-			"name": "使用实验性多块差异工具",
-			"description": "启用后，Kilo Code 将使用多块差异工具。这将尝试在一个请求中更新文件中的多个代码块。"
-=======
-			"name": "启用搜索和替换工具",
-			"description": "启用实验性搜索和替换工具，允许 Roo 在一个请求中替换搜索词的多个实例。"
 		},
 		"INSERT_BLOCK": {
 			"name": "启用插入内容工具",
-			"description": "允许 Roo 在特定行号插入内容，无需处理差异。"
+			"description": "允许 Kilo Code 在特定行号插入内容，无需处理差异。"
 		},
 		"POWER_STEERING": {
 			"name": "启用增强导向模式",
-			"description": "开启后，Roo 将更频繁地向模型推送当前模式定义的详细信息，从而强化对角色设定和自定义指令的遵循力度。注意：此模式会提升每条消息的 token 消耗量。"
+			"description": "开启后，Kilo Code 将更频繁地向模型推送当前模式定义的详细信息，从而强化对角色设定和自定义指令的遵循力度。注意：此模式会提升每条消息的 token 消耗量。"
 		},
 		"MULTI_SEARCH_AND_REPLACE": {
 			"name": "允许批量搜索和替换",
-			"description": "启用后，Roo 将尝试在一个请求中进行批量搜索和替换。"
->>>>>>> 91f4a862
+			"description": "启用后，Kilo Code 将尝试在一个请求中进行批量搜索和替换。"
 		}
 	},
 	"temperature": {
@@ -427,11 +379,7 @@
 		}
 	},
 	"modelPicker": {
-<<<<<<< HEAD
-		"automaticFetch": "扩展程序会自动获取 <serviceLink>{{serviceName}}</serviceLink> 上可用的最新模型列表。如果您不确定选择哪个模型，Kilo Code 与 <defaultModelLink>{{defaultModelId}}</defaultModelLink> 配合最佳。您还可以搜索\"free\"以查找当前可用的免费选项。",
-=======
-		"automaticFetch": "自动获取 <serviceLink>{{serviceName}}</serviceLink> 上可用的最新模型列表。如果您不确定选择哪个模型，Roo Code 与 <defaultModelLink>{{defaultModelId}}</defaultModelLink> 配合最佳。您还可以搜索\"free\"以查找当前可用的免费选项。",
->>>>>>> 91f4a862
+		"automaticFetch": "自动获取 <serviceLink>{{serviceName}}</serviceLink> 上可用的最新模型列表。如果您不确定选择哪个模型，Kilo Code 与 <defaultModelLink>{{defaultModelId}}</defaultModelLink> 配合最佳。您还可以搜索\"free\"以查找当前可用的免费选项。",
 		"label": "模型",
 		"searchPlaceholder": "搜索",
 		"noMatchFound": "未找到匹配项",
@@ -441,13 +389,8 @@
 		"feedback": "如果您有任何问题或反馈，请随时在 <githubLink>github.com/Kilo-Org/kilocode</githubLink> 上提出问题或加入 <redditLink>reddit.com/r/kilocode</redditLink> 或 <discordLink>discord.gg/Ja6BkfyTzJ</discordLink>",
 		"version": "Kilo Code v{{version}}",
 		"telemetry": {
-<<<<<<< HEAD
-			"label": "允许匿名错误和使用情况报告",
-			"description": "通过发送匿名使用数据和错误报告来帮助改进 Kilo Code。绝不会发送代码、提示或个人信息。有关更多详细信息，请参阅我们的隐私政策。"
-=======
 			"label": "允许匿名数据收集",
 			"description": "匿名收集错误报告和使用数据（不含代码/提示/个人信息），详情见隐私政策"
->>>>>>> 91f4a862
 		},
 		"settings": {
 			"import": "导入",
