{
	"common": {
		"save": "Kaydet",
		"done": "Tamamlandı",
		"cancel": "İptal",
		"reset": "Sıfırla",
		"select": "Seç",
		"add": "Başlık Ekle",
		"remove": "Kaldır"
	},
	"header": {
		"title": "Ayarlar",
		"saveButtonTooltip": "Değişiklikleri kaydet",
		"nothingChangedTooltip": "Hiçbir şey değişmedi",
		"doneButtonTooltip": "Kaydedilmemiş değişiklikleri at ve ayarlar panelini kapat"
	},
	"unsavedChangesDialog": {
		"title": "Kaydedilmemiş Değişiklikler",
		"description": "Değişiklikleri atmak ve devam etmek istiyor musunuz?",
		"cancelButton": "İptal",
		"discardButton": "Değişiklikleri At"
	},
	"sections": {
		"providers": "Sağlayıcılar",
		"autoApprove": "Oto-Onay",
		"browser": "Bilgisayar Erişimi",
		"checkpoints": "Kontrol Noktaları",
		"notifications": "Bildirimler",
		"contextManagement": "Bağlam",
		"terminal": "Terminal",
		"prompts": "Promptlar",
		"experimental": "Deneysel",
		"language": "Dil",
		"about": "Kilo Code Hakkında",
		"display": "Göster"
	},
	"prompts": {
		"description": "Prompt geliştirme, kod açıklama ve sorun çözme gibi hızlı eylemler için kullanılan destek promptlarını yapılandırın. Bu promptlar, Kilo Code'nun yaygın geliştirme görevleri için daha iyi destek sağlamasına yardımcı olur."
	},
	"codeIndex": {
		"title": "Kod Tabanı İndeksleme",
		"enableLabel": "Kod Tabanı İndekslemeyi Etkinleştir",
		"enableDescription": "Geliştirilmiş arama ve bağlam anlayışı için kod indekslemeyi etkinleştirin",
		"profileLabel": "Gömme Sağlayıcısı",
		"selectProfilePlaceholder": "Sağlayıcı seç",
		"openaiProvider": "OpenAI",
		"ollamaProvider": "Ollama",
		"geminiProvider": "Gemini",
		"geminiApiKeyLabel": "API Anahtarı:",
		"geminiApiKeyPlaceholder": "Gemini API anahtarınızı girin",
		"mistralProvider": "Mistral",
		"mistralApiKeyLabel": "API Anahtarı:",
		"mistralApiKeyPlaceholder": "Mistral API anahtarınızı girin",
		"vercelAiGatewayProvider": "Vercel AI Gateway",
		"vercelAiGatewayApiKeyLabel": "API Anahtarı",
		"vercelAiGatewayApiKeyPlaceholder": "Vercel AI Gateway API anahtarınızı girin",
		"openaiCompatibleProvider": "OpenAI Uyumlu",
		"openAiKeyLabel": "OpenAI API Anahtarı",
		"openAiKeyPlaceholder": "OpenAI API anahtarınızı girin",
		"openAiCompatibleBaseUrlLabel": "Temel URL",
		"openAiCompatibleApiKeyLabel": "API Anahtarı",
		"openAiCompatibleApiKeyPlaceholder": "API anahtarınızı girin",
		"openAiCompatibleModelDimensionLabel": "Gömme Boyutu:",
		"modelDimensionLabel": "Model Boyutu",
		"openAiCompatibleModelDimensionPlaceholder": "örn., 1536",
		"openAiCompatibleModelDimensionDescription": "Modeliniz için gömme boyutu (çıktı boyutu). Bu değer için sağlayıcınızın belgelerine bakın. Yaygın değerler: 384, 768, 1536, 3072.",
		"modelLabel": "Model",
		"selectModelPlaceholder": "Model seç",
		"ollamaUrlLabel": "Ollama URL:",
		"qdrantUrlLabel": "Qdrant URL",
		"qdrantKeyLabel": "Qdrant Anahtarı:",
		"startIndexingButton": "Başlat",
		"clearIndexDataButton": "İndeks Temizle",
		"unsavedSettingsMessage": "İndeksleme işlemini başlatmadan önce lütfen ayarlarını kaydet.",
		"clearDataDialog": {
			"title": "Emin misiniz?",
			"description": "Bu işlem geri alınamaz. Bu, kod tabanı indeks verilerinizi kalıcı olarak silecektir.",
			"cancelButton": "İptal",
			"confirmButton": "Verileri Temizle"
		},
		"description": "Projenizin anlamsal aramasını etkinleştirmek için kod tabanı indeksleme ayarlarını yapılandırın. <0>Daha fazla bilgi</0>",
		"statusTitle": "Durum",
		"settingsTitle": "İndeksleme Ayarları",
		"disabledMessage": "Kod tabanı indeksleme şu anda devre dışı. İndeksleme seçeneklerini yapılandırmak için genel ayarlarda etkinleştirin.",
		"embedderProviderLabel": "Gömücü Sağlayıcı",
		"modelPlaceholder": "Model adını girin",
		"selectModel": "Bir model seçin",
		"ollamaBaseUrlLabel": "Ollama Temel URL",
		"qdrantApiKeyLabel": "Qdrant API Anahtarı",
		"qdrantApiKeyPlaceholder": "Qdrant API anahtarınızı girin (isteğe bağlı)",
		"setupConfigLabel": "Kurulum",
		"ollamaUrlPlaceholder": "http://localhost:11434",
		"openAiCompatibleBaseUrlPlaceholder": "https://api.example.com",
		"modelDimensionPlaceholder": "1536",
		"qdrantUrlPlaceholder": "http://localhost:6333",
		"saveError": "Ayarlar kaydedilemedi",
		"modelDimensions": "({{dimension}} boyut)",
		"saveSuccess": "Ayarlar başarıyla kaydedildi",
		"saving": "Kaydediliyor...",
		"saveSettings": "Kaydet",
		"indexingStatuses": {
			"standby": "Bekleme",
			"indexing": "İndeksleniyor",
			"indexed": "İndekslendi",
			"error": "Hata"
		},
		"close": "Kapat",
		"validation": {
			"invalidQdrantUrl": "Geçersiz Qdrant URL'si",
			"invalidOllamaUrl": "Geçersiz Ollama URL'si",
			"invalidBaseUrl": "Geçersiz temel URL'si",
			"qdrantUrlRequired": "Qdrant URL'si gereklidir",
			"openaiApiKeyRequired": "OpenAI API anahtarı gereklidir",
			"modelSelectionRequired": "Model seçimi gereklidir",
			"apiKeyRequired": "API anahtarı gereklidir",
			"modelIdRequired": "Model kimliği gereklidir",
			"modelDimensionRequired": "Model boyutu gereklidir",
			"geminiApiKeyRequired": "Gemini API anahtarı gereklidir",
			"mistralApiKeyRequired": "Mistral API anahtarı gereklidir",
			"vercelAiGatewayApiKeyRequired": "Vercel AI Gateway API anahtarı gereklidir",
			"ollamaBaseUrlRequired": "Ollama temel URL'si gereklidir",
			"baseUrlRequired": "Temel URL'si gereklidir",
			"modelDimensionMinValue": "Model boyutu 0'dan büyük olmalıdır"
		},
		"advancedConfigLabel": "Gelişmiş Yapılandırma",
		"searchMinScoreLabel": "Arama Skoru Eşiği",
		"searchMinScoreDescription": "Arama sonuçları için gereken minimum benzerlik puanı (0.0-1.0). Düşük değerler daha fazla sonuç döndürür ancak daha az alakalı olabilir. Yüksek değerler daha az ancak daha alakalı sonuçlar döndürür.",
		"searchMinScoreResetTooltip": "Varsayılan değere sıfırla (0.4)",
		"searchMaxResultsLabel": "Maksimum Arama Sonuçları",
		"searchMaxResultsDescription": "Kod tabanı dizinini sorgularken döndürülecek maksimum arama sonucu sayısı. Daha yüksek değerler daha fazla bağlam sağlar ancak daha az alakalı sonuçlar içerebilir.",
		"resetToDefault": "Varsayılana sıfırla"
	},
	"autoApprove": {
		"description": "Kilo Code'nun onay gerektirmeden otomatik olarak işlemler gerçekleştirmesine izin verin. Bu ayarları yalnızca yapay zekaya tamamen güveniyorsanız ve ilgili güvenlik risklerini anlıyorsanız etkinleştirin.",
		"enabled": "Oto-onay etkinleştirildi",
		"toggleAriaLabel": "Otomatik onayı değiştir",
		"disabledAriaLabel": "Otomatik onay devre dışı - önce seçenekleri belirleyin",
		"readOnly": {
			"label": "Okuma",
			"description": "Etkinleştirildiğinde, Kilo Code otomatik olarak dizin içeriğini görüntüleyecek ve Onayla düğmesine tıklamanıza gerek kalmadan dosyaları okuyacaktır.",
			"outsideWorkspace": {
				"label": "Çalışma alanı dışındaki dosyaları dahil et",
				"description": "Kilo Code'nun onay gerektirmeden mevcut çalışma alanı dışındaki dosyaları okumasına izin ver."
			}
		},
		"write": {
			"label": "Yazma",
			"description": "Onay gerektirmeden otomatik olarak dosya oluştur ve düzenle",
			"delayLabel": "Tanılamanın potansiyel sorunları tespit etmesine izin vermek için yazmalardan sonra gecikme",
			"outsideWorkspace": {
				"label": "Çalışma alanı dışındaki dosyaları dahil et",
				"description": "Kilo Code'nun onay gerektirmeden mevcut çalışma alanı dışında dosya oluşturmasına ve düzenlemesine izin ver."
			},
			"protected": {
				"label": "Korumalı dosyaları dahil et",
				"description": "Kilo Code'nun korumalı dosyaları (.kilocodeignore ve .kilocode/ yapılandırma dosyaları gibi) onay gerektirmeden oluşturmasına ve düzenlemesine izin ver."
			}
		},
		"browser": {
			"label": "Tarayıcı",
			"description": "Onay gerektirmeden otomatik olarak tarayıcı eylemleri gerçekleştir. Not: Yalnızca model bilgisayar kullanımını desteklediğinde geçerlidir"
		},
		"retry": {
			"label": "Yeniden Dene",
			"description": "Sunucu bir hata yanıtı döndürdüğünde başarısız API isteklerini otomatik olarak yeniden dene",
			"delayLabel": "İsteği yeniden denemeden önce gecikme"
		},
		"mcp": {
			"label": "MCP",
			"description": "MCP Sunucuları görünümünde bireysel MCP araçlarının otomatik onayını etkinleştir (hem bu ayar hem de aracın \"Her zaman izin ver\" onay kutusu gerekir)"
		},
		"modeSwitch": {
			"label": "Mod",
			"description": "Onay gerektirmeden otomatik olarak farklı modlar arasında geçiş yap"
		},
		"subtasks": {
			"label": "Alt Görevler",
			"description": "Onay gerektirmeden alt görevlerin oluşturulmasına ve tamamlanmasına izin ver"
		},
		"followupQuestions": {
			"label": "Soru",
			"description": "Yapılandırılan zaman aşımından sonra takip sorularına ilişkin ilk önerilen yanıtı otomatik olarak seç",
			"timeoutLabel": "İlk yanıtı otomatik olarak seçmeden önce beklenecek süre"
		},
		"execute": {
			"label": "Yürüt",
			"description": "Onay gerektirmeden otomatik olarak izin verilen terminal komutlarını yürüt",
			"allowedCommands": "İzin Verilen Otomatik Yürütme Komutları",
			"allowedCommandsDescription": "\"Yürütme işlemlerini her zaman onayla\" etkinleştirildiğinde otomatik olarak yürütülebilen komut önekleri. Tüm komutlara izin vermek için * ekleyin (dikkatli kullanın).",
			"deniedCommands": "Reddedilen komutlar",
			"deniedCommandsDescription": "Onay istenmeden otomatik olarak reddedilecek komut önekleri. İzin verilen komutlarla çakışma durumunda, en uzun önek eşleşmesi öncelik alır. Tüm komutları reddetmek için * ekleyin.",
			"commandPlaceholder": "Komut öneki girin (örn. 'git ')",
			"deniedCommandPlaceholder": "Reddetmek için komut öneki girin (örn. 'rm -rf')",
			"addButton": "Ekle",
			"autoDenied": "`{{prefix}}` önekli komutlar kullanıcı tarafından yasaklandı. Başka bir komut çalıştırarak bu kısıtlamayı aşma."
		},
		"showMenu": {
			"label": "Sohbet görünümünde otomatik onay menüsünü göster",
			"description": "Etkinleştirildiğinde, otomatik onay menüsü sohbet görünümünün alt kısmında gösterilecek, otomatik onay ayarlarına hızlı erişim sağlayacaktır"
		},
		"updateTodoList": {
			"label": "Todo",
			"description": "Yapılacaklar listesi onay gerektirmeden otomatik olarak güncellenir"
		},
		"apiRequestLimit": {
			"title": "Maksimum İstek",
			"description": "Göreve devam etmek için onay istemeden önce bu sayıda API isteği otomatik olarak yap.",
			"unlimited": "Sınırsız"
		},
		"selectOptionsFirst": "Otomatik onayı etkinleştirmek için aşağıdan en az bir seçenek seçin",
		"apiCostLimit": {
			"unlimited": "Sınırsız",
			"title": "Maksimum Maliyet"
		},
		"maxLimits": {
			"description": "Bu sınırlara ulaşana kadar otomatik olarak istekleri yap, sonrasında devam etmek için onay iste."
		}
	},
	"providers": {
		"providerDocumentation": "{{provider}} Dokümantasyonu",
		"configProfile": "Yapılandırma Profili",
		"description": "Sağlayıcılar ve ayarlar arasında hızlıca geçiş yapmak için farklı API yapılandırmalarını kaydedin.",
		"apiProvider": "API Sağlayıcı",
		"model": "Model",
		"nameEmpty": "İsim boş olamaz",
		"nameExists": "Bu isme sahip bir profil zaten mevcut",
		"deleteProfile": "Profili sil",
		"invalidArnFormat": "Geçersiz ARN formatı. Yukarıdaki örnekleri kontrol edin.",
		"enterNewName": "Yeni ad girin",
		"addProfile": "Profil ekle",
		"renameProfile": "Profili yeniden adlandır",
		"newProfile": "Yeni yapılandırma profili",
		"enterProfileName": "Profil adını girin",
		"createProfile": "Profil oluştur",
		"cannotDeleteOnlyProfile": "Yalnızca tek profili silemezsiniz",
		"searchPlaceholder": "Profilleri ara",
		"searchProviderPlaceholder": "Sağlayıcıları ara",
		"noProviderMatchFound": "Eşleşen sağlayıcı bulunamadı",
		"noMatchFound": "Eşleşen profil bulunamadı",
		"vscodeLmDescription": "VS Code Dil Modeli API'si, diğer VS Code uzantıları tarafından sağlanan modelleri çalıştırmanıza olanak tanır (GitHub Copilot dahil ancak bunlarla sınırlı değildir). Başlamanın en kolay yolu, VS Code Marketplace'ten Copilot ve Copilot Chat uzantılarını yüklemektir.",
		"awsCustomArnUse": "Kullanmak istediğiniz model için geçerli bir Amazon Bedrock ARN'si girin. Format örnekleri:",
		"awsCustomArnDesc": "ARN içindeki bölgenin yukarıda seçilen AWS Bölgesiyle eşleştiğinden emin olun.",
		"openRouterApiKey": "OpenRouter API Anahtarı",
		"getOpenRouterApiKey": "OpenRouter API Anahtarı Al",
		"vercelAiGatewayApiKey": "Vercel AI Gateway API Anahtarı",
		"getVercelAiGatewayApiKey": "Vercel AI Gateway API Anahtarı Al",
		"apiKeyStorageNotice": "API anahtarları VSCode'un Gizli Depolamasında güvenli bir şekilde saklanır",
		"glamaApiKey": "Glama API Anahtarı",
		"getGlamaApiKey": "Glama API Anahtarı Al",
		"useCustomBaseUrl": "Özel temel URL kullan",
		"useReasoning": "Akıl yürütmeyi etkinleştir",
		"useHostHeader": "Özel Host başlığı kullan",
		"useLegacyFormat": "Eski OpenAI API formatını kullan",
		"customHeaders": "Özel Başlıklar",
		"headerName": "Başlık adı",
		"headerValue": "Başlık değeri",
		"noCustomHeaders": "Tanımlanmış özel başlık yok. Eklemek için + düğmesine tıklayın.",
		"requestyApiKey": "Requesty API Anahtarı",
		"refreshModels": {
			"label": "Modelleri Yenile",
			"hint": "En son modelleri görmek için lütfen ayarları yeniden açın.",
			"loading": "Model listesi yenileniyor...",
			"success": "Model listesi başarıyla yenilendi!",
			"error": "Model listesi yenilenemedi. Lütfen tekrar deneyin."
		},
		"getRequestyApiKey": "Requesty API Anahtarı Al",
		"getRequestyBaseUrl": "Temel URL",
		"requestyUseCustomBaseUrl": "Özel temel URL kullan",
		"openRouterTransformsText": "İstem ve mesaj zincirlerini bağlam boyutuna sıkıştır (<a>OpenRouter Dönüşümleri</a>)",
		"anthropicApiKey": "Anthropic API Anahtarı",
		"getAnthropicApiKey": "Anthropic API Anahtarı Al",
		"anthropicUseAuthToken": "Anthropic API Anahtarını X-Api-Key yerine Authorization başlığı olarak geçir",
		"anthropic1MContextBetaLabel": "1M bağlam penceresini etkinleştir (Beta)",
		"anthropic1MContextBetaDescription": "Claude Sonnet 4 için bağlam penceresini 1 milyon token'a genişletir",
		"awsBedrock1MContextBetaLabel": "1M bağlam penceresini etkinleştir (Beta)",
		"awsBedrock1MContextBetaDescription": "Claude Sonnet 4 için bağlam penceresini 1 milyon token'a genişletir",
		"cerebrasApiKey": "Cerebras API Anahtarı",
		"getCerebrasApiKey": "Cerebras API Anahtarını Al",
		"chutesApiKey": "Chutes API Anahtarı",
		"getChutesApiKey": "Chutes API Anahtarı Al",
		"fireworksApiKey": "Fireworks API Anahtarı",
		"getFireworksApiKey": "Fireworks API Anahtarı Al",
		"featherlessApiKey": "Featherless API Anahtarı",
		"getFeatherlessApiKey": "Featherless API Anahtarı Al",
		"ioIntelligenceApiKey": "IO Intelligence API Anahtarı",
		"ioIntelligenceApiKeyPlaceholder": "IO Intelligence API anahtarınızı girin",
		"getIoIntelligenceApiKey": "IO Intelligence API Anahtarı Al",
		"deepSeekApiKey": "DeepSeek API Anahtarı",
		"getDeepSeekApiKey": "DeepSeek API Anahtarı Al",
		"doubaoApiKey": "Doubao API Anahtarı",
		"getDoubaoApiKey": "Doubao API Anahtarı Al",
		"moonshotApiKey": "Moonshot API Anahtarı",
		"getMoonshotApiKey": "Moonshot API Anahtarı Al",
		"moonshotBaseUrl": "Moonshot Giriş Noktası",
		"zaiApiKey": "Z AI API Anahtarı",
		"getZaiApiKey": "Z AI API Anahtarı Al",
		"zaiEntrypoint": "Z AI Giriş Noktası",
		"zaiEntrypointDescription": "Konumunuza göre uygun API giriş noktasını seçin. Çin'de iseniz open.bigmodel.cn'yi seçin. Aksi takdirde api.z.ai'yi seçin.",
		"geminiApiKey": "Gemini API Anahtarı",
		"getGroqApiKey": "Groq API Anahtarı Al",
		"groqApiKey": "Groq API Anahtarı",
		"getSambaNovaApiKey": "SambaNova API Anahtarı Al",
		"sambaNovaApiKey": "SambaNova API Anahtarı",
		"getHuggingFaceApiKey": "Hugging Face API Anahtarı Al",
		"huggingFaceApiKey": "Hugging Face API Anahtarı",
		"huggingFaceModelId": "Model ID",
		"huggingFaceLoading": "Yükleniyor...",
		"huggingFaceModelsCount": "({{count}} model)",
		"huggingFaceSelectModel": "Bir model seç...",
		"huggingFaceSearchModels": "Modelleri ara...",
		"huggingFaceNoModelsFound": "Model bulunamadı",
		"huggingFaceProvider": "Sağlayıcı",
		"huggingFaceProviderAuto": "Otomatik",
		"huggingFaceSelectProvider": "Bir sağlayıcı seç...",
		"huggingFaceSearchProviders": "Sağlayıcıları ara...",
		"huggingFaceNoProvidersFound": "Sağlayıcı bulunamadı",
		"getGeminiApiKey": "Gemini API Anahtarı Al",
		"openAiApiKey": "OpenAI API Anahtarı",
		"apiKey": "API Anahtarı",
		"openAiBaseUrl": "Temel URL",
		"getOpenAiApiKey": "OpenAI API Anahtarı Al",
		"mistralApiKey": "Mistral API Anahtarı",
		"getMistralApiKey": "Mistral / Codestral API Anahtarı Al",
		"codestralBaseUrl": "Codestral Temel URL (İsteğe bağlı)",
		"codestralBaseUrlDesc": "Codestral modeli için alternatif URL ayarlayın.",
		"xaiApiKey": "xAI API Anahtarı",
		"getXaiApiKey": "xAI API Anahtarı Al",
		"litellmApiKey": "LiteLLM API Anahtarı",
		"litellmBaseUrl": "LiteLLM Temel URL",
		"awsCredentials": "AWS Kimlik Bilgileri",
		"awsProfile": "AWS Profili",
		"awsApiKey": "Amazon Bedrock API Anahtarı",
		"awsProfileName": "AWS Profil Adı",
		"awsAccessKey": "AWS Erişim Anahtarı",
		"awsSecretKey": "AWS Gizli Anahtarı",
		"awsSessionToken": "AWS Oturum Belirteci",
		"awsRegion": "AWS Bölgesi",
		"awsCrossRegion": "Bölgeler arası çıkarım kullan",
		"awsBedrockVpc": {
			"useCustomVpcEndpoint": "Özel VPC uç noktası kullan",
			"vpcEndpointUrlPlaceholder": "VPC uç noktası URL'sini girin (isteğe bağlı)",
			"examples": "Örnekler:"
		},
		"enablePromptCaching": "İstem önbelleğini etkinleştir",
		"enablePromptCachingTitle": "Desteklenen modeller için performansı artırmak ve maliyetleri azaltmak için istem önbelleğini etkinleştir.",
		"cacheUsageNote": "Not: Önbellek kullanımını görmüyorsanız, farklı bir model seçip ardından istediğiniz modeli tekrar seçmeyi deneyin.",
		"vscodeLmModel": "Dil Modeli",
		"vscodeLmWarning": "Not: Bu çok deneysel bir entegrasyondur ve sağlayıcı desteği değişebilir. Bir modelin desteklenmediğine dair bir hata alırsanız, bu sağlayıcı tarafındaki bir sorundur.",
		"geminiParameters": {
			"urlContext": {
				"title": "URL bağlamını etkinleştir",
				"description": "Yanıtlar oluşturulurken ek bağlam için Gemini'nin URL'lere erişmesine ve işlemesine izin verir. Web içeriği analizi gerektiren görevler için faydalıdır."
			},
			"groundingSearch": {
				"title": "Google Aramasıyla Grounding Etkinleştir",
				"description": "Gemini'nin güncel bilgileri almak için Google'da arama yapmasına ve yanıtları gerçek zamanlı verilere dayandırmasına izin verir. Güncel bilgi gerektiren sorgular için kullanışlıdır."
			}
		},
		"googleCloudSetup": {
			"title": "Google Cloud Vertex AI'yi kullanmak için şunları yapmanız gerekir:",
			"step1": "1. Google Cloud hesabı oluşturun, Vertex AI API'sini etkinleştirin ve istediğiniz Claude modellerini etkinleştirin.",
			"step2": "2. Google Cloud CLI'yi yükleyin ve uygulama varsayılan kimlik bilgilerini yapılandırın.",
			"step3": "3. Veya kimlik bilgileriyle bir hizmet hesabı oluşturun."
		},
		"googleCloudCredentials": "Google Cloud Kimlik Bilgileri",
		"googleCloudKeyFile": "Google Cloud Anahtar Dosyası Yolu",
		"googleCloudProjectId": "Google Cloud Proje Kimliği",
		"googleCloudRegion": "Google Cloud Bölgesi",
		"lmStudio": {
			"baseUrl": "Temel URL (İsteğe bağlı)",
			"modelId": "Model Kimliği",
			"speculativeDecoding": "Spekülatif Kod Çözmeyi Etkinleştir",
			"draftModelId": "Taslak Model Kimliği",
			"draftModelDesc": "Spekülatif kod çözmenin doğru çalışması için taslak model aynı model ailesinden olmalıdır.",
			"selectDraftModel": "Taslak Model Seç",
			"noModelsFound": "Taslak model bulunamadı. Lütfen LM Studio'nun Sunucu Modu etkinken çalıştığından emin olun.",
			"description": "LM Studio, modelleri bilgisayarınızda yerel olarak çalıştırmanıza olanak tanır. Başlamak için <a>hızlı başlangıç kılavuzlarına</a> bakın. Bu uzantıyla kullanmak için LM Studio'nun <b>yerel sunucu</b> özelliğini de başlatmanız gerekecektir. <span>Not:</span> Kilo Code karmaşık istemler kullanır ve Claude modelleriyle en iyi şekilde çalışır. Daha az yetenekli modeller beklendiği gibi çalışmayabilir."
		},
		"ollama": {
			"baseUrl": "Temel URL (İsteğe bağlı)",
			"modelId": "Model Kimliği",
<<<<<<< HEAD
			"apiKey": "API Anahtarı",
			"apiKeyPlaceholder": "API anahtarınızı girin",
			"apiKeyInfo": "API anahtarı Authorization başlığı olarak gönderilecek",
=======
			"apiKey": "Ollama API Anahtarı",
			"apiKeyHelp": "Kimlik doğrulamalı Ollama örnekleri veya bulut hizmetleri için isteğe bağlı API anahtarı. Yerel kurulumlar için boş bırakın.",
>>>>>>> 8cff25ab
			"description": "Ollama, modelleri bilgisayarınızda yerel olarak çalıştırmanıza olanak tanır. Başlamak için hızlı başlangıç kılavuzlarına bakın.",
			"warning": "Not: Kilo Code karmaşık istemler kullanır ve Claude modelleriyle en iyi şekilde çalışır. Daha az yetenekli modeller beklendiği gibi çalışmayabilir."
		},
		"unboundApiKey": "Unbound API Anahtarı",
		"getUnboundApiKey": "Unbound API Anahtarı Al",
		"unboundRefreshModelsSuccess": "Model listesi güncellendi! Artık en son modeller arasından seçim yapabilirsiniz.",
		"unboundInvalidApiKey": "Geçersiz API anahtarı. Lütfen API anahtarınızı kontrol edin ve tekrar deneyin.",
		"humanRelay": {
			"description": "API anahtarı gerekmez, ancak kullanıcının bilgileri web sohbet yapay zekasına kopyalayıp yapıştırması gerekir.",
			"instructions": "Kullanım sırasında bir iletişim kutusu açılacak ve mevcut mesaj otomatik olarak panoya kopyalanacaktır. Bunları web yapay zekalarına (ChatGPT veya Claude gibi) yapıştırmanız, ardından yapay zekanın yanıtını iletişim kutusuna kopyalayıp onay düğmesine tıklamanız gerekir."
		},
		"roo": {
			"authenticatedMessage": "Roo Code Cloud hesabın üzerinden güvenli bir şekilde kimlik doğrulandı.",
			"connectButton": "Roo Code Cloud'a Bağlan"
		},
		"openRouter": {
			"providerRouting": {
				"title": "OpenRouter Sağlayıcı Yönlendirmesi",
				"description": "OpenRouter, modeliniz için mevcut en iyi sağlayıcılara istekleri yönlendirir. Varsayılan olarak, istekler çalışma süresini en üst düzeye çıkarmak için en iyi sağlayıcılar arasında dengelenir. Ancak, bu model için kullanılacak belirli bir sağlayıcı seçebilirsiniz.",
				"learnMore": "Sağlayıcı yönlendirmesi hakkında daha fazla bilgi edinin"
			}
		},
		"customModel": {
			"capabilities": "Özel OpenAI uyumlu modelinizin yeteneklerini ve fiyatlandırmasını yapılandırın. Model yeteneklerini belirtirken dikkatli olun, çünkü bunlar Kilo Code'un performansını etkileyebilir.",
			"maxTokens": {
				"label": "Maksimum Çıktı Token'ları",
				"description": "Modelin bir yanıtta üretebileceği maksimum token sayısı. (Sunucunun maksimum token'ları ayarlamasına izin vermek için -1 belirtin.)"
			},
			"contextWindow": {
				"label": "Bağlam Penceresi Boyutu",
				"description": "Modelin işleyebileceği toplam token sayısı (giriş + çıkış)."
			},
			"imageSupport": {
				"label": "Görüntü Desteği",
				"description": "Bu model görüntüleri işleyip anlayabilir mi?"
			},
			"computerUse": {
				"label": "Bilgisayar Kullanımı",
				"description": "Bu model bir tarayıcıyla etkileşim kurabilir mi? (örn. Claude 3.7 Sonnet)"
			},
			"promptCache": {
				"label": "İstem Önbelleği",
				"description": "Bu model istemleri önbelleğe alabilir mi?"
			},
			"pricing": {
				"input": {
					"label": "Giriş Fiyatı",
					"description": "Giriş/istem başına milyon token maliyeti. Bu, modele bağlam ve talimatlar gönderme maliyetini etkiler."
				},
				"output": {
					"label": "Çıkış Fiyatı",
					"description": "Model yanıtı başına milyon token maliyeti. Bu, oluşturulan içerik ve tamamlamaların maliyetini etkiler."
				},
				"cacheReads": {
					"label": "Önbellek Okuma Fiyatı",
					"description": "Önbellekten okuma başına milyon token maliyeti. Bu, önbelleğe alınmış bir yanıt alındığında uygulanan fiyattır."
				},
				"cacheWrites": {
					"label": "Önbellek Yazma Fiyatı",
					"description": "Önbelleğe yazma başına milyon token maliyeti. Bu, bir istem ilk kez önbelleğe alındığında uygulanan fiyattır."
				}
			},
			"resetDefaults": "Varsayılanlara Sıfırla"
		},
		"rateLimitSeconds": {
			"label": "Hız sınırı",
			"description": "API istekleri arasındaki minimum süre."
		},
		"consecutiveMistakeLimit": {
			"label": "Hata ve Tekrar Limiti",
			"description": "'Kilo Code sorun yaşıyor' iletişim kutusunu göstermeden önceki ardışık hata veya tekrarlanan eylem sayısı",
			"unlimitedDescription": "Sınırsız yeniden deneme etkin (otomatik devam et). Diyalog asla görünmeyecek.",
			"warning": "⚠️ 0'a ayarlamak, önemli API kullanımına neden olabilecek sınırsız yeniden denemeye izin verir"
		},
		"reasoningEffort": {
			"label": "Model Akıl Yürütme Çabası",
			"minimal": "Minimal (en hızlı)",
			"high": "Yüksek",
			"medium": "Orta",
			"low": "Düşük"
		},
		"verbosity": {
			"label": "Çıktı Ayrıntı Düzeyi",
			"high": "Yüksek",
			"medium": "Orta",
			"low": "Düşük",
			"description": "Modelin yanıtlarının ne kadar ayrıntılı olduğunu kontrol eder. Düşük ayrıntı düzeyi kısa yanıtlar üretirken, yüksek ayrıntı düzeyi kapsamlı açıklamalar sunar."
		},
		"setReasoningLevel": "Akıl Yürütme Çabasını Etkinleştir",
		"claudeCode": {
			"pathLabel": "Claude Code Yolu",
			"description": "Claude Code CLI'nize isteğe bağlı yol. Ayarlanmazsa varsayılan olarak 'claude' kullanılır.",
			"placeholder": "Varsayılan: claude",
			"maxTokensLabel": "Maksimum Çıktı Token sayısı",
			"maxTokensDescription": "Claude Code yanıtları için maksimum çıktı token sayısı. Varsayılan 8000'dir."
		},
		"geminiCli": {
			"description": "Bu sağlayıcı Gemini CLI aracından OAuth kimlik doğrulaması kullanır ve API anahtarları gerektirmez.",
			"oauthPath": "OAuth Kimlik Bilgileri Yolu (isteğe bağlı)",
			"oauthPathDescription": "OAuth kimlik bilgileri dosyasının yolu. Varsayılan konumu kullanmak için boş bırakın (~/.gemini/oauth_creds.json).",
			"instructions": "Henüz kimlik doğrulaması yapmadıysanız, önce",
			"instructionsContinued": "komutunu terminalinizde çalıştırın.",
			"setupLink": "Gemini CLI Kurulum Talimatları",
			"requirementsTitle": "Önemli Gereksinimler",
			"requirement1": "Önce Gemini CLI aracını yüklemeniz gerekir",
			"requirement2": "Sonra terminalinizde gemini çalıştırın ve Google ile giriş yaptığınızdan emin olun",
			"requirement3": "Sadece kişisel Google hesaplarıyla çalışır (Google Workspace hesapları değil)",
			"requirement4": "API anahtarları kullanmaz - kimlik doğrulama OAuth ile yapılır",
			"requirement5": "Gemini CLI aracının önce yüklenmesi ve kimlik doğrulaması yapılması gerekir",
			"freeAccess": "OAuth kimlik doğrulaması ile ücretsiz erişim"
		},
		"qwenCode": {
			"oauthPath": "OAuth Kimlik Bilgileri Yolu (isteğe bağlı)",
			"oauthPathDescription": "OAuth kimlik bilgileri dosyasının yolu. Varsayılan konumu kullanmak için boş bırakın (~/.qwen/oauth_creds.json).",
			"description": "Bu sağlayıcı Qwen hizmetinden OAuth kimlik doğrulaması kullanır ve API anahtarları gerektirmez.",
			"instructions": "Yetkilendirme dosyasını almak ve belirtilen yola yerleştirmek için lütfen resmi belgeleri takip edin.",
			"setupLink": "Qwen Resmi Belgeleri"
		}
	},
	"browser": {
		"enable": {
			"label": "Tarayıcı aracını etkinleştir",
			"description": "Etkinleştirildiğinde, Kilo Code bilgisayar kullanımını destekleyen modeller kullanırken web siteleriyle etkileşim kurmak için bir tarayıcı kullanabilir. <0>Daha fazla bilgi</0>"
		},
		"viewport": {
			"label": "Görünüm alanı boyutu",
			"description": "Tarayıcı etkileşimleri için görünüm alanı boyutunu seçin. Bu, web sitelerinin nasıl görüntülendiğini ve etkileşime girdiğini etkiler.",
			"options": {
				"largeDesktop": "Büyük Masaüstü (1280x800)",
				"smallDesktop": "Küçük Masaüstü (900x600)",
				"tablet": "Tablet (768x1024)",
				"mobile": "Mobil (360x640)"
			}
		},
		"screenshotQuality": {
			"label": "Ekran görüntüsü kalitesi",
			"description": "Tarayıcı ekran görüntülerinin WebP kalitesini ayarlayın. Daha yüksek değerler daha net ekran görüntüleri sağlar ancak token kullanımını artırır."
		},
		"remote": {
			"label": "Uzak tarayıcı bağlantısı kullan",
			"description": "Uzaktan hata ayıklama etkinleştirilmiş olarak çalışan bir Chrome tarayıcısına bağlanın (--remote-debugging-port=9222).",
			"urlPlaceholder": "Özel URL (örn. http://localhost:9222)",
			"testButton": "Bağlantıyı Test Et",
			"testingButton": "Test Ediliyor...",
			"instructions": "DevTools protokolü ana bilgisayar adresini girin veya yerel Chrome örneklerini otomatik olarak keşfetmek için boş bırakın. Bağlantıyı Test Et düğmesi, sağlanmışsa özel URL'yi deneyecek veya alan boşsa otomatik olarak keşfedecektir."
		}
	},
	"checkpoints": {
		"enable": {
			"label": "Otomatik kontrol noktalarını etkinleştir",
			"description": "Etkinleştirildiğinde, Kilo Code görev yürütme sırasında otomatik olarak kontrol noktaları oluşturarak değişiklikleri gözden geçirmeyi veya önceki durumlara dönmeyi kolaylaştırır. <0>Daha fazla bilgi</0>"
		}
	},
	"notifications": {
		"sound": {
			"label": "Ses efektlerini etkinleştir",
			"description": "Etkinleştirildiğinde, Kilo Code bildirimler ve olaylar için ses efektleri çalacaktır.",
			"volumeLabel": "Ses Düzeyi"
		},
		"tts": {
			"label": "Metinden sese özelliğini etkinleştir",
			"description": "Etkinleştirildiğinde, Kilo Code yanıtlarını metinden sese teknolojisi kullanarak sesli okuyacaktır.",
			"speedLabel": "Hız"
		}
	},
	"contextManagement": {
		"description": "Yapay zekanın bağlam penceresine hangi bilgilerin dahil edileceğini kontrol edin, token kullanımını ve yanıt kalitesini etkiler",
		"autoCondenseContextPercent": {
			"label": "Akıllı bağlam sıkıştırmayı tetikleyecek eşik",
			"description": "Bağlam penceresi bu eşiğe ulaştığında, Kilo Code otomatik olarak sıkıştıracaktır."
		},
		"condensingApiConfiguration": {
			"label": "Bağlam Yoğunlaştırma için API Yapılandırması",
			"description": "Bağlam yoğunlaştırma işlemleri için hangi API yapılandırmasının kullanılacağını seçin. Mevcut aktif yapılandırmayı kullanmak için seçimsiz bırakın.",
			"useCurrentConfig": "Varsayılan"
		},
		"customCondensingPrompt": {
			"label": "Özel Bağlam Yoğunlaştırma İstemcisi",
			"description": "Bağlam yoğunlaştırma için özel sistem istemcisi. Varsayılan istemciyi kullanmak için boş bırakın.",
			"placeholder": "Özel yoğunlaştırma promptunuzu buraya girin...\n\nVarsayılan prompt ile aynı yapıyı kullanabilirsiniz:\n- Önceki Konuşma\n- Mevcut Çalışma\n- Temel Teknik Kavramlar\n- İlgili Dosyalar ve Kod\n- Problem Çözme\n- Bekleyen Görevler ve Sonraki Adımlar",
			"reset": "Varsayılana Sıfırla",
			"hint": "Boş = varsayılan promptu kullan"
		},
		"autoCondenseContext": {
			"name": "Akıllı bağlam sıkıştırmayı otomatik olarak tetikle",
			"description": "Etkinleştirildiğinde, Kilo Code eşiğe ulaşıldığında bağlamı otomatik olarak sıkıştırır. Devre dışı bırakıldığında, bağlam sıkıştırmayı hala manuel olarak tetikleyebilirsiniz."
		},
		"openTabs": {
			"label": "Açık sekmeler bağlam sınırı",
			"description": "Bağlama dahil edilecek maksimum VSCode açık sekme sayısı. Daha yüksek değerler daha fazla bağlam sağlar ancak token kullanımını artırır."
		},
		"workspaceFiles": {
			"label": "Çalışma alanı dosyaları bağlam sınırı",
			"description": "Mevcut çalışma dizini ayrıntılarına dahil edilecek maksimum dosya sayısı. Daha yüksek değerler daha fazla bağlam sağlar ancak token kullanımını artırır."
		},
		"rooignore": {
			"label": "Listelerde ve aramalarda .kilocodeignore dosyalarını göster",
			"description": "Etkinleştirildiğinde, .kilocodeignore'daki desenlerle eşleşen dosyalar kilit sembolü ile listelerde gösterilecektir. Devre dışı bırakıldığında, bu dosyalar dosya listelerinden ve aramalardan tamamen gizlenecektir."
		},
		"maxReadFile": {
			"label": "Dosya okuma otomatik kısaltma eşiği",
			"description": "Model başlangıç/bitiş değerlerini belirtmediğinde Kilo Code bu sayıda satırı okur. Bu sayı dosyanın toplam satır sayısından azsa, Kilo Code kod tanımlamalarının satır numarası dizinini oluşturur. Özel durumlar: -1, Kilo Code'ya tüm dosyayı okumasını (dizinleme olmadan), 0 ise hiç satır okumamasını ve minimum bağlam için yalnızca satır dizinleri sağlamasını belirtir. Düşük değerler başlangıç bağlam kullanımını en aza indirir ve sonraki hassas satır aralığı okumalarına olanak tanır. Açık başlangıç/bitiş istekleri bu ayarla sınırlı değildir.",
			"lines": "satır",
			"always_full_read": "Her zaman tüm dosyayı oku"
		},
		"maxConcurrentFileReads": {
			"label": "Eşzamanlı dosya okuma sınırı",
			"description": "'read_file' aracının aynı anda işleyebileceği maksimum dosya sayısı. Daha yüksek değerler birden çok küçük dosyanın okunmasını hızlandırabilir ancak bellek kullanımını artırır."
		},
		"diagnostics": {
			"includeMessages": {
				"label": "Tanı mesajlarını otomatik olarak bağlama dahil et",
				"description": "Etkinleştirildiğinde, düzenlenen dosyalardan tanı mesajları (hatalar) otomatik olarak bağlama dahil edilecektir. @problems kullanarak tüm çalışma alanı tanı mesajlarını her zaman manuel olarak dahil edebilirsiniz."
			},
			"maxMessages": {
				"label": "Maksimum tanı mesajı",
				"description": "Dosya başına dahil edilecek maksimum tanı mesajı sayısı. Bu sınır hem otomatik dahil etme (onay kutusu etkinleştirildiğinde) hem de manuel @problems bahisleri için geçerlidir. Daha yüksek değerler daha fazla bağlam sağlar ancak jeton kullanımını artırır.",
				"resetTooltip": "Varsayılan değere sıfırla (50)",
				"unlimited": "Sınırsız tanı mesajları",
				"unlimitedLabel": "Sınırsız"
			},
			"delayAfterWrite": {
				"label": "Potansiyel sorunları tespit etmek için tanılamaya izin vermek üzere yazmalardan sonra gecikme",
				"description": "Devam etmeden önce dosya yazımlarından sonra beklenecek süre, tanılama araçlarının değişiklikleri işlemesine ve sorunları tespit etmesine olanak tanır."
			}
		},
		"condensingThreshold": {
			"label": "Sıkıştırma Tetikleme Eşiği",
			"selectProfile": "Profil için eşik yapılandır",
			"defaultProfile": "Küresel Varsayılan (tüm profiller)",
			"defaultDescription": "Bağlam bu yüzdeye ulaştığında, özel ayarları olmadıkça tüm profiller için otomatik olarak sıkıştırılacak",
			"profileDescription": "Sadece bu profil için özel eşik (küresel varsayılanı geçersiz kılar)",
			"inheritDescription": "Bu profil küresel varsayılan eşiği miras alır ({{threshold}}%)",
			"usesGlobal": "(küresel {{threshold}}% kullanır)"
		},
		"maxImageFileSize": {
			"label": "Maksimum görüntü dosyası boyutu",
			"mb": "MB",
			"description": "Dosya okuma aracı tarafından işlenebilecek görüntü dosyaları için maksimum boyut (MB cinsinden)."
		},
		"maxTotalImageSize": {
			"label": "Maksimum toplam görüntü boyutu",
			"mb": "MB",
			"description": "Tek bir read_file işleminde işlenen tüm görüntüler için maksimum kümülatif boyut sınırı (MB cinsinden). Birden çok görüntü okurken, her görüntünün boyutu toplama eklenir. Başka bir görüntü eklemek bu sınırı aşacaksa, atlanacaktır."
		}
	},
	"terminal": {
		"basic": {
			"label": "Terminal Ayarları: Temel",
			"description": "Temel terminal ayarları"
		},
		"advanced": {
			"label": "Terminal Ayarları: Gelişmiş",
			"description": "Aşağıdaki seçeneklerin uygulanması için terminalin yeniden başlatılması gerekebilir."
		},
		"outputLineLimit": {
			"label": "Terminal çıktısı sınırı",
			"description": "Komutları yürütürken terminal çıktısına dahil edilecek maksimum satır sayısı. Aşıldığında, token tasarrufu sağlayarak satırlar ortadan kaldırılacaktır. <0>Daha fazla bilgi</0>"
		},
		"outputCharacterLimit": {
			"label": "Terminal karakter sınırı",
			"description": "Komutları yürütürken terminal çıktısına dahil edilecek maksimum karakter sayısı. Bu sınır, aşırı uzun satırlardan kaynaklanan bellek sorunlarını önlemek için satır sınırına göre önceliklidir. Aşıldığında, çıktı kesilir. <0>Daha fazla bilgi edinin</0>"
		},
		"shellIntegrationTimeout": {
			"label": "Terminal kabuk entegrasyonu zaman aşımı",
			"description": "Komutları yürütmeden önce kabuk entegrasyonunun başlatılması için beklenecek maksimum süre. Kabuk başlatma süresi uzun olan kullanıcılar için, terminalde \"Shell Integration Unavailable\" hatalarını görürseniz bu değerin artırılması gerekebilir. <0>Daha fazla bilgi</0>"
		},
		"shellIntegrationDisabled": {
			"label": "Terminal kabuk entegrasyonunu devre dışı bırak",
			"description": "Terminal komutları düzgün çalışmıyorsa veya 'Shell Integration Unavailable' hataları görüyorsanız bunu etkinleştirin. Bu, bazı gelişmiş terminal özelliklerini atlayarak komutları çalıştırmak için daha basit bir yöntem kullanır. <0>Daha fazla bilgi</0>"
		},
		"commandDelay": {
			"label": "Terminal komut gecikmesi",
			"description": "Komut yürütmesinden sonra eklenecek gecikme süresi (milisaniye). 0 varsayılan ayarı gecikmeyi tamamen devre dışı bırakır. Bu, zamanlama sorunları olan terminallerde komut çıktısının tam olarak yakalanmasını sağlamaya yardımcı olabilir. Çoğu terminalde bu, `PROMPT_COMMAND='sleep N'` ayarlanarak uygulanır ve PowerShell her komutun sonuna `start-sleep` ekler. Başlangıçta VSCode hata#237208 için bir geçici çözümdü ve gerekli olmayabilir. <0>Daha fazla bilgi</0>"
		},
		"compressProgressBar": {
			"label": "İlerleme çubuğu çıktısını sıkıştır",
			"description": "Etkinleştirildiğinde, satır başı karakteri (\\r) içeren terminal çıktısını işleyerek gerçek bir terminalin içeriği nasıl göstereceğini simüle eder. Bu, ilerleme çubuğunun ara durumlarını kaldırır, yalnızca son durumu korur ve daha alakalı bilgiler için bağlam alanından tasarruf sağlar. <0>Daha fazla bilgi</0>"
		},
		"powershellCounter": {
			"label": "PowerShell sayaç geçici çözümünü etkinleştir",
			"description": "Etkinleştirildiğinde, komutların doğru şekilde yürütülmesini sağlamak için PowerShell komutlarına bir sayaç ekler. Bu, çıktı yakalama sorunları yaşayabilecek PowerShell terminallerinde yardımcı olur. <0>Daha fazla bilgi</0>"
		},
		"zshClearEolMark": {
			"label": "ZSH satır sonu işaretini temizle",
			"description": "Etkinleştirildiğinde, PROMPT_EOL_MARK='' ayarlanarak ZSH satır sonu işaretini temizler. Bu, '%' gibi özel karakterlerle biten komut çıktılarının yorumlanmasında sorun yaşanmasını önler. <0>Daha fazla bilgi</0>"
		},
		"zshOhMy": {
			"label": "Oh My Zsh entegrasyonunu etkinleştir",
			"description": "Etkinleştirildiğinde, Oh My Zsh kabuk entegrasyon özelliklerini etkinleştirmek için ITERM_SHELL_INTEGRATION_INSTALLED=Yes ayarlar. Bu ayarın uygulanması IDE'nin yeniden başlatılmasını gerektirebilir. <0>Daha fazla bilgi</0>"
		},
		"zshP10k": {
			"label": "Powerlevel10k entegrasyonunu etkinleştir",
			"description": "Etkinleştirildiğinde, Powerlevel10k kabuk entegrasyon özelliklerini etkinleştirmek için POWERLEVEL9K_TERM_SHELL_INTEGRATION=true ayarlar. <0>Daha fazla bilgi</0>"
		},
		"zdotdir": {
			"label": "ZDOTDIR işlemeyi etkinleştir",
			"description": "Etkinleştirildiğinde, zsh kabuğu entegrasyonunu düzgün şekilde işlemek için ZDOTDIR için geçici bir dizin oluşturur. Bu, zsh yapılandırmanızı korurken VSCode kabuk entegrasyonunun zsh ile düzgün çalışmasını sağlar. <0>Daha fazla bilgi</0>"
		},
		"inheritEnv": {
			"label": "Ortam değişkenlerini devral",
			"description": "Etkinleştirildiğinde, terminal VSCode üst işleminden ortam değişkenlerini devralır, örneğin kullanıcı profilinde tanımlanan kabuk entegrasyon ayarları gibi. Bu, VSCode'un global ayarı olan `terminal.integrated.inheritEnv` değerini doğrudan değiştirir. <0>Daha fazla bilgi</0>"
		}
	},
	"advancedSettings": {
		"title": "Gelişmiş ayarlar"
	},
	"advanced": {
		"diff": {
			"label": "Diff'ler aracılığıyla düzenlemeyi etkinleştir",
			"description": "Etkinleştirildiğinde, Kilo Code dosyaları daha hızlı düzenleyebilecek ve kesik tam dosya yazımlarını otomatik olarak reddedecektir. En son Claude 4 Sonnet modeliyle en iyi şekilde çalışır.",
			"strategy": {
				"label": "Diff stratejisi",
				"options": {
					"standard": "Standart (Tek blok)",
					"multiBlock": "Deneysel: Çoklu blok diff",
					"unified": "Deneysel: Birleştirilmiş diff"
				},
				"descriptions": {
					"standard": "Standart diff stratejisi, bir seferde tek bir kod bloğuna değişiklikler uygular.",
					"unified": "Birleştirilmiş diff stratejisi, diff'leri uygulamak için birden çok yaklaşım benimser ve en iyi yaklaşımı seçer.",
					"multiBlock": "Çoklu blok diff stratejisi, tek bir istekte bir dosyadaki birden çok kod bloğunu güncellemenize olanak tanır."
				}
			},
			"matchPrecision": {
				"label": "Eşleşme hassasiyeti",
				"description": "Bu kaydırıcı, diff'ler uygulanırken kod bölümlerinin ne kadar hassas bir şekilde eşleşmesi gerektiğini kontrol eder. Daha düşük değerler daha esnek eşleşmeye izin verir ancak yanlış değiştirme riskini artırır. %100'ün altındaki değerleri son derece dikkatli kullanın."
			}
		},
		"todoList": {
			"label": "Yapılacaklar listesi aracını etkinleştir",
			"description": "Etkinleştirildiğinde, Kilo Code görev ilerlemesini takip etmek için yapılacaklar listeleri oluşturabilir ve yönetebilir. Bu, karmaşık görevleri yönetilebilir adımlara organize etmeye yardımcı olur."
		}
	},
	"experimental": {
		"DIFF_STRATEGY_UNIFIED": {
			"name": "Deneysel birleştirilmiş diff stratejisini kullan",
			"description": "Deneysel birleştirilmiş diff stratejisini etkinleştir. Bu strateji, model hatalarından kaynaklanan yeniden deneme sayısını azaltabilir, ancak beklenmeyen davranışlara veya hatalı düzenlemelere neden olabilir. Yalnızca riskleri anlıyorsanız ve tüm değişiklikleri dikkatlice incelemeye istekliyseniz etkinleştirin."
		},
		"SEARCH_AND_REPLACE": {
			"name": "Deneysel arama ve değiştirme aracını kullan",
			"description": "Deneysel arama ve değiştirme aracını etkinleştir, Kilo Code'nun tek bir istekte bir arama teriminin birden fazla örneğini değiştirmesine olanak tanır."
		},
		"INSERT_BLOCK": {
			"name": "Deneysel içerik ekleme aracını kullan",
			"description": "Deneysel içerik ekleme aracını etkinleştir, Kilo Code'nun bir diff oluşturma gereği duymadan belirli satır numaralarına içerik eklemesine olanak tanır."
		},
		"POWER_STEERING": {
			"name": "Deneysel \"güç direksiyon\" modunu kullan",
			"description": "Etkinleştirildiğinde, Kilo Code modele geçerli mod tanımının ayrıntılarını daha sık hatırlatacaktır. Bu, rol tanımlarına ve özel talimatlara daha güçlü uyum sağlayacak, ancak mesaj başına daha fazla token kullanacaktır."
		},
		"MULTI_SEARCH_AND_REPLACE": {
			"name": "Deneysel çoklu blok diff aracını kullan",
			"description": "Etkinleştirildiğinde, Kilo Code çoklu blok diff aracını kullanacaktır. Bu, tek bir istekte dosyadaki birden fazla kod bloğunu güncellemeye çalışacaktır."
		},
		"CONCURRENT_FILE_READS": {
			"name": "Eşzamanlı dosya okumayı etkinleştir",
			"description": "Etkinleştirildiğinde, Kilo Code tek bir istekte birden fazla dosya okuyabilir. Devre dışı bırakıldığında, Kilo Code dosyaları birer birer okumalıdır. Daha az yetenekli modellerle çalışırken veya dosya erişimi üzerinde daha fazla kontrol istediğinizde devre dışı bırakmak yardımcı olabilir."
		},
		"MARKETPLACE": {
			"name": "Marketplace'i Etkinleştir",
			"description": "Etkinleştirildiğinde, Marketplace'ten MCP'leri ve özel modları yükleyebilirsiniz."
		},
		"MULTI_FILE_APPLY_DIFF": {
			"name": "Eşzamanlı dosya düzenlemelerini etkinleştir",
			"description": "Etkinleştirildiğinde, Kilo Code tek bir istekte birden fazla dosyayı düzenleyebilir. Devre dışı bırakıldığında, Kilo Code dosyaları tek tek düzenlemek zorundadır. Bunu devre dışı bırakmak, daha az yetenekli modellerle çalışırken veya dosya değişiklikleri üzerinde daha fazla kontrol istediğinde yardımcı olabilir."
		},
		"MORPH_FAST_APPLY": {
			"name": "Morph Fast Apply'ı etkinleştir",
			"description": "Etkinleştirildiğinde, Kilo Code dosyaları Morph Fast Apply kullanarak düzenleyebilir. Kilo Code API Sağlayıcısı, OpenRouter veya bir Morph API anahtarı gerektirir.",
			"apiKey": "Morph API anahtarı (isteğe bağlı)",
			"placeholder": "Morph API anahtarınızı girin (isteğe bağlı)"
		},
		"INLINE_ASSIST": {
			"name": "Satır İçi Asistan",
			"description": "Düzenleyicinizde doğrudan hızlı kod önerileri ve iyileştirmeleri için Satır İçi Yardımcı özelliklerini etkinleştirin. Hedeflenen değişiklikler için Hızlı Satır İçi Görev (Cmd+I) ve bağlamsal iyileştirmeler için Otomatik Satır İçi Görev içerir."
		},
		"PREVENT_FOCUS_DISRUPTION": {
			"name": "Arka plan düzenleme",
			"description": "Etkinleştirildiğinde editör odak kesintisini önler. Dosya düzenlemeleri diff görünümlerini açmadan veya odağı çalmadan arka planda gerçekleşir. Kilo Code değişiklikler yaparken kesintisiz çalışmaya devam edebilirsiniz. Dosyalar tanılamayı yakalamak için odaksız açılabilir veya tamamen kapalı kalabilir."
		},
		"ASSISTANT_MESSAGE_PARSER": {
			"name": "Yeni mesaj ayrıştırıcıyı kullan",
			"description": "Uzun yanıtları daha verimli işleyerek hızlandıran deneysel akış mesaj ayrıştırıcısını etkinleştir."
		},
		"NEW_TASK_REQUIRE_TODOS": {
			"name": "Yeni görevler için 'todos' listesi gerektir",
			"description": "Etkinleştirildiğinde, new_task aracı bir todos parametresi sağlanmasını gerektirir. Bu, tüm yeni görevlerin net bir hedef listesiyle başlamasını sağlar. Devre dışı bırakıldığında (varsayılan), todos parametresi geriye dönük uyumluluk için isteğe bağlı kalır."
		},
		"IMAGE_GENERATION": {
			"name": "AI görüntü üretimini etkinleştir",
			"description": "Etkinleştirildiğinde, Roo OpenRouter'ın görüntü üretim modellerini kullanarak metin istemlerinden görüntüler üretebilir. Yapılandırılmış bir OpenRouter API anahtarı gerektirir.",
			"openRouterApiKeyLabel": "OpenRouter API Anahtarı",
			"openRouterApiKeyPlaceholder": "OpenRouter API anahtarınızı girin",
			"getApiKeyText": "API anahtarınızı alın",
			"modelSelectionLabel": "Görüntü Üretim Modeli",
			"modelSelectionDescription": "Görüntü üretimi için kullanılacak modeli seçin",
			"warningMissingKey": "⚠️ Görüntü üretimi için OpenRouter API anahtarı gereklidir. Lütfen yukarıda yapılandırın.",
			"successConfigured": "✓ Görüntü üretimi yapılandırılmış ve kullanıma hazır"
		}
	},
	"promptCaching": {
		"label": "Prompt önbelleğini devre dışı bırak",
		"description": "İşaretlendiğinde, Kilo Code bu model için prompt önbelleğini kullanmayacaktır."
	},
	"temperature": {
		"useCustom": "Özel sıcaklık kullan",
		"description": "Model yanıtlarındaki rastgeleliği kontrol eder.",
		"rangeDescription": "Daha yüksek değerler çıktıyı daha rastgele yapar, daha düşük değerler daha deterministik hale getirir."
	},
	"modelInfo": {
		"supportsImages": "Görüntüleri destekler",
		"noImages": "Görüntüleri desteklemez",
		"supportsComputerUse": "Bilgisayar kullanımını destekler",
		"noComputerUse": "Bilgisayar kullanımını desteklemez",
		"supportsPromptCache": "İstem önbelleğini destekler",
		"noPromptCache": "İstem önbelleğini desteklemez",
		"contextWindow": "Bağlam Penceresi:",
		"maxOutput": "Maksimum çıktı",
		"inputPrice": "Giriş fiyatı",
		"outputPrice": "Çıkış fiyatı",
		"cacheReadsPrice": "Önbellek okuma fiyatı",
		"cacheWritesPrice": "Önbellek yazma fiyatı",
		"enableStreaming": "Akışı etkinleştir",
		"enableR1Format": "R1 model parametrelerini etkinleştir",
		"enableR1FormatTips": "QWQ gibi R1 modelleri kullanıldığında etkinleştirilmelidir, 400 hatası alınmaması için",
		"useAzure": "Azure kullan",
		"azureApiVersion": "Azure API sürümünü ayarla",
		"gemini": {
			"freeRequests": "* Dakikada {{count}} isteğe kadar ücretsiz. Bundan sonra, ücretlendirme istem boyutuna bağlıdır.",
			"pricingDetails": "Daha fazla bilgi için fiyatlandırma ayrıntılarına bakın.",
			"billingEstimate": "* Ücretlendirme bir tahmindir - kesin maliyet istem boyutuna bağlıdır."
		}
	},
	"modelPicker": {
		"automaticFetch": "Uzantı <serviceLink>{{serviceName}}</serviceLink> üzerinde bulunan mevcut modellerin en güncel listesini otomatik olarak alır. Hangi modeli seçeceğinizden emin değilseniz, Kilo Code <defaultModelLink>{{defaultModelId}}</defaultModelLink> ile en iyi şekilde çalışır.",
		"label": "Model",
		"searchPlaceholder": "Ara",
		"noMatchFound": "Eşleşme bulunamadı",
		"useCustomModel": "Özel kullan: {{modelId}}"
	},
	"footer": {
		"feedback": "Herhangi bir sorunuz veya geri bildiriminiz varsa, <githubLink>github.com/Kilo-Org/kilocode</githubLink> adresinde bir konu açmaktan veya <redditLink>reddit.com/r/kilocode</redditLink> ya da <discordLink>kilocode.ai/discord</discordLink>'a katılmaktan çekinmeyin",
		"support": "Mali konular için lütfen <supportLink>https://kilocode.ai/support</supportLink> adresinden Müşteri Desteği ile iletişime geçin",
		"telemetry": {
			"label": "Hata ve kullanım raporlamaya izin ver",
			"description": "Kullanım verileri ve hata raporları göndererek Kilo Code'u geliştirmeye yardımcı olun. Hiçbir kod, istem veya kişisel bilgi asla gönderilmez. Daha fazla ayrıntı için gizlilik politikamıza bakın."
		},
		"settings": {
			"import": "İçe Aktar",
			"export": "Dışa Aktar",
			"reset": "Sıfırla"
		}
	},
	"thinkingBudget": {
		"maxTokens": "Maksimum token",
		"maxThinkingTokens": "Maksimum düşünme tokeni"
	},
	"validation": {
		"apiKey": "Geçerli bir API anahtarı sağlamalısınız.",
		"awsRegion": "Amazon Bedrock kullanmak için bir bölge seçmelisiniz.",
		"googleCloud": "Geçerli bir Google Cloud proje kimliği ve bölge sağlamalısınız.",
		"modelId": "Geçerli bir model kimliği sağlamalısınız.",
		"modelSelector": "Geçerli bir model seçici sağlamalısınız.",
		"openAi": "Geçerli bir temel URL, API anahtarı ve model kimliği sağlamalısınız.",
		"arn": {
			"invalidFormat": "Geçersiz ARN formatı. Lütfen format gereksinimlerini kontrol edin.",
			"regionMismatch": "Uyarı: ARN'nizdeki bölge ({{arnRegion}}) seçtiğiniz bölge ({{region}}) ile eşleşmiyor. Bu erişim sorunlarına neden olabilir. Sağlayıcı, ARN'deki bölgeyi kullanacak."
		},
		"modelAvailability": "Sağladığınız model kimliği ({{modelId}}) kullanılamıyor. Lütfen başka bir model seçin.",
		"providerNotAllowed": "Sağlayıcı '{{provider}}' kuruluşunuz tarafından izin verilmiyor",
		"modelNotAllowed": "Model '{{model}}' sağlayıcı '{{provider}}' için kuruluşunuz tarafından izin verilmiyor",
		"profileInvalid": "Bu profil, kuruluşunuz tarafından izin verilmeyen bir sağlayıcı veya model içeriyor",
		"qwenCodeOauthPath": "Geçerli bir OAuth kimlik bilgileri yolu sağlamalısın"
	},
	"placeholders": {
		"apiKey": "API anahtarını girin...",
		"profileName": "Profil adını girin",
		"accessKey": "Erişim anahtarını girin...",
		"secretKey": "Gizli anahtarı girin...",
		"sessionToken": "Oturum belirtecini girin...",
		"credentialsJson": "Kimlik bilgileri JSON'ını girin...",
		"keyFilePath": "Anahtar dosyası yolunu girin...",
		"projectId": "Proje ID'sini girin...",
		"customArn": "ARN girin (örn. arn:aws:bedrock:us-east-1:123456789012:foundation-model/my-model)",
		"baseUrl": "Temel URL'yi girin...",
		"modelId": {
			"lmStudio": "örn. meta-llama-3.1-8b-instruct",
			"lmStudioDraft": "örn. lmstudio-community/llama-3.2-1b-instruct",
			"ollama": "örn. llama3.1"
		},
		"numbers": {
			"maxTokens": "örn. 4096",
			"contextWindow": "örn. 128000",
			"inputPrice": "örn. 0.0001",
			"outputPrice": "örn. 0.0002",
			"cacheWritePrice": "örn. 0.00005"
		}
	},
	"defaults": {
		"ollamaUrl": "Varsayılan: http://localhost:11434",
		"lmStudioUrl": "Varsayılan: http://localhost:1234",
		"geminiUrl": "Varsayılan: https://generativelanguage.googleapis.com"
	},
	"labels": {
		"customArn": "Özel ARN",
		"useCustomArn": "Özel ARN kullan..."
	},
	"display": {
		"taskTimeline": {
			"description": "Görev mesajlarını türe göre renklendirilmiş görsel bir zaman çizelgesi olarak görüntüleyin, böylece görevin ilerlemesini hızlıca görebilir ve görevin geçmişindeki belirli noktalara geri dönmek için kaydırabilirsiniz.",
			"label": "Görev zaman çizelgesini göster"
		}
	},
	"includeMaxOutputTokens": "Maksimum çıktı tokenlerini dahil et",
	"includeMaxOutputTokensDescription": "API isteklerinde maksimum çıktı token parametresini gönder. Bazı sağlayıcılar bunu desteklemeyebilir.",
	"limitMaxTokensDescription": "Yanıttaki maksimum token sayısını sınırla",
	"maxOutputTokensLabel": "Maksimum çıktı tokenları",
	"maxTokensGenerateDescription": "Yanıtta oluşturulacak maksimum token sayısı"
}<|MERGE_RESOLUTION|>--- conflicted
+++ resolved
@@ -379,14 +379,9 @@
 		"ollama": {
 			"baseUrl": "Temel URL (İsteğe bağlı)",
 			"modelId": "Model Kimliği",
-<<<<<<< HEAD
 			"apiKey": "API Anahtarı",
 			"apiKeyPlaceholder": "API anahtarınızı girin",
 			"apiKeyInfo": "API anahtarı Authorization başlığı olarak gönderilecek",
-=======
-			"apiKey": "Ollama API Anahtarı",
-			"apiKeyHelp": "Kimlik doğrulamalı Ollama örnekleri veya bulut hizmetleri için isteğe bağlı API anahtarı. Yerel kurulumlar için boş bırakın.",
->>>>>>> 8cff25ab
 			"description": "Ollama, modelleri bilgisayarınızda yerel olarak çalıştırmanıza olanak tanır. Başlamak için hızlı başlangıç kılavuzlarına bakın.",
 			"warning": "Not: Kilo Code karmaşık istemler kullanır ve Claude modelleriyle en iyi şekilde çalışır. Daha az yetenekli modeller beklendiği gibi çalışmayabilir."
 		},
