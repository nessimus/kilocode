--- conflicted
+++ resolved
@@ -301,16 +301,10 @@
 		}
 	},
 	"codebaseSearch": {
-<<<<<<< HEAD
 		"wantsToSearch": "Kilo Code kod tabanında <code>{{query}}</code> aramak istiyor:",
 		"wantsToSearchWithPath": "Kilo Code <code>{{path}}</code> içinde kod tabanında <code>{{query}}</code> aramak istiyor:",
-		"didSearch": "<code>{{query}}</code> için {{count}} sonuç bulundu:"
-=======
-		"wantsToSearch": "Roo kod tabanında <code>{{query}}</code> aramak istiyor:",
-		"wantsToSearchWithPath": "Roo <code>{{path}}</code> içinde kod tabanında <code>{{query}}</code> aramak istiyor:",
 		"didSearch": "<code>{{query}}</code> için {{count}} sonuç bulundu:",
 		"resultTooltip": "Benzerlik puanı: {{score}} (dosyayı açmak için tıklayın)"
->>>>>>> ed536a98
 	},
 	"read-batch": {
 		"approve": {
