{
	"title": "Solicitudes",
	"done": "Listo",
	"modes": {
		"title": "Modos",
		"createNewMode": "Crear nuevo modo",
		"editModesConfig": "Editar configuración de modos",
		"editGlobalModes": "Editar modos globales",
		"editProjectModes": "Editar modos del proyecto (.kilocodemodes)",
		"createModeHelpText": "¡Haz clic en + para crear un nuevo modo personalizado, o simplemente pídele a Kilo Code en el chat que te cree uno!"
	},
	"apiConfiguration": {
		"title": "Configuración de API",
		"select": "Selecciona qué configuración de API usar para este modo"
	},
	"tools": {
		"title": "Herramientas disponibles",
		"builtInModesText": "Las herramientas para modos integrados no se pueden modificar",
		"editTools": "Editar herramientas",
		"doneEditing": "Terminar edición",
		"allowedFiles": "Archivos permitidos:",
		"toolNames": {
			"read": "Leer archivos",
			"edit": "Editar archivos",
			"browser": "Usar navegador",
			"command": "Ejecutar comandos",
			"mcp": "Usar MCP"
		}
	},
	"roleDefinition": {
		"title": "Definición de rol",
		"resetToDefault": "Restablecer a valores predeterminados",
		"description": "Define la experiencia y personalidad de Kilo Code para este modo. Esta descripción determina cómo Kilo Code se presenta y aborda las tareas."
	},
	"customInstructions": {
		"title": "Instrucciones personalizadas para el modo (opcional)",
		"resetToDefault": "Restablecer a valores predeterminados",
		"description": "Agrega directrices de comportamiento específicas para el modo {{modeName}}.",
		"loadFromFile": "Las instrucciones personalizadas para el modo {{mode}} también se pueden cargar desde la carpeta <span>.roo/rules-{{slug}}/</span> en tu espacio de trabajo (.roorules-{{slug}} y .clinerules-{{slug}} están obsoletos y dejarán de funcionar pronto)."
	},
	"globalCustomInstructions": {
		"title": "Instrucciones personalizadas para todos los modos",
<<<<<<< HEAD
		"description": "Estas instrucciones se aplican a todos los modos. Proporcionan un conjunto base de comportamientos que pueden ser mejorados por instrucciones específicas de cada modo.\nSi quieres que Kilo Code piense y hable en un idioma diferente al idioma de visualización de tu editor ({{language}}), puedes especificarlo aquí.",
		"loadFromFile": "Las instrucciones también se pueden cargar desde <span>.clinerules</span> en tu espacio de trabajo."
=======
		"description": "Estas instrucciones se aplican a todos los modos. Proporcionan un conjunto base de comportamientos que pueden ser mejorados por instrucciones específicas de cada modo.\nSi quieres que Roo piense y hable en un idioma diferente al idioma de visualización de tu editor ({{language}}), puedes especificarlo aquí.",
		"loadFromFile": "Las instrucciones también se pueden cargar desde la carpeta <span>.roo/rules/</span> en tu espacio de trabajo (.roorules y .clinerules están obsoletos y dejarán de funcionar pronto)."
>>>>>>> 91f4a862
	},
	"systemPrompt": {
		"preview": "Vista previa de la solicitud del sistema",
		"copy": "Copiar solicitud del sistema al portapapeles",
		"title": "Solicitud del sistema (modo {{modeName}})"
	},
	"supportPrompts": {
		"title": "Solicitudes de soporte",
		"resetPrompt": "Restablecer la solicitud {{promptType}} a valores predeterminados",
		"prompt": "Solicitud",
		"enhance": {
			"apiConfiguration": "Configuración de API",
			"apiConfigDescription": "Puedes seleccionar una configuración de API para usar siempre en la mejora de solicitudes, o simplemente usar la que esté seleccionada actualmente",
			"useCurrentConfig": "Usar la configuración de API actualmente seleccionada",
			"testPromptPlaceholder": "Ingresa una solicitud para probar la mejora",
			"previewButton": "Vista previa de la mejora de solicitud"
		},
		"types": {
			"ENHANCE": {
				"label": "Mejorar solicitud",
				"description": "Utiliza la mejora de solicitudes para obtener sugerencias o mejoras personalizadas para tus entradas. Esto asegura que Kilo Code entienda tu intención y proporcione las mejores respuestas posibles. Disponible a través del icono ✨ en el chat."
			},
			"EXPLAIN": {
				"label": "Explicar código",
				"description": "Obtén explicaciones detalladas de fragmentos de código, funciones o archivos completos. Útil para entender código complejo o aprender nuevos patrones. Disponible en acciones de código (icono de bombilla en el editor) y en el menú contextual del editor (clic derecho en el código seleccionado)."
			},
			"FIX": {
				"label": "Corregir problemas",
				"description": "Obtén ayuda para identificar y resolver errores, fallos o problemas de calidad del código. Proporciona una guía paso a paso para solucionar problemas. Disponible en acciones de código (icono de bombilla en el editor) y en el menú contextual del editor (clic derecho en el código seleccionado)."
			},
			"IMPROVE": {
				"label": "Mejorar código",
				"description": "Recibe sugerencias para optimización de código, mejores prácticas y mejoras arquitectónicas manteniendo la funcionalidad. Disponible en acciones de código (icono de bombilla en el editor) y en el menú contextual del editor (clic derecho en el código seleccionado)."
			},
			"ADD_TO_CONTEXT": {
				"label": "Añadir al contexto",
				"description": "Añade contexto a tu tarea o conversación actual. Útil para proporcionar información adicional o aclaraciones. Disponible en acciones de código (icono de bombilla en el editor) y en el menú contextual del editor (clic derecho en el código seleccionado)."
			},
			"TERMINAL_ADD_TO_CONTEXT": {
				"label": "Añadir contenido de terminal al contexto",
				"description": "Añade la salida de la terminal a tu tarea o conversación actual. Útil para proporcionar salidas de comandos o registros. Disponible en el menú contextual de la terminal (clic derecho en el contenido seleccionado de la terminal)."
			},
			"TERMINAL_FIX": {
				"label": "Corregir comando de terminal",
				"description": "Obtén ayuda para corregir comandos de terminal que fallaron o necesitan mejoras. Disponible en el menú contextual de la terminal (clic derecho en el contenido seleccionado de la terminal)."
			},
			"TERMINAL_EXPLAIN": {
				"label": "Explicar comando de terminal",
				"description": "Obtén explicaciones detalladas de comandos de terminal y sus salidas. Disponible en el menú contextual de la terminal (clic derecho en el contenido seleccionado de la terminal)."
			},
			"NEW_TASK": {
				"label": "Iniciar nueva tarea",
				"description": "Inicia una nueva tarea con entrada del usuario. Disponible en la Paleta de comandos."
			}
		}
	},
	"advancedSystemPrompt": {
		"title": "Avanzado: Anular solicitud del sistema",
		"description": "Puedes reemplazar completamente la solicitud del sistema para este modo (aparte de la definición de rol e instrucciones personalizadas) creando un archivo en <span>.kilo-code/system-prompt-{{slug}}</span> en tu espacio de trabajo. ¡Esta es una función muy avanzada que omite las salvaguardas integradas y las verificaciones de consistencia (especialmente en torno al uso de herramientas), así que ten cuidado!"
	},
	"createModeDialog": {
		"title": "Crear nuevo modo",
		"close": "Cerrar",
		"name": {
			"label": "Nombre",
			"placeholder": "Ingresa nombre del modo"
		},
		"slug": {
			"label": "Slug",
			"description": "El slug se usa en URLs y nombres de archivos. Debe estar en minúscula y contener solo letras, números y guiones."
		},
		"saveLocation": {
			"label": "Ubicación para guardar",
			"description": "Elige dónde guardar este modo. Los modos específicos del proyecto tienen prioridad sobre los modos globales.",
			"global": {
				"label": "Global",
				"description": "Disponible en todos los espacios de trabajo"
			},
			"project": {
				"label": "Específico del proyecto (.kilocodemodes)",
				"description": "Solo disponible en este espacio de trabajo, tiene prioridad sobre el global"
			}
		},
		"roleDefinition": {
			"label": "Definición de rol",
			"description": "Define la experiencia y personalidad de Kilo Code para este modo."
		},
		"tools": {
			"label": "Herramientas disponibles",
			"description": "Selecciona qué herramientas puede usar este modo."
		},
		"customInstructions": {
			"label": "Instrucciones personalizadas (opcional)",
			"description": "Agrega directrices de comportamiento específicas para este modo."
		},
		"buttons": {
			"cancel": "Cancelar",
			"create": "Crear modo"
		},
		"deleteMode": "Eliminar modo"
	},
	"allFiles": "todos los archivos"
}<|MERGE_RESOLUTION|>--- conflicted
+++ resolved
@@ -36,17 +36,12 @@
 		"title": "Instrucciones personalizadas para el modo (opcional)",
 		"resetToDefault": "Restablecer a valores predeterminados",
 		"description": "Agrega directrices de comportamiento específicas para el modo {{modeName}}.",
-		"loadFromFile": "Las instrucciones personalizadas para el modo {{mode}} también se pueden cargar desde la carpeta <span>.roo/rules-{{slug}}/</span> en tu espacio de trabajo (.roorules-{{slug}} y .clinerules-{{slug}} están obsoletos y dejarán de funcionar pronto)."
+		"loadFromFile": "Las instrucciones personalizadas para el modo {{mode}} también se pueden cargar desde la carpeta <span>.kilocode/rules-{{slug}}/</span> en tu espacio de trabajo (.kilocoderules-{{slug}} está obsoleto y dejará de funcionar pronto)."
 	},
 	"globalCustomInstructions": {
 		"title": "Instrucciones personalizadas para todos los modos",
-<<<<<<< HEAD
 		"description": "Estas instrucciones se aplican a todos los modos. Proporcionan un conjunto base de comportamientos que pueden ser mejorados por instrucciones específicas de cada modo.\nSi quieres que Kilo Code piense y hable en un idioma diferente al idioma de visualización de tu editor ({{language}}), puedes especificarlo aquí.",
-		"loadFromFile": "Las instrucciones también se pueden cargar desde <span>.clinerules</span> en tu espacio de trabajo."
-=======
-		"description": "Estas instrucciones se aplican a todos los modos. Proporcionan un conjunto base de comportamientos que pueden ser mejorados por instrucciones específicas de cada modo.\nSi quieres que Roo piense y hable en un idioma diferente al idioma de visualización de tu editor ({{language}}), puedes especificarlo aquí.",
-		"loadFromFile": "Las instrucciones también se pueden cargar desde la carpeta <span>.roo/rules/</span> en tu espacio de trabajo (.roorules y .clinerules están obsoletos y dejarán de funcionar pronto)."
->>>>>>> 91f4a862
+		"loadFromFile": "Las instrucciones también se pueden cargar desde la carpeta <span>.kilo-code/rules/</span> en tu espacio de trabajo (.kilocoderules está obsoleto y dejará de funcionar pronto)."
 	},
 	"systemPrompt": {
 		"preview": "Vista previa de la solicitud del sistema",
