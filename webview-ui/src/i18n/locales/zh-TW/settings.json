{
	"common": {
		"save": "儲存",
		"done": "完成",
		"cancel": "取消",
		"reset": "重設",
		"select": "選擇",
		"add": "新增標頭",
		"remove": "移除"
	},
	"header": {
		"title": "設定",
		"saveButtonTooltip": "儲存變更",
		"nothingChangedTooltip": "無任何變更",
		"doneButtonTooltip": "捨棄未儲存的變更並關閉設定面板"
	},
	"unsavedChangesDialog": {
		"title": "未儲存的變更",
		"description": "是否要取消變更並繼續？",
		"cancelButton": "取消",
		"discardButton": "取消變更"
	},
	"sections": {
		"providers": "供應商",
		"autoApprove": "自動核准",
		"browser": "電腦存取",
		"checkpoints": "檢查點",
		"notifications": "通知",
		"contextManagement": "上下文",
		"terminal": "終端機",
		"experimental": "實驗性",
		"language": "語言",
		"about": "關於 Kilo Code"
	},
	"autoApprove": {
		"description": "允許 Kilo Code 無需核准即執行操作。僅在您完全信任 AI 並了解相關安全風險時啟用這些設定。",
		"readOnly": {
			"label": "讀取",
			"description": "啟用後，Kilo Code 將自動檢視目錄內容並讀取檔案，無需點選核准按鈕。",
			"outsideWorkspace": {
				"label": "包含工作區外的檔案",
				"description": "允許 Kilo Code 讀取目前工作區外的檔案，無需核准。"
			}
		},
		"write": {
			"label": "寫入",
			"description": "自動建立和編輯文件而無需核准",
			"delayLabel": "寫入後延遲以允許診斷偵測潛在問題",
			"outsideWorkspace": {
				"label": "包含工作區外的檔案",
				"description": "允許 Kilo Code 在目前工作區外建立和編輯檔案，無需核准。"
			}
		},
		"browser": {
			"label": "瀏覽器",
			"description": "自動執行瀏覽器操作而無需核准 — 注意：僅適用於模型支援電腦使用時"
		},
		"retry": {
			"label": "重試",
			"description": "當伺服器回傳錯誤回應時自動重試失敗的 API 請求",
			"delayLabel": "重試請求前的延遲"
		},
		"mcp": {
			"label": "MCP",
			"description": "在 MCP 伺服器檢視中啟用個別 MCP 工具的自動核准（需要此設定和工具的「始終允許」核取方塊）"
		},
		"modeSwitch": {
			"label": "模式",
			"description": "自動在不同模式之間切換而無需核准"
		},
		"subtasks": {
			"label": "子工作",
			"description": "允許建立和完成子工作而無需核准"
		},
		"execute": {
			"label": "執行",
			"description": "自動執行允許的終端機命令而無需核准",
			"allowedCommands": "允許自動執行的命令",
			"allowedCommandsDescription": "當「始終核准執行操作」啟用時可以自動執行的命令前綴。新增 * 以允許所有命令（請謹慎使用）。",
			"commandPlaceholder": "輸入命令前綴（例如 'git '）",
			"addButton": "新增"
		},
<<<<<<< HEAD
		"showMenu": {
			"label": "在聊天視圖中顯示自動核准選單",
			"description": "啟用後，自動核准選單將顯示在聊天視圖底部，提供快速存取自動核准設定"
=======
		"apiRequestLimit": {
			"title": "最大請求數",
			"description": "在請求批准以繼續執行工作之前，自動發出此數量的 API 請求。",
			"unlimited": "無限制"
>>>>>>> dbb58f08
		}
	},
	"providers": {
		"providerDocumentation": "{{provider}} 文件",
		"configProfile": "配置設定檔",
		"description": "儲存不同的 API 設定以快速切換供應商和設定。",
		"apiProvider": "API 供應商",
		"model": "模型",
		"nameEmpty": "名稱不能為空",
		"nameExists": "已存在同名的設定檔",
		"deleteProfile": "刪除設定檔",
		"invalidArnFormat": "ARN 格式無效。請檢查上方示例。",
		"enterNewName": "輸入新名稱",
		"addProfile": "新增設定檔",
		"renameProfile": "重新命名設定檔",
		"newProfile": "新建設定檔",
		"enterProfileName": "輸入設定檔名稱",
		"createProfile": "建立設定檔",
		"cannotDeleteOnlyProfile": "無法刪除唯一的設定檔",
		"searchPlaceholder": "搜尋設定檔",
		"noMatchFound": "找不到符合的設定檔",
		"vscodeLmDescription": "VS Code 語言模型 API 可以讓您使用其他擴充功能（如 GitHub Copilot）提供的模型。最簡單的方式是從 VS Code Marketplace 安裝 Copilot 和 Copilot Chat 擴充套件。",
		"awsCustomArnUse": "輸入您要使用的模型的有效 Amazon Bedrock ARN。格式範例：",
		"awsCustomArnDesc": "確保 ARN 中的區域與您上面選擇的 AWS 區域相符。",
		"openRouterApiKey": "OpenRouter API 金鑰",
		"getOpenRouterApiKey": "取得 OpenRouter API 金鑰",
		"apiKeyStorageNotice": "API 金鑰安全儲存於 VSCode 金鑰儲存中",
		"glamaApiKey": "Glama API 金鑰",
		"getGlamaApiKey": "取得 Glama API 金鑰",
		"useCustomBaseUrl": "使用自訂基礎 URL",
		"useHostHeader": "使用自訂 Host 標頭",
		"useLegacyFormat": "使用舊版 OpenAI API 格式",
		"customHeaders": "自訂標頭",
		"headerName": "標頭名稱",
		"headerValue": "標頭值",
		"noCustomHeaders": "尚未定義自訂標頭。點擊 + 按鈕以新增。",
		"requestyApiKey": "Requesty API 金鑰",
		"refreshModels": {
			"label": "重新整理模型",
			"hint": "請重新開啟設定以查看最新模型。"
		},
		"getRequestyApiKey": "取得 Requesty API 金鑰",
		"openRouterTransformsText": "將提示和訊息鏈壓縮到上下文大小 (<a>OpenRouter 轉換</a>)",
		"anthropicApiKey": "Anthropic API 金鑰",
		"getAnthropicApiKey": "取得 Anthropic API 金鑰",
		"anthropicUseAuthToken": "將 Anthropic API 金鑰作為 Authorization 標頭傳遞，而非使用 X-Api-Key",
		"chutesApiKey": "Chutes API 金鑰",
		"getChutesApiKey": "取得 Chutes API 金鑰",
		"deepSeekApiKey": "DeepSeek API 金鑰",
		"getDeepSeekApiKey": "取得 DeepSeek API 金鑰",
		"geminiApiKey": "Gemini API 金鑰",
		"getGroqApiKey": "取得 Groq API 金鑰",
		"groqApiKey": "Groq API 金鑰",
		"getGeminiApiKey": "取得 Gemini API 金鑰",
		"openAiApiKey": "OpenAI API 金鑰",
		"openAiBaseUrl": "基礎 URL",
		"getOpenAiApiKey": "取得 OpenAI API 金鑰",
		"mistralApiKey": "Mistral API 金鑰",
		"getMistralApiKey": "取得 Mistral/Codestral API 金鑰",
		"codestralBaseUrl": "Codestral 基礎 URL（選用）",
		"codestralBaseUrlDesc": "設定 Codestral 模型的替代 URL。",
		"xaiApiKey": "xAI API 金鑰",
		"getXaiApiKey": "取得 xAI API 金鑰",
		"litellmApiKey": "LiteLLM API 金鑰",
		"litellmBaseUrl": "LiteLLM 基礎 URL",
		"awsCredentials": "AWS 認證",
		"awsProfile": "AWS Profile",
		"awsProfileName": "AWS Profile 名稱",
		"awsAccessKey": "AWS Access Key",
		"awsSecretKey": "AWS Secret Key",
		"awsSessionToken": "AWS 工作階段權杖",
		"awsRegion": "AWS 區域",
		"awsCrossRegion": "使用跨區域推論",
		"enablePromptCaching": "啟用提示快取",
		"enablePromptCachingTitle": "啟用提示快取以提升支援的模型效能並降低成本。",
		"cacheUsageNote": "注意：如果您沒有看到快取使用情況，請嘗試選擇其他模型，然後重新選擇您想要的模型。",
		"vscodeLmModel": "語言模型",
		"vscodeLmWarning": "注意：此整合功能仍處於實驗階段，各供應商的支援程度可能不同。如果出現模型不支援的錯誤，通常是供應商方面的問題。",
		"googleCloudSetup": {
			"title": "要使用 Google Cloud Vertex AI，您需要：",
			"step1": "1. 建立 Google Cloud 帳戶，啟用 Vertex AI API 並啟用所需的 Claude 模型。",
			"step2": "2. 安裝 Google Cloud CLI 並設定應用程式預設憑證。",
			"step3": "3. 或建立具有憑證的服務帳戶。"
		},
		"googleCloudCredentials": "Google Cloud 憑證",
		"googleCloudKeyFile": "Google Cloud 金鑰檔案路徑",
		"googleCloudProjectId": "Google Cloud 專案 ID",
		"googleCloudRegion": "Google Cloud 區域",
		"lmStudio": {
			"baseUrl": "基礎 URL（選用）",
			"modelId": "模型 ID",
			"speculativeDecoding": "啟用預測性解碼",
			"draftModelId": "草稿模型 ID",
			"draftModelDesc": "草稿模型必須來自相同模型系列才能正確運作。",
			"selectDraftModel": "選擇草稿模型",
			"noModelsFound": "未找到草稿模型。請確保 LM Studio 以伺服器模式執行。",
			"description": "LM Studio 允許您在本機電腦執行模型。詳細資訊請參閱快速入門指南。您需要啟動 LM Studio 的本機伺服器功能才能與此擴充功能搭配使用。<span>注意：</span> Kilo Code 使用複雜提示，與 Claude 模型搭配最佳。功能較弱的模型可能無法正常運作。"
		},
		"ollama": {
			"baseUrl": "基礎 URL（選用）",
			"modelId": "模型 ID",
			"description": "Ollama 允許您在本機電腦執行模型。請參閱快速入門指南。",
			"warning": "注意：Kilo Code 使用複雜提示，與 Claude 模型搭配最佳。功能較弱的模型可能無法正常運作。"
		},
		"unboundApiKey": "Unbound API 金鑰",
		"getUnboundApiKey": "取得 Unbound API 金鑰",
		"unboundRefreshModelsSuccess": "模型列表已更新！您現在可以從最新模型中選擇。",
		"unboundInvalidApiKey": "無效的API金鑰。請檢查您的API金鑰並重試。",
		"humanRelay": {
			"description": "不需要 API 金鑰，但使用者需要協助將資訊複製並貼上到網頁聊天 AI。",
			"instructions": "使用期間會彈出對話框，並自動將目前訊息複製到剪貼簿。您需要將這些內容貼上到網頁版 AI（如 ChatGPT 或 Claude），然後將 AI 的回覆複製回對話框並點選確認按鈕。"
		},
		"openRouter": {
			"providerRouting": {
				"title": "OpenRouter 供應商路由",
				"description": "OpenRouter 會將請求路由到適合您模型的最佳可用供應商。預設情況下，請求會在頂尖供應商之間進行負載平衡以最大化正常運作時間。您也可以為此模型選擇特定的供應商。",
				"learnMore": "了解更多關於供應商路由的資訊"
			}
		},
		"customModel": {
			"capabilities": "設定自訂 OpenAI 相容模型的功能和定價。請謹慎設定模型功能，因為這會影響 Kilo Code 的運作方式。",
			"maxTokens": {
				"label": "最大輸出 Token",
				"description": "模型能在一則回應中產生的最大 Token 數量。（設為 -1 則由伺服器決定最大值）"
			},
			"contextWindow": {
				"label": "上下文視窗大小",
				"description": "模型能處理的總 Token 數量（包含輸入和輸出）"
			},
			"imageSupport": {
				"label": "影像支援",
				"description": "此模型是否能夠處理和理解影像？"
			},
			"computerUse": {
				"label": "電腦使用",
				"description": "此模型是否能夠與瀏覽器互動？（例如 Claude 3.7 Sonnet）"
			},
			"promptCache": {
				"label": "提示快取",
				"description": "此模型是否能夠快取提示？"
			},
			"pricing": {
				"input": {
					"label": "輸入價格",
					"description": "輸入/提示每百萬 Token 的費用。這會影響向模型傳送內容和指令時的費用。"
				},
				"output": {
					"label": "輸出價格",
					"description": "模型回應每百萬 Token 的費用。這會影響模型產生內容的費用。"
				},
				"cacheReads": {
					"label": "快取讀取價格",
					"description": "每百萬 Token 的快取讀取費用。當從快取中取得已儲存的回應時，會收取此費用。"
				},
				"cacheWrites": {
					"label": "快取寫入價格",
					"description": "每百萬 Token 的快取寫入費用。當提示首次被儲存至快取時，會收取此費用。"
				}
			},
			"resetDefaults": "重設為預設值"
		},
		"rateLimitSeconds": {
			"label": "速率限制",
			"description": "API 請求間的最短時間"
		},
		"reasoningEffort": {
			"label": "模型推理強度",
			"high": "高",
			"medium": "中",
			"low": "低"
		},
		"setReasoningLevel": "啟用推理工作量"
	},
	"browser": {
		"enable": {
			"label": "啟用瀏覽器工具",
			"description": "啟用後，Kilo Code 可在使用支援電腦使用的模型時使用瀏覽器與網站互動。 <0>瞭解更多</0>"
		},
		"viewport": {
			"label": "視窗大小",
			"description": "選擇瀏覽器互動的視窗大小。這會影響網站的顯示方式和互動方式。",
			"options": {
				"largeDesktop": "大型桌面 (1280x800)",
				"smallDesktop": "小型桌面 (900x600)",
				"tablet": "平板 (768x1024)",
				"mobile": "行動裝置 (360x640)"
			}
		},
		"screenshotQuality": {
			"label": "截圖品質",
			"description": "調整瀏覽器截圖的 WebP 品質。數值越高截圖越清晰，但會增加 token 用量。"
		},
		"remote": {
			"label": "使用遠端瀏覽器連線",
			"description": "連線到啟用遠端除錯的 Chrome 瀏覽器（--remote-debugging-port=9222）。",
			"urlPlaceholder": "自訂 URL（例如 http://localhost:9222）",
			"testButton": "測試連線",
			"testingButton": "測試中...",
			"instructions": "請輸入 DevTools Protocol 主機位址，或留空以自動偵測本機 Chrome 執行個體。「測試連線」按鈕將嘗試連線至您提供的自訂 URL，若未提供則會自動偵測。"
		}
	},
	"checkpoints": {
		"enable": {
			"label": "啟用自動檢查點",
			"description": "啟用後，Kilo Code 將在工作執行期間自動建立檢查點，使審核變更或回到早期狀態變得容易。 <0>瞭解更多</0>"
		}
	},
	"notifications": {
		"sound": {
			"label": "啟用音效",
			"description": "啟用後，Kilo Code 將為通知和事件播放音效。",
			"volumeLabel": "音量"
		},
		"tts": {
			"label": "啟用文字轉語音",
			"description": "啟用後，Kilo Code 將使用文字轉語音功能朗讀其回應。",
			"speedLabel": "速度"
		}
	},
	"contextManagement": {
		"description": "控制 AI 上下文視窗中要包含哪些資訊，會影響 token 用量和回應品質",
		"openTabs": {
			"label": "開啟分頁的上下文限制",
			"description": "上下文中最多包含多少個 VS Code 開啟的分頁。數值越高提供的上下文越多，但 token 用量也會增加。"
		},
		"workspaceFiles": {
			"label": "工作區檔案的上下文限制",
			"description": "目前工作目錄中最多包含多少個檔案。數值越高提供的上下文越多，但 token 用量也會增加。"
		},
		"rooignore": {
			"label": "在列表和搜尋中顯示被 .kilocodeignore 排除的檔案",
			"description": "啟用後，符合 .kilocodeignore 規則的檔案會在列表中顯示並標示鎖定圖示。停用後，這些檔案將完全從檔案列表和搜尋結果中隱藏。"
		},
		"maxReadFile": {
			"label": "檔案讀取自動截斷閾值",
			"description": "當模型未指定起始/結束值時，Kilo Code 讀取的行數。如果此數值小於檔案總行數，Kilo Code 將產生程式碼定義的行號索引。特殊情況：-1 指示 Kilo Code 讀取整個檔案（不建立索引），0 指示不讀取任何行並僅提供行索引以取得最小上下文。較低的值可最小化初始上下文使用，允許後續精確的行範圍讀取。明確指定起始/結束的請求不受此設定限制。 <0>瞭解更多</0>",
			"lines": "行",
			"always_full_read": "始終讀取整個檔案"
		}
	},
	"terminal": {
		"basic": {
			"label": "終端機設定：基本",
			"description": "基本終端機設定"
		},
		"advanced": {
			"label": "終端機設定：進階",
			"description": "以下選項可能需要重新啟動終端機才能套用設定"
		},
		"outputLineLimit": {
			"label": "終端機輸出行數限制",
			"description": "執行命令時終端機輸出的最大行數。超過此限制時，會從中間移除多餘的行數，以節省 token 用量。 <0>瞭解更多</0>"
		},
		"shellIntegrationTimeout": {
			"label": "終端機 Shell 整合逾時",
			"description": "執行命令前等待 Shell 整合初始化的最長時間。如果您的 Shell 啟動較慢，且終端機出現「Shell 整合無法使用」的錯誤訊息，可能需要提高此數值。 <0>瞭解更多</0>"
		},
		"shellIntegrationDisabled": {
			"label": "停用終端機 Shell 整合",
			"description": "如果終端機指令無法正常運作或看到 'Shell Integration Unavailable' 錯誤，請啟用此項。這會使用較簡單的方法執行指令，繞過一些進階終端機功能。 <0>瞭解更多</0>"
		},
		"commandDelay": {
			"label": "終端機命令延遲",
			"description": "命令執行後添加的延遲時間（毫秒）。預設值為 0 時完全停用延遲。這可以幫助確保在有計時問題的終端機中完整擷取命令輸出。在大多數終端機中，這是透過設定 `PROMPT_COMMAND='sleep N'` 實現的，而 PowerShell 會在每個命令結尾加入 `start-sleep`。最初是為了解決 VSCode 錯誤#237208，現在可能不再需要。 <0>瞭解更多</0>"
		},
		"compressProgressBar": {
			"label": "壓縮進度條輸出",
			"description": "啟用後，將處理包含歸位字元 (\\r) 的終端機輸出，模擬真實終端機顯示內容的方式。這會移除進度條的中間狀態，只保留最終狀態，為更重要的資訊節省上下文空間。 <0>瞭解更多</0>"
		},
		"powershellCounter": {
			"label": "啟用 PowerShell 計數器解決方案",
			"description": "啟用後，會在 PowerShell 命令中加入計數器以確保命令正確執行。這有助於解決可能存在輸出擷取問題的 PowerShell 終端機。 <0>瞭解更多</0>"
		},
		"zshClearEolMark": {
			"label": "清除 ZSH 行尾標記",
			"description": "啟用後，透過設定 PROMPT_EOL_MARK='' 清除 ZSH 行尾標記。這可以防止命令輸出以特殊字元（如 '%'）結尾時的解析問題。 <0>瞭解更多</0>"
		},
		"zshOhMy": {
			"label": "啟用 Oh My Zsh 整合",
			"description": "啟用後，設定 ITERM_SHELL_INTEGRATION_INSTALLED=Yes 以啟用 Oh My Zsh shell 整合功能。套用此設定可能需要重新啟動 IDE。 <0>瞭解更多</0>"
		},
		"zshP10k": {
			"label": "啟用 Powerlevel10k 整合",
			"description": "啟用後，設定 POWERLEVEL9K_TERM_SHELL_INTEGRATION=true 以啟用 Powerlevel10k shell 整合功能。 <0>瞭解更多</0>"
		},
		"zdotdir": {
			"label": "啟用 ZDOTDIR 處理",
			"description": "啟用後將建立暫存目錄用於 ZDOTDIR，以正確處理 zsh shell 整合。這確保 VSCode shell 整合能與 zsh 正常運作，同時保留您的 zsh 設定。 <0>瞭解更多</0>"
		},
		"inheritEnv": {
			"label": "繼承環境變數",
			"description": "啟用後，終端機將從 VSCode 父程序繼承環境變數，如使用者設定檔中定義的 shell 整合設定。這直接切換 VSCode 全域設定 `terminal.integrated.inheritEnv`。 <0>瞭解更多</0>"
		}
	},
	"advanced": {
		"diff": {
			"label": "透過差異比對編輯",
			"description": "啟用後，Kilo Code 可更快速地編輯檔案，並自動拒絕不完整的整檔覆寫。搭配最新的 Claude 3.7 Sonnet 模型效果最佳。",
			"strategy": {
				"label": "差異比對策略",
				"options": {
					"standard": "標準（單一區塊）",
					"multiBlock": "實驗性：多區塊差異",
					"unified": "實驗性：統一差異"
				},
				"descriptions": {
					"standard": "標準策略一次只修改一個程式碼區塊。",
					"unified": "統一差異策略會嘗試多種比對方式，並選擇最佳方案。",
					"multiBlock": "多區塊策略可在單一請求中更新檔案內的多個程式碼區塊。"
				}
			},
			"matchPrecision": {
				"label": "比對精確度",
				"description": "此滑桿控制套用差異時程式碼區段的比對精確度。較低的數值允許更彈性的比對，但也會增加錯誤取代的風險。使用低於 100% 的數值時請特別謹慎。"
			}
		}
	},
	"experimental": {
		"warning": "⚠️",
		"autoCondenseContextPercent": {
			"label": "觸發智慧上下文壓縮的閾值",
			"description": "當上下文視窗達到此閾值時，Roo 將自動壓縮它。"
		},
		"AUTO_CONDENSE_CONTEXT": {
			"name": "自動觸發智慧上下文壓縮",
			"description": "智慧上下文壓縮使用 LLM 呼叫來摘要過去的對話，在工作的上下文視窗達到預設閾值時進行，而非在上下文填滿時捨棄舊訊息。"
		},
		"DIFF_STRATEGY_UNIFIED": {
			"name": "使用實驗性統一差異比對策略",
			"description": "啟用實驗性的統一差異比對策略。此策略可能減少因模型錯誤而導致的重試次數，但也可能導致意外行為或錯誤的編輯。請務必了解風險，並願意仔細檢查所有變更後再啟用。"
		},
		"SEARCH_AND_REPLACE": {
			"name": "使用實驗性搜尋與取代工具",
			"description": "啟用實驗性的搜尋與取代工具，允許 Kilo Code 在單一請求中取代多個符合的內容。"
		},
		"INSERT_BLOCK": {
			"name": "使用實驗性插入內容工具",
			"description": "啟用實驗性的插入內容工具，允許 Kilo Code 直接在指定行號插入內容，而無需產生差異比對。"
		},
		"POWER_STEERING": {
			"name": "使用實驗性「動力輔助」模式",
			"description": "啟用後，Kilo Code 將更頻繁地提醒模型目前模式的詳細設定。這能讓模型更嚴格遵守角色定義和自訂指令，但每則訊息會使用更多 token。"
		},
		"MULTI_SEARCH_AND_REPLACE": {
			"name": "使用實驗性多區塊差異比對工具",
			"description": "啟用後，Kilo Code 將使用多區塊差異比對工具，嘗試在單一請求中更新檔案內的多個程式碼區塊。"
		}
	},
	"promptCaching": {
		"label": "停用提示詞快取",
		"description": "勾選後，Kilo Code 將不會為此模型使用提示詞快取。"
	},
	"temperature": {
		"useCustom": "使用自訂溫度",
		"description": "控制模型回應的隨機性",
		"rangeDescription": "較高值使輸出更隨機，較低值更確定"
	},
	"modelInfo": {
		"supportsImages": "支援影像",
		"noImages": "不支援影像",
		"supportsComputerUse": "支援電腦使用",
		"noComputerUse": "不支援電腦使用",
		"supportsPromptCache": "支援提示快取",
		"noPromptCache": "不支援提示快取",
		"maxOutput": "最大輸出",
		"inputPrice": "輸入價格",
		"outputPrice": "輸出價格",
		"cacheReadsPrice": "快取讀取價格",
		"cacheWritesPrice": "快取寫入價格",
		"enableStreaming": "啟用串流輸出",
		"enableR1Format": "啟用 R1 模型參數",
		"enableR1FormatTips": "使用 QWQ 等 R1 模型時必須啟用，以避免發生 400 錯誤",
		"useAzure": "使用 Azure",
		"azureApiVersion": "設定 Azure API 版本",
		"gemini": {
			"freeRequests": "* 每分鐘可免費使用 {{count}} 次請求，超過後將依提示大小計費。",
			"pricingDetails": "詳細資訊請參閱定價說明。",
			"billingEstimate": "* 費用為估算值 - 實際費用取決於提示大小。"
		}
	},
	"modelPicker": {
		"automaticFetch": "此擴充功能會自動從 <serviceLink>{{serviceName}}</serviceLink> 取得最新的可用模型清單。如果不確定要選哪個模型，建議使用 <defaultModelLink>{{defaultModelId}}</defaultModelLink>，這是與 Kilo Code 最佳搭配的模型。您也可以搜尋「free」來檢視目前可用的免費選項。",
		"label": "模型",
		"searchPlaceholder": "搜尋",
		"noMatchFound": "找不到符合的項目",
		"useCustomModel": "使用自訂模型：{{modelId}}"
	},
	"footer": {
<<<<<<< HEAD
		"feedback": "若您有任何問題或建議，歡迎至 <githubLink>github.com/Kilo-Org/kilocode</githubLink> 提出 issue，或加入 <redditLink>reddit.com/r/kilocode</redditLink> 或 <discordLink>kilocode.ai/discord</discordLink> 討論。",
=======
		"feedback": "若您有任何問題或建議，歡迎至 <githubLink>github.com/RooCodeInc/Roo-Code</githubLink> 提出 issue，或加入 <redditLink>reddit.com/r/RooCode</redditLink> 或 <discordLink>discord.gg/roocode</discordLink> 討論。",
>>>>>>> dbb58f08
		"telemetry": {
			"label": "允許匿名錯誤與使用情況回報",
			"description": "透過傳送匿名的使用資料與錯誤回報，協助改善 Kilo Code。我們絕不會傳送您的程式碼、提示或個人資訊。詳細資訊請參閱我們的隱私權政策。"
		},
		"settings": {
			"import": "匯入",
			"export": "匯出",
			"reset": "重設"
		}
	},
	"thinkingBudget": {
		"maxTokens": "最大 token 數",
		"maxThinkingTokens": "最大思考 token 數"
	},
	"validation": {
		"apiKey": "請提供有效的 API 金鑰。",
		"awsRegion": "請選擇要用於 Amazon Bedrock 的區域。",
		"googleCloud": "請提供有效的 Google Cloud 專案 ID 和區域。",
		"modelId": "請提供有效的模型 ID。",
		"modelSelector": "請提供有效的模型選擇器。",
		"openAi": "請提供有效的基礎 URL、API 金鑰和模型 ID。",
		"arn": {
			"invalidFormat": "ARN 格式無效，請檢查格式要求。",
			"regionMismatch": "警告：您 ARN 中的區域 ({{arnRegion}}) 與您選擇的區域 ({{region}}) 不符，可能導致存取問題。系統將使用 ARN 中指定的區域。"
		},
		"modelAvailability": "您指定的模型 ID ({{modelId}}) 目前無法使用，請選擇其他模型。"
	},
	"placeholders": {
		"apiKey": "請輸入 API 金鑰...",
		"profileName": "請輸入設定檔名稱",
		"accessKey": "請輸入存取金鑰...",
		"secretKey": "請輸入金鑰...",
		"sessionToken": "請輸入工作階段權杖...",
		"credentialsJson": "請輸入憑證 JSON...",
		"keyFilePath": "請輸入金鑰檔案路徑...",
		"projectId": "請輸入專案 ID...",
		"customArn": "請輸入 ARN（例：arn:aws:bedrock:us-east-1:123456789012:foundation-model/my-model）",
		"baseUrl": "請輸入基礎 URL...",
		"modelId": {
			"lmStudio": "例：meta-llama-3.1-8b-instruct",
			"lmStudioDraft": "例：lmstudio-community/llama-3.2-1b-instruct",
			"ollama": "例：llama3.1"
		},
		"numbers": {
			"maxTokens": "例：4096",
			"contextWindow": "例：128000",
			"inputPrice": "例：0.0001",
			"outputPrice": "例：0.0002",
			"cacheWritePrice": "例：0.00005"
		}
	},
	"defaults": {
		"ollamaUrl": "預設：http://localhost:11434",
		"lmStudioUrl": "預設：http://localhost:1234",
		"geminiUrl": "預設：https://generativelanguage.googleapis.com"
	},
	"labels": {
		"customArn": "自訂 ARN",
		"useCustomArn": "使用自訂 ARN..."
	}
}<|MERGE_RESOLUTION|>--- conflicted
+++ resolved
@@ -80,16 +80,14 @@
 			"commandPlaceholder": "輸入命令前綴（例如 'git '）",
 			"addButton": "新增"
 		},
-<<<<<<< HEAD
 		"showMenu": {
 			"label": "在聊天視圖中顯示自動核准選單",
 			"description": "啟用後，自動核准選單將顯示在聊天視圖底部，提供快速存取自動核准設定"
-=======
+		},
 		"apiRequestLimit": {
 			"title": "最大請求數",
 			"description": "在請求批准以繼續執行工作之前，自動發出此數量的 API 請求。",
 			"unlimited": "無限制"
->>>>>>> dbb58f08
 		}
 	},
 	"providers": {
@@ -478,11 +476,7 @@
 		"useCustomModel": "使用自訂模型：{{modelId}}"
 	},
 	"footer": {
-<<<<<<< HEAD
 		"feedback": "若您有任何問題或建議，歡迎至 <githubLink>github.com/Kilo-Org/kilocode</githubLink> 提出 issue，或加入 <redditLink>reddit.com/r/kilocode</redditLink> 或 <discordLink>kilocode.ai/discord</discordLink> 討論。",
-=======
-		"feedback": "若您有任何問題或建議，歡迎至 <githubLink>github.com/RooCodeInc/Roo-Code</githubLink> 提出 issue，或加入 <redditLink>reddit.com/r/RooCode</redditLink> 或 <discordLink>discord.gg/roocode</discordLink> 討論。",
->>>>>>> dbb58f08
 		"telemetry": {
 			"label": "允許匿名錯誤與使用情況回報",
 			"description": "透過傳送匿名的使用資料與錯誤回報，協助改善 Kilo Code。我們絕不會傳送您的程式碼、提示或個人資訊。詳細資訊請參閱我們的隱私權政策。"
