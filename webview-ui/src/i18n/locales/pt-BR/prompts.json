{
	"title": "Prompts",
	"done": "Concluído",
	"modes": {
		"title": "Modos",
		"createNewMode": "Criar novo modo",
		"editModesConfig": "Editar configuração de modos",
		"editGlobalModes": "Editar modos globais",
<<<<<<< HEAD
		"editProjectModes": "Editar modos do projeto (.kilocodemodes)",
		"createModeHelpText": "Clique em + para criar um novo modo personalizado, ou simplesmente peça ao Kilo Code no chat para criar um para você!"
=======
		"editProjectModes": "Editar modos do projeto (.roomodes)",
		"createModeHelpText": "Clique em + para criar um novo modo personalizado, ou simplesmente peça ao Roo no chat para criar um para você!",
		"selectMode": "Buscar modos"
>>>>>>> 2caf974e
	},
	"apiConfiguration": {
		"title": "Configuração de API",
		"select": "Selecione qual configuração de API usar para este modo"
	},
	"tools": {
		"title": "Ferramentas disponíveis",
		"builtInModesText": "Ferramentas para modos integrados não podem ser modificadas",
		"editTools": "Editar ferramentas",
		"doneEditing": "Concluir edição",
		"allowedFiles": "Arquivos permitidos:",
		"toolNames": {
			"read": "Ler arquivos",
			"edit": "Editar arquivos",
			"browser": "Usar navegador",
			"command": "Executar comandos",
			"mcp": "Usar MCP"
		},
		"noTools": "Nenhuma"
	},
	"roleDefinition": {
		"title": "Definição de função",
		"resetToDefault": "Restaurar para padrão",
		"description": "Defina a expertise e personalidade do Kilo Code para este modo. Esta descrição molda como o Kilo Code se apresenta e aborda tarefas."
	},
	"customInstructions": {
		"title": "Instruções personalizadas específicas do modo (opcional)",
		"resetToDefault": "Restaurar para padrão",
		"description": "Adicione diretrizes comportamentais específicas para o modo {{modeName}}.",
		"loadFromFile": "Instruções personalizadas específicas para o modo {{modeName}} também podem ser carregadas da pasta <span>.kilocode/rules/</span> no seu espaço de trabalho (.kilocoderules-{{modeSlug}} está obsoleto e deixará de funcionar em breve)."
	},
	"globalCustomInstructions": {
		"title": "Instruções personalizadas para todos os modos",
		"description": "Estas instruções se aplicam a todos os modos. Elas fornecem um conjunto base de comportamentos que podem ser aprimorados por instruções específicas do modo abaixo.\nSe você desejar que o Kilo Code pense e fale em um idioma diferente do idioma de exibição do seu editor ({{language}}), você pode especificá-lo aqui.",
		"loadFromFile": "As instruções também podem ser carregadas da pasta <span>.kilocode/rules/</span> no seu espaço de trabalho (.kilocoderules está obsoleto e deixará de funcionar em breve)."
	},
	"systemPrompt": {
		"preview": "Visualizar prompt do sistema",
		"copy": "Copiar prompt do sistema para a área de transferência",
		"title": "Prompt do sistema (modo {{modeName}})"
	},
	"supportPrompts": {
		"title": "Prompts de suporte",
		"resetPrompt": "Restaurar prompt {{promptType}} para padrão",
		"prompt": "Prompt",
		"enhance": {
			"apiConfiguration": "Configuração de API",
			"apiConfigDescription": "Você pode selecionar uma configuração de API para usar sempre para aprimorar prompts, ou simplesmente use o que está atualmente selecionado",
			"useCurrentConfig": "Usar configuração de API atualmente selecionada",
			"testPromptPlaceholder": "Digite um prompt para testar o aprimoramento",
			"previewButton": "Visualizar aprimoramento do prompt"
		},
		"types": {
			"ENHANCE": {
				"label": "Aprimorar Prompt",
				"description": "Use o aprimoramento de prompt para obter sugestões ou melhorias personalizadas para suas entradas. Isso garante que o Roo entenda sua intenção e forneça as melhores respostas possíveis. Disponível através do ícone ✨ no chat."
			},
			"EXPLAIN": {
				"label": "Explicar Código",
				"description": "Obtenha explicações detalhadas de trechos de código, funções ou arquivos inteiros. Útil para entender código complexo ou aprender novos padrões. Disponível nas ações de código (ícone de lâmpada no editor) e no menu de contexto do editor (clique direito no código selecionado)."
			},
			"FIX": {
				"label": "Corrigir Problemas",
				"description": "Obtenha ajuda para identificar e resolver bugs, erros ou problemas de qualidade de código. Fornece orientação passo a passo para corrigir problemas. Disponível nas ações de código (ícone de lâmpada no editor) e no menu de contexto do editor (clique direito no código selecionado)."
			},
			"IMPROVE": {
				"label": "Melhorar Código",
				"description": "Receba sugestões para otimização de código, melhores práticas e melhorias arquitetônicas mantendo a funcionalidade. Disponível nas ações de código (ícone de lâmpada no editor) e no menu de contexto do editor (clique direito no código selecionado)."
			},
			"ADD_TO_CONTEXT": {
				"label": "Adicionar ao Contexto",
				"description": "Adicione contexto à sua tarefa ou conversa atual. Útil para fornecer informações adicionais ou esclarecimentos. Disponível nas ações de código (ícone de lâmpada no editor) e no menu de contexto do editor (clique direito no código selecionado)."
			},
			"TERMINAL_ADD_TO_CONTEXT": {
				"label": "Adicionar Conteúdo do Terminal ao Contexto",
				"description": "Adicione a saída do terminal à sua tarefa ou conversa atual. Útil para fornecer saídas de comandos ou logs. Disponível no menu de contexto do terminal (clique direito no conteúdo selecionado do terminal)."
			},
			"TERMINAL_FIX": {
				"label": "Corrigir Comando do Terminal",
				"description": "Obtenha ajuda para corrigir comandos de terminal que falharam ou precisam de melhorias. Disponível no menu de contexto do terminal (clique direito no conteúdo selecionado do terminal)."
			},
			"TERMINAL_EXPLAIN": {
				"label": "Explicar Comando do Terminal",
				"description": "Obtenha explicações detalhadas de comandos de terminal e suas saídas. Disponível no menu de contexto do terminal (clique direito no conteúdo selecionado do terminal)."
			},
			"NEW_TASK": {
				"label": "Iniciar Nova Tarefa",
				"description": "Inicie uma nova tarefa com a entrada fornecida. Disponível na paleta de comandos."
			}
		}
	},
	"advancedSystemPrompt": {
		"title": "Avançado: Substituir prompt do sistema",
		"description": "Você pode substituir completamente o prompt do sistema para este modo (além da definição de função e instruções personalizadas) criando um arquivo em .kilocode/system-prompt-{{modeSlug}} no seu espaço de trabalho. Esta é uma funcionalidade muito avançada que contorna as salvaguardas integradas e verificações de consistência (especialmente em torno do uso de ferramentas), então tenha cuidado!"
	},
	"createModeDialog": {
		"title": "Criar novo modo",
		"close": "Fechar",
		"name": {
			"label": "Nome",
			"placeholder": "Digite o nome do modo"
		},
		"slug": {
			"label": "Slug",
			"description": "O slug é usado em URLs e nomes de arquivos. Deve estar em minúsculas e conter apenas letras, números e hífens."
		},
		"saveLocation": {
			"label": "Local de salvamento",
			"description": "Escolha onde salvar este modo. Os modos específicos do projeto têm precedência sobre os modos globais.",
			"global": {
				"label": "Global",
				"description": "Disponível em todos os espaços de trabalho"
			},
			"project": {
				"label": "Específico do projeto (.kilocodemodes)",
				"description": "Disponível apenas neste espaço de trabalho, tem precedência sobre o global"
			}
		},
		"roleDefinition": {
			"label": "Definição de função",
			"description": "Defina a expertise e personalidade do Kilo Code para este modo."
		},
		"tools": {
			"label": "Ferramentas disponíveis",
			"description": "Selecione quais ferramentas este modo pode usar."
		},
		"customInstructions": {
			"label": "Instruções personalizadas (opcional)",
			"description": "Adicione diretrizes comportamentais específicas para este modo."
		},
		"buttons": {
			"cancel": "Cancelar",
			"create": "Criar Modo"
		},
		"deleteMode": "Excluir modo"
	},
	"allFiles": "todos os arquivos"
}<|MERGE_RESOLUTION|>--- conflicted
+++ resolved
@@ -6,14 +6,9 @@
 		"createNewMode": "Criar novo modo",
 		"editModesConfig": "Editar configuração de modos",
 		"editGlobalModes": "Editar modos globais",
-<<<<<<< HEAD
 		"editProjectModes": "Editar modos do projeto (.kilocodemodes)",
-		"createModeHelpText": "Clique em + para criar um novo modo personalizado, ou simplesmente peça ao Kilo Code no chat para criar um para você!"
-=======
-		"editProjectModes": "Editar modos do projeto (.roomodes)",
-		"createModeHelpText": "Clique em + para criar um novo modo personalizado, ou simplesmente peça ao Roo no chat para criar um para você!",
+		"createModeHelpText": "Clique em + para criar um novo modo personalizado, ou simplesmente peça ao Kilo Code no chat para criar um para você!",
 		"selectMode": "Buscar modos"
->>>>>>> 2caf974e
 	},
 	"apiConfiguration": {
 		"title": "Configuração de API",
