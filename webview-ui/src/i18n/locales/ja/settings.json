--- conflicted
+++ resolved
@@ -127,12 +127,8 @@
 		"resetToDefault": "デフォルトにリセット"
 	},
 	"autoApprove": {
-<<<<<<< HEAD
 		"description": "Kilo Codeが承認なしで自動的に操作を実行できるようにします。AIを完全に信頼し、関連するセキュリティリスクを理解している場合にのみ、これらの設定を有効にしてください。",
-=======
-		"description": "Rooが承認なしで自動的に操作を実行できるようにします。AIを完全に信頼し、関連するセキュリティリスクを理解している場合にのみ、これらの設定を有効にしてください。",
 		"enabled": "自動承認が有効",
->>>>>>> c45896ab
 		"toggleAriaLabel": "自動承認の切り替え",
 		"disabledAriaLabel": "自動承認が無効です - 最初にオプションを選択してください",
 		"readOnly": {
@@ -276,10 +272,6 @@
 		"getDeepSeekApiKey": "DeepSeek APIキーを取得",
 		"doubaoApiKey": "Doubao APIキー",
 		"getDoubaoApiKey": "Doubao APIキーを取得",
-		"fireworksApiKey": "Fireworks APIキー",
-		"getFireworksApiKey": "Fireworks APIキーを取得",
-		"zaiApiKey": "Z.AI APIキー",
-		"getZaiApiKey": "Z.AI APIキーを取得",
 		"bigModelApiKey": "BigModel APIキー",
 		"getBigModelApiKey": "BigModel APIキーを取得",
 		"moonshotApiKey": "Moonshot APIキー",
@@ -390,10 +382,6 @@
 				"learnMore": "プロバイダールーティングについて詳しく知る"
 			}
 		},
-		"cerebras": {
-			"apiKey": "Cerebras APIキー",
-			"getApiKey": "Cerebras APIキーを取得"
-		},
 		"customModel": {
 			"capabilities": "カスタムOpenAI互換モデルの機能と価格を設定します。モデルの機能はKilo Codeのパフォーマンスに影響を与える可能性があるため、慎重に指定してください。",
 			"maxTokens": {
